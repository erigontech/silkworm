--- conflicted
+++ resolved
@@ -1,5 +1,5 @@
 /*
-   Copyright 2021-2022 The Silkworm Authors
+   Copyright 2021 The Silkworm Authors
 
    Licensed under the Apache License, Version 2.0 (the "License");
    you may not use this file except in compliance with the License.
@@ -36,18 +36,10 @@
 
 void Node::set_root_hash(const std::optional<evmc::bytes32>& root_hash) { root_hash_ = root_hash; }
 
-<<<<<<< HEAD
 Bytes Node::encode_for_storage() const {
     const size_t buf_size{/* 3 masks state/tree/hash 2 bytes each */ 6 +
                           /* root hash */ (root_hash_.has_value() ? kHashLength : 0u) +
                           /* hashes */ hashes_.size() * kHashLength};
-=======
-Bytes marshal_node(const Node& n) {
-    size_t buf_size{/* 3 masks state/tree/hash 2 bytes each */ 6 +
-                    /* root hash */ (n.root_hash().has_value() ? kHashLength : 0u) +
-                    /* hashes */ n.hashes().size() * kHashLength};
-
->>>>>>> b304f28a
     Bytes buf(buf_size, '\0');
     endian::store_big_u16(&buf[0], state_mask_);
     endian::store_big_u16(&buf[2], tree_mask_);
@@ -102,9 +94,4 @@
     return Node{state_mask, tree_mask, hash_mask, hashes, root_hash};
 }
 
-bool operator==(const Node& a, const Node& b) {
-    return a.state_mask() == b.state_mask() && a.tree_mask() == b.tree_mask() && a.hash_mask() == b.hash_mask() &&
-           a.hashes() == b.hashes() && a.root_hash() == b.root_hash();
-}
-
 }  // namespace silkworm::trie
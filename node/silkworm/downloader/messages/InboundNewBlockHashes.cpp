/*
   Copyright 2021 The Silkworm Authors

   Licensed under the Apache License, Version 2.0 (the "License");
   you may not use this file except in compliance with the License.
   You may obtain a copy of the License at

       http://www.apache.org/licenses/LICENSE-2.0

   Unless required by applicable law or agreed to in writing, software
   distributed under the License is distributed on an "AS IS" BASIS,
   WITHOUT WARRANTIES OR CONDITIONS OF ANY KIND, either express or implied.
   See the License for the specific language governing permissions and
   limitations under the License.
*/

#include "InboundNewBlockHashes.hpp"

#include <algorithm>

#include <silkworm/common/log.hpp>
#include <silkworm/downloader/internals/random_number.hpp>
#include <silkworm/downloader/packets/RLPEth66PacketCoding.hpp>
#include <silkworm/downloader/rpc/SendMessageById.hpp>

namespace silkworm {

InboundNewBlockHashes::InboundNewBlockHashes(const sentry::InboundMessage& msg, WorkingChain& wc, SentryClient& s)
    : InboundMessage(), working_chain_(wc), sentry_(s) {
    if (msg.id() != sentry::MessageId::NEW_BLOCK_HASHES_66)
        throw std::logic_error("InboundNewBlockHashes received wrong InboundMessage");

    reqId_ = RANDOM_NUMBER.generate_one();  // for trace purposes

    peerId_ = string_from_H512(msg.peer_id());

    ByteView data = string_view_to_byte_view(msg.data());  // copy for consumption
    rlp::success_or_throw(rlp::decode(data, packet_));

    log::Trace() << "Received message " << *this;
}

void InboundNewBlockHashes::execute() {
    using namespace std;

    // todo: Erigon apparently processes this message even if it is not in a fetching phase BUT is in request-chaining
    // mode - do we need the same?

    BlockNum max = working_chain_.top_seen_block_height();

    for (size_t i = 0; i < packet_.size(); i++) {
        Hash hash = packet_[i].hash;

        // save announcement
        working_chain_.save_external_announce(hash);
        if (working_chain_.has_link(hash)) continue;

        // request header
        GetBlockHeadersPacket66 reply;
        reply.requestId = RANDOM_NUMBER.generate_one();
        reply.request.origin = hash;
        reply.request.amount = 1;
        reply.request.skip = 0;
        reply.request.reverse = false;

        Bytes rlp_encoding;
        rlp::encode(rlp_encoding, reply);

        auto msg_reply = std::make_unique<sentry::OutboundMessageData>();
        msg_reply->set_id(sentry::MessageId::GET_BLOCK_HEADERS_66);
        msg_reply->set_data(rlp_encoding.data(), rlp_encoding.length());  // copy

        // send msg_reply
<<<<<<< HEAD
        SILKWORM_LOG(LogLevel::Trace) << "Replying to " << identify(*this) << " with send_message_by_id\n";
        rpc::SendMessageById rpc(peerId_, std::move(msg_reply));
        rpc.do_not_throw_on_failure();

        sentry_.exec_remotely(rpc);

        [[maybe_unused]] sentry::SentPeers peers = rpc.reply();
        SILKWORM_LOG(LogLevel::Trace) << "Received rpc result of " << identify(*this) << ": "
                                      << std::to_string(peers.peers_size()) + " peer(s)\n";
=======
        log::Trace() << "Replying to " << identify(*this) << " with send_message_by_id";
        rpc::SendMessageById send_message_by_id(peerId_, std::move(msg_reply));
        sentry_.exec_remotely(send_message_by_id);

        [[maybe_unused]] sentry::SentPeers peers = send_message_by_id.reply();
        log::Trace() << "Received rpc result of " << identify(*this) << ": "
                            << std::to_string(peers.peers_size()) + " peer(s)";
>>>>>>> 89c29afb

        // calculate top seen block height
        max = std::max(max, packet_[i].number);
    }

    working_chain_.top_seen_block_height(max);
}

uint64_t InboundNewBlockHashes::reqId() const { return reqId_; }

std::string InboundNewBlockHashes::content() const {
    std::stringstream content;
    content << packet_;
    return content.str();
}

}  // namespace silkworm<|MERGE_RESOLUTION|>--- conflicted
+++ resolved
@@ -71,25 +71,15 @@
         msg_reply->set_data(rlp_encoding.data(), rlp_encoding.length());  // copy
 
         // send msg_reply
-<<<<<<< HEAD
-        SILKWORM_LOG(LogLevel::Trace) << "Replying to " << identify(*this) << " with send_message_by_id\n";
+        log::Trace() << "Replying to " << identify(*this) << " with send_message_by_id\n";
         rpc::SendMessageById rpc(peerId_, std::move(msg_reply));
         rpc.do_not_throw_on_failure();
 
         sentry_.exec_remotely(rpc);
 
         [[maybe_unused]] sentry::SentPeers peers = rpc.reply();
-        SILKWORM_LOG(LogLevel::Trace) << "Received rpc result of " << identify(*this) << ": "
+        log::Trace() << "Received rpc result of " << identify(*this) << ": "
                                       << std::to_string(peers.peers_size()) + " peer(s)\n";
-=======
-        log::Trace() << "Replying to " << identify(*this) << " with send_message_by_id";
-        rpc::SendMessageById send_message_by_id(peerId_, std::move(msg_reply));
-        sentry_.exec_remotely(send_message_by_id);
-
-        [[maybe_unused]] sentry::SentPeers peers = send_message_by_id.reply();
-        log::Trace() << "Received rpc result of " << identify(*this) << ": "
-                            << std::to_string(peers.peers_size()) + " peer(s)";
->>>>>>> 89c29afb
 
         // calculate top seen block height
         max = std::max(max, packet_[i].number);

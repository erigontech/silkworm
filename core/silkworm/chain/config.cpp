--- conflicted
+++ resolved
@@ -22,16 +22,14 @@
 
 namespace silkworm {
 
-<<<<<<< HEAD
-constexpr const char* kTerminalTotalDifficulty{"terminalTotalDifficulty"};
-=======
 static const std::vector<std::pair<std::string, const ChainConfig*>> kKnownChainConfigs{
     {"mainnet", &kMainnetConfig},  //
     {"ropsten", &kRopstenConfig},  //
     {"rinkeby", &kRinkebyConfig},  //
     {"goerli", &kGoerliConfig}     //
 };
->>>>>>> 90122bfe
+
+constexpr const char* kTerminalTotalDifficulty{"terminalTotalDifficulty"};
 
 static inline void member_to_json(nlohmann::json& json, const std::string& key, const std::optional<uint64_t>& source) {
     if (source.has_value()) {

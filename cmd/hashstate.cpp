/*
   Copyright 2021 The Silkworm Authors

   Licensed under the Apache License, Version 2.0 (the "License");
   you may not use this file except in compliance with the License.
   You may obtain a copy of the License at

       http://www.apache.org/licenses/LICENSE-2.0

   Unless required by applicable law or agreed to in writing, software
   distributed under the License is distributed on an "AS IS" BASIS,
   WITHOUT WARRANTIES OR CONDITIONS OF ANY KIND, either express or implied.
   See the License for the specific language governing permissions and
   limitations under the License.
*/

#include <filesystem>
#include <iostream>

#include <CLI/CLI.hpp>
#include <boost/endian/conversion.hpp>

#include <silkworm/common/log.hpp>
#include <silkworm/common/magic_enum.hpp>
#include <silkworm/db/access_layer.hpp>
#include <silkworm/db/stages.hpp>
#include <silkworm/db/tables.hpp>
#include <silkworm/etl/collector.hpp>

using namespace silkworm;
namespace fs = std::filesystem;

/*
    * Operation is used to distinguish what bucket we want to generated
    * HashAccount is for genenerating HashedAccountBucket
    * HashStorage is for genenerating HashedStorageBucket
    * Code generates hashed key => code_hash mapping

*/
enum Operation {
    HashAccount,
    HashStorage,
    Code,
};

/*
 *  Convert changeset key/value pair to their database format
 */
Bytes convert_to_db_format(const Bytes& key, const Bytes& value) {
    if (key.size() == 8) {
        return value.substr(0, kAddressLength);
    }
    Bytes db_key(kHashLength + kAddressLength + db::kIncarnationLength, '\0');
    std::memcpy(&db_key[0], &key[8], kAddressLength + db::kIncarnationLength);
    std::memcpy(&db_key[kAddressLength + db::kIncarnationLength], &value[0], kHashLength);
    return db_key;
}
/*
 *  Convert get tables configuration pair for incremental promotion
 *  First configuration of the pair is the source and second configuration is the table to fill.
 */
std::pair<lmdb::TableConfig, lmdb::TableConfig> get_tables_for_promote(Operation operation) {
    switch (operation) {
        case HashAccount:
            return {db::table::kPlainAccountChangeSet, db::table::kHashedAccounts};
        case HashStorage:
            return {db::table::kPlainStorageChangeSet, db::table::kHashedStorage};
        default:
            return {db::table::kPlainAccountChangeSet, db::table::kContractCode};
    }
}
/*
 *  If we havent done hashstate before(first sync), it is possible to just hash values from plainstates,
 *  This is way faster than using changeset because it uses less database reads.
 */
void promote_clean_state(lmdb::Transaction* txn, std::string etl_path) {
    SILKWORM_LOG(LogLevel::Info) << "Hashing state" << std::endl;
    auto source_table{txn->open(db::table::kPlainState)};
    MDB_val mdb_key{db::to_mdb_val(Bytes(8, '\0'))};
    MDB_val mdb_data;
    int rc{source_table->seek(&mdb_key, &mdb_data)};
    fs::create_directories(etl_path);
    etl::Collector collector_account(etl_path.c_str(), 512 * kMebi);
    etl::Collector collector_storage(etl_path.c_str(), 512 * kMebi);
    int percent{0};
    uint64_t next_start_byte{0};
    while (!rc) { /* Loop as long as we have no errors*/
        Bytes mdb_key_as_bytes{static_cast<uint8_t*>(mdb_key.mv_data), mdb_key.mv_size};
        Bytes mdb_value_as_bytes{static_cast<uint8_t*>(mdb_data.mv_data), mdb_data.mv_size};
        if (static_cast<uint8_t>(mdb_key_as_bytes.at(0)) >= next_start_byte) {
            SILKWORM_LOG(LogLevel::Info) << "Progress: " << percent << "%" << std::endl;
            percent += 10;
            next_start_byte += 25;
        }
        // Account
        if (mdb_key.mv_size == kAddressLength) {
            etl::Entry entry{Bytes(keccak256(mdb_key_as_bytes).bytes, kHashLength), mdb_value_as_bytes};
            collector_account.collect(entry);
        } else {
            Bytes new_key(kHashLength * 2 + db::kIncarnationLength, '\0');
            std::memcpy(&new_key[0], keccak256(mdb_key_as_bytes.substr(0, kAddressLength)).bytes, kHashLength);
            std::memcpy(&new_key[kHashLength], &mdb_key_as_bytes[kAddressLength], db::kIncarnationLength);
            std::memcpy(&new_key[kHashLength + db::kIncarnationLength],
                        keccak256(mdb_key_as_bytes.substr(kAddressLength + db::kIncarnationLength)).bytes, kHashLength);
            etl::Entry entry{new_key, mdb_value_as_bytes};
            collector_storage.collect(entry);
        }
        rc = source_table->get_next(&mdb_key, &mdb_data);
    }

    if (rc && rc != MDB_NOTFOUND) { /* MDB_NOTFOUND is not actually an error rather eof */
        lmdb::err_handler(rc);
    }

    SILKWORM_LOG(LogLevel::Info) << "Started Account Loading" << std::endl;
    collector_account.load(txn->open(db::table::kHashedAccounts, MDB_CREATE).get(), nullptr, MDB_APPEND,
                           /* log_every_percent = */ 10);

    SILKWORM_LOG(LogLevel::Info) << "Started Storage Loading" << std::endl;
    collector_storage.load(txn->open(db::table::kHashedStorage, MDB_CREATE).get(), nullptr, MDB_APPENDDUP,
                           /* log_every_percent = */ 10);
}

void promote_clean_code(lmdb::Transaction* txn, std::string etl_path) {
    auto source_table{txn->open(db::table::kPlainContractCode)};
    MDB_val mdb_key{db::to_mdb_val(Bytes(8, '\0'))};
    MDB_val mdb_data;
    int rc{source_table->seek(&mdb_key, &mdb_data)};
    fs::create_directories(etl_path);
    etl::Collector collector(etl_path.c_str(), 512 * kMebi);
    SILKWORM_LOG(LogLevel::Info) << "Hashing code keys" << std::endl;
    while (!rc) { /* Loop as long as we have no errors*/
        Bytes mdb_key_as_bytes{static_cast<uint8_t*>(mdb_key.mv_data), mdb_key.mv_size};
        Bytes mdb_value_as_bytes{static_cast<uint8_t*>(mdb_data.mv_data), mdb_data.mv_size};

        Bytes new_key(kHashLength + db::kIncarnationLength, '\0');
        std::memcpy(&new_key[0], keccak256(mdb_key_as_bytes.substr(0, kAddressLength)).bytes, kHashLength);
        std::memcpy(&new_key[kHashLength], &mdb_key_as_bytes[kAddressLength], db::kIncarnationLength);
        etl::Entry entry{new_key, mdb_value_as_bytes};
        collector.collect(entry);
        rc = source_table->get_next(&mdb_key, &mdb_data);
    }
    if (rc != MDB_NOTFOUND) {
        lmdb::err_handler(rc);
    }
    SILKWORM_LOG(LogLevel::Info) << "Started Code Loading" << std::endl;
    collector.load(txn->open(db::table::kContractCode, MDB_CREATE).get(), nullptr, MDB_APPEND,
                   /* log_every_percent = */ 10);
}
/*
 * Extract the incarnation from an encoded account object without fully decoding it.
 */
uint64_t extract_incarnation(ByteView encoded) {
    uint8_t field_set = encoded[0];
    size_t pos{1};

    if (field_set & 1) {
        pos += encoded[pos++];
    }
    if (field_set & 2) {
        pos += encoded[pos++];
    }
    if (field_set & 4) {
        // Incarnation has been found.
        uint8_t len = encoded[pos++];
        auto [incarnation, err]{rlp::read_uint64(encoded.substr(pos, len))};
        rlp::err_handler(err);
        return incarnation;
    }
    return 0;
}
/*
 *  If we have done hashstate before(not first sync),
 *  We need to use changeset because we can use the progress system.
 *  Note: Standard Promotion is way slower than Clean Promotion
 */
void promote(lmdb::Transaction* txn, Operation operation) {
    auto [changeset_config, target_config] = get_tables_for_promote(operation);
    auto changeset_table{txn->open(changeset_config)};
    auto plainstate_table{txn->open(db::table::kPlainState)};
    auto codehash_table{txn->open(db::table::kPlainContractCode)};
    auto target_table{txn->open(target_config)};
    auto start_block_number{db::stages::get_stage_progress(*txn, db::stages::kHashStateKey) + 1};
    Bytes start_key(8, '\0');
    boost::endian::store_big_u64(&start_key[0], start_block_number);
    MDB_val mdb_key{db::to_mdb_val(start_key)};
    MDB_val mdb_data;
    int rc{changeset_table->seek(&mdb_key, &mdb_data)};

    while (!rc) {
        Bytes mdb_key_as_bytes{static_cast<uint8_t*>(mdb_key.mv_data), mdb_key.mv_size};
        Bytes mdb_value_as_bytes{static_cast<uint8_t*>(mdb_data.mv_data), mdb_data.mv_size};
        Bytes db_key{convert_to_db_format(mdb_key_as_bytes, mdb_value_as_bytes)};
        if (operation == HashAccount) {
            // We get account and hash its key.
            auto value{plainstate_table->get(db_key)};
            if (value == std::nullopt) {
                rc = changeset_table->get_next(&mdb_key, &mdb_data);
                continue;
            }
            // Hashing
            auto hash{keccak256(db_key)};
            target_table->put(full_view(hash.bytes), *value, 0);
            rc = changeset_table->get_next(&mdb_key, &mdb_data);
        } else if (operation == HashStorage) {
            // We get storage value and hash its key.
            Bytes key(kHashLength * 2 + db::kIncarnationLength, '\0');
            auto value{plainstate_table->get(db_key)};
            if (value == std::nullopt) {
                rc = changeset_table->get_next(&mdb_key, &mdb_data);
                continue;
            }
            // Hashing
            std::memcpy(&key[0], keccak256(db_key.substr(0, kAddressLength)).bytes, kHashLength);
            std::memcpy(&key[kHashLength], &db_key[kAddressLength], db::kIncarnationLength);
            std::memcpy(&key[kHashLength + db::kIncarnationLength],
                        keccak256(db_key.substr(kAddressLength + db::kIncarnationLength)).bytes, kHashLength);
            target_table->put(key, *value, 0);
            rc = changeset_table->get_next(&mdb_key, &mdb_data);
        } else {
            // get incarnation
            auto encoded_account{plainstate_table->get(db_key)};
            if (encoded_account == std::nullopt) {
                rc = changeset_table->get_next(&mdb_key, &mdb_data);
                continue;
            }
            auto incarnation{extract_incarnation(*encoded_account)};
            if (incarnation == 0) {
                rc = changeset_table->get_next(&mdb_key, &mdb_data);
                continue;
            }
            // get code hash
            Bytes plain_key(kAddressLength + db::kIncarnationLength, '\0');
            std::memcpy(&plain_key[0], &db_key[0], kAddressLength);
            boost::endian::store_big_u64(&plain_key[kAddressLength], incarnation);
            auto code_hash{codehash_table->get(plain_key)};
            if (code_hash == std::nullopt) {
                rc = changeset_table->get_next(&mdb_key, &mdb_data);
                continue;
            }
            // Hash and concatenate everything together
            Bytes key(kHashLength + db::kIncarnationLength, '\0');
            std::memcpy(&key[0], keccak256(plain_key.substr(0, kAddressLength)).bytes, kHashLength);
            std::memcpy(&key[kHashLength], &plain_key[kAddressLength], db::kIncarnationLength);
            target_table->put(key, *code_hash, 0);
            rc = changeset_table->get_next(&mdb_key, &mdb_data);
        }
    }
}

int main(int argc, char* argv[]) {
    CLI::App app{"Generates Hashed state"};

    std::string db_path{db::default_path()};
    bool full{false};
    bool incrementally{false};
    bool reset{false};
<<<<<<< HEAD
    app.add_option("--chaindata", db_path, "Path to a database populated by Turbo-Geth", true)
=======
    app.add_option("-d,--datadir", db_path, "Path to a database populated by Erigon", true)
>>>>>>> 35927757
        ->check(CLI::ExistingDirectory);

    app.add_flag("--full", full, "Start making lookups from block 0");
    app.add_flag("--increment", incrementally, "Use incremental method");
    app.add_flag("--reset", reset, "Reset HashState");
    CLI11_PARSE(app, argc, argv);

    // Check data.mdb exists in provided directory
    fs::path db_file{fs::path(db_path) / fs::path("data.mdb")};
    if (!fs::exists(db_file)) {
        SILKWORM_LOG(LogLevel::Error) << "Can't find a valid Erigon data file in " << db_path << std::endl;
        return -1;
    }
    fs::path datadir(db_path);
    fs::path etl_path(datadir.parent_path() / fs::path("etl-temp"));

    lmdb::DatabaseConfig db_config{db_path};
    db_config.set_readonly(false);
    std::shared_ptr<lmdb::Environment> env{lmdb::get_env(db_config)};
    std::unique_ptr<lmdb::Transaction> txn{env->begin_rw_transaction()};

    try {
        if (full || reset) {
            txn->open(db::table::kHashedAccounts)->clear();
            txn->open(db::table::kHashedStorage)->clear();
            txn->open(db::table::kContractCode)->clear();
            db::stages::set_stage_progress(*txn, db::stages::kHashStateKey, 0);
            if (reset) {
                SILKWORM_LOG(LogLevel::Info) << "Reset Complete!" << std::endl;
                lmdb::err_handler(txn->commit());
                return 0;
            }
        }
        SILKWORM_LOG(LogLevel::Info) << "Starting HashState" << std::endl;

        auto last_processed_block_number{db::stages::get_stage_progress(*txn, db::stages::kHashStateKey)};
        if (last_processed_block_number != 0 || incrementally) {
            SILKWORM_LOG(LogLevel::Info) << "Starting Account Hashing" << std::endl;
            promote(txn.get(), HashAccount);
            SILKWORM_LOG(LogLevel::Info) << "Starting Storage Hashing" << std::endl;
            promote(txn.get(), HashStorage);
            SILKWORM_LOG(LogLevel::Info) << "Hashing Code Keys" << std::endl;
            promote(txn.get(), Code);
        } else {
            promote_clean_state(txn.get(), etl_path.string());
            promote_clean_code(txn.get(), etl_path.string());
        }
        // Update progress height with last processed block
        db::stages::set_stage_progress(*txn, db::stages::kHashStateKey,
                                       db::stages::get_stage_progress(*txn, db::stages::kExecutionKey));
        lmdb::err_handler(txn->commit());
        txn.reset();
        SILKWORM_LOG(LogLevel::Info) << "All Done!" << std::endl;
    } catch (const std::exception& ex) {
        SILKWORM_LOG(LogLevel::Error) << ex.what() << std::endl;
        return -5;
    }
}<|MERGE_RESOLUTION|>--- conflicted
+++ resolved
@@ -255,11 +255,7 @@
     bool full{false};
     bool incrementally{false};
     bool reset{false};
-<<<<<<< HEAD
-    app.add_option("--chaindata", db_path, "Path to a database populated by Turbo-Geth", true)
-=======
-    app.add_option("-d,--datadir", db_path, "Path to a database populated by Erigon", true)
->>>>>>> 35927757
+    app.add_option("--chaindata", db_path, "Path to a database populated by Erigon", true)
         ->check(CLI::ExistingDirectory);
 
     app.add_flag("--full", full, "Start making lookups from block 0");

--- conflicted
+++ resolved
@@ -233,26 +233,15 @@
     const intx::uint256 effective_gas_price{txn.max_fee_per_gas >= evm.block().header.base_fee_per_gas ? txn.effective_gas_price(base_fee)
                                                                                                        : txn.max_priority_fee_per_gas};
 
-    const auto required_funds = compute_call_cost(txn, effective_gas_price, evm);
-<<<<<<< HEAD
-    intx::uint512 maximum_cost = required_funds;
-    if (txn.type != TransactionType::kLegacy && txn.type != TransactionType::kAccessList) {
-        maximum_cost = txn.maximum_gas_cost();
-    }
-
+    auto required_funds = compute_call_cost(txn, effective_gas_price, evm);
     // EIP-7623 Increase calldata cost
     if (evm.revision() >= EVMC_PRAGUE) {
         const auto floor_cost = protocol::floor_cost(txn);
         const intx::uint512 gas_limit = std::max(txn.gas_limit, floor_cost);
-        maximum_cost = std::max(maximum_cost, gas_limit * effective_gas_price);
-    }
-
-    if (owned_funds < maximum_cost + txn.value) {
-=======
+        required_funds = std::max(required_funds, gas_limit * effective_gas_price);
+    }
     const intx::uint256 value = bailout ? 0 : txn.value;
-
     if (owned_funds < required_funds + value) {
->>>>>>> d014590a
         return ValidationResult::kInsufficientFunds;
     }
     return ValidationResult::kOk;

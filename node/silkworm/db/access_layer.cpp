/*
   Copyright 2020-2022 The Silkworm Authors

   Licensed under the Apache License, Version 2.0 (the "License");
   you may not use this file except in compliance with the License.
   You may obtain a copy of the License at

       http://www.apache.org/licenses/LICENSE-2.0

   Unless required by applicable law or agreed to in writing, software
   distributed under the License is distributed on an "AS IS" BASIS,
   WITHOUT WARRANTIES OR CONDITIONS OF ANY KIND, either express or implied.
   See the License for the specific language governing permissions and
   limitations under the License.
*/

#include "access_layer.hpp"

#include <silkworm/common/assert.hpp>
#include <silkworm/common/endian.hpp>

#include "bitmap.hpp"
#include "tables.hpp"

namespace silkworm::db {

std::optional<VersionBase> read_schema_version(mdbx::txn& txn) noexcept {
    thread_local mdbx::cursor_managed src;
    src.bind(txn, db::open_map(txn, db::table::kDatabaseInfo));
    if (!src.seek(mdbx::slice{kDbSchemaVersionKey})) {
        return std::nullopt;
    }

    auto data{src.current()};
    SILKWORM_ASSERT(data.value.length() == 12);
    auto Major{endian::load_big_u32(static_cast<uint8_t*>(data.value.data()))};
    data.value.remove_prefix(sizeof(uint32_t));
    auto Minor{endian::load_big_u32(static_cast<uint8_t*>(data.value.data()))};
    data.value.remove_prefix(sizeof(uint32_t));
    auto Patch{endian::load_big_u32(static_cast<uint8_t*>(data.value.data()))};
    return VersionBase{Major, Minor, Patch};
}

void write_schema_version(mdbx::txn& txn, const VersionBase& schema_version) {
    auto old_schema_version{read_schema_version(txn)};
    if (old_schema_version.has_value()) {
        if (schema_version == old_schema_version.value()) {
            // Simply return. No changes
            return;
        }
        if (schema_version < old_schema_version.value()) {
            throw std::runtime_error("Cannot downgrade schema version");
        }
    }
    Bytes value(12, '\0');
    endian::store_big_u32(&value[0], schema_version.Major);
    endian::store_big_u32(&value[4], schema_version.Minor);
    endian::store_big_u32(&value[8], schema_version.Patch);
    thread_local mdbx::cursor_managed src;
    src.bind(txn, db::open_map(txn, db::table::kDatabaseInfo));
    src.upsert(mdbx::slice{kDbSchemaVersionKey}, to_slice(value));
}

std::optional<BlockHeader> read_header(mdbx::txn& txn, BlockNum block_number, const uint8_t (&hash)[kHashLength]) {
    auto key{block_key(block_number, hash)};
    return read_header(txn, key);
}

std::optional<BlockHeader> read_header(mdbx::txn& txn, ByteView key) {
    auto raw_header{read_header_raw(txn, key)};
    if(raw_header.empty()) {
        return std::nullopt;
    }
    BlockHeader header;
    ByteView encoded_header{raw_header.data(), raw_header.length()};
    rlp::success_or_throw(rlp::decode(encoded_header, header));
    return header;
}

Bytes read_header_raw(mdbx::txn& txn, ByteView key) {
    thread_local mdbx::cursor_managed src;
    src.bind(txn, db::open_map(txn, db::table::kHeaders));
    auto data{src.find(to_slice(key), false)};
    if (!data) {
        return {};
    }
    return Bytes{from_slice(data.value)};
}

void write_header(mdbx::txn& txn, const BlockHeader& header, bool with_header_numbers) {
    Bytes value{};
    rlp::encode(value, header);
    auto header_hash{header.hash()};
    auto key{db::block_key(header.number, header_hash.bytes)};
    thread_local mdbx::cursor_managed target;
    target.bind(txn, db::open_map(txn, table::kHeaders));
    target.upsert(to_slice(key), to_slice(value));
    if (with_header_numbers) {
        write_header_number(txn, header_hash.bytes, header.number);
    }
}

void write_header_number(mdbx::txn& txn, const uint8_t (&hash)[kHashLength], const BlockNum number) {
    thread_local mdbx::cursor_managed target;
    target.bind(txn, db::open_map(txn, db::table::kHeaderNumbers));
    auto value{db::block_key(number)};
    target.upsert({hash, kHashLength}, to_slice(value));
}

std::optional<intx::uint256> read_total_difficulty(mdbx::txn& txn, BlockNum block_number,
                                                   const uint8_t (&hash)[kHashLength]) {
    auto key{block_key(block_number, hash)};
    return read_total_difficulty(txn, key);
}

std::optional<intx::uint256> read_total_difficulty(mdbx::txn& txn, ByteView key) {
    thread_local mdbx::cursor_managed src;
    src.bind(txn, db::open_map(txn, table::kDifficulty));

    auto data{src.find(to_slice(key), false)};
    if (!data) {
        return std::nullopt;
    }
    intx::uint256 td{0};
    ByteView data_view{from_slice(data.value)};
    rlp::success_or_throw(rlp::decode(data_view, td));
    return td;
}

void write_total_difficulty(mdbx::txn& txn, const Bytes& key, const intx::uint256& total_difficulty) {
    SILKWORM_ASSERT(key.length() == sizeof(BlockNum) + kHashLength);
    Bytes value{};
    rlp::encode(value, total_difficulty);
    thread_local mdbx::cursor_managed target;
    target.bind(txn, db::open_map(txn, table::kDifficulty));
    target.upsert(to_slice(key), to_slice(value));
}

void write_total_difficulty(mdbx::txn& txn, BlockNum block_number, const uint8_t (&hash)[kHashLength],
                            intx::uint256& total_difficulty) {
    auto key{block_key(block_number, hash)};
    write_total_difficulty(txn, key, total_difficulty);
}

void write_canonical_header(mdbx::txn& txn, const BlockHeader& header) {
    write_canonical_header_hash(txn, header.hash().bytes, header.number);
}

void write_canonical_header_hash(mdbx::txn& txn, const uint8_t (&hash)[kHashLength], BlockNum number) {
    thread_local mdbx::cursor_managed target;
    target.bind(txn, db::open_map(txn, table::kCanonicalHashes));
    auto key{db::block_key(number)};
    target.upsert(to_slice(key), db::to_slice(hash));
}

void read_transactions(mdbx::txn& txn, uint64_t base_id, uint64_t count, std::vector<Transaction>& out) {
    if (count == 0) {
        out.clear();
        return;
    }
    thread_local mdbx::cursor_managed src;
    src.bind(txn, db::open_map(txn, table::kBlockTransactions));
    read_transactions(src, base_id, count, out);
}

void write_transactions(mdbx::txn& txn, const std::vector<Transaction>& transactions, uint64_t base_id) {
    if (transactions.empty()) {
        return;
    }
    thread_local mdbx::cursor_managed target;
    target.bind(txn, db::open_map(txn, table::kBlockTransactions));
    auto key{db::block_key(base_id)};
    for (const auto& transaction : transactions) {
        Bytes value{};
        rlp::encode(value, transaction);
        mdbx::slice value_slice{value.data(), value.length()};
        target.put(to_slice(key), &value_slice, MDBX_APPEND);
        ++base_id;
        endian::store_big_u64(key.data(), base_id);
    }
}

void read_transactions(mdbx::cursor& txn_table, uint64_t base_id, uint64_t count, std::vector<Transaction>& v) {
    v.resize(count);
    if (count == 0) {
        return;
    }

    auto key{db::block_key(base_id)};

    uint64_t i{0};
    for (auto data{txn_table.find(to_slice(key), false)}; data.done && i < count;
         data = txn_table.to_next(/*throw_notfound = */ false), ++i) {
        ByteView data_view{from_slice(data.value)};
        rlp::success_or_throw(rlp::decode(data_view, v.at(i)));
    }
    SILKWORM_ASSERT(i == count);
}

bool read_block(mdbx::txn& txn, BlockNum block_number, bool read_senders, BlockWithHash& bh) {
    // Locate canonical hash
    thread_local mdbx::cursor_managed canonical_hashes_cursor;
    canonical_hashes_cursor.bind(txn, db::open_map(txn, table::kCanonicalHashes));
    auto key{block_key(block_number)};
    auto data{canonical_hashes_cursor.find(to_slice(key), false)};
    if (!data) {
        return false;
    }

    SILKWORM_ASSERT(data.value.length() == kHashLength);
    std::memcpy(bh.hash.bytes, data.value.data(), kHashLength);

    // Read header
    key = block_key(block_number, bh.hash.bytes);
<<<<<<< HEAD
    auto raw_header{read_header_raw(txn, key)};
    if(raw_header.empty()) {
        return std::nullopt;
=======
    data = headers_cursor.find(to_slice(key), false);
    if (!data) {
        return false;
>>>>>>> 7dc531d5
    }
    ByteView raw_header_view{raw_header.data(), raw_header.length()};
    rlp::success_or_throw(rlp::decode(raw_header_view, bh.block.header));

    return read_body(txn, key, read_senders, bh.block);
}

bool read_body(mdbx::txn& txn, BlockNum block_number, const uint8_t (&hash)[kHashLength], bool read_senders,
               BlockBody& out) {
    auto key{block_key(block_number, hash)};
    return read_body(txn, key, read_senders, out);
}

bool read_body(mdbx::txn& txn, const Bytes& key, bool read_senders, BlockBody& out) {
    thread_local mdbx::cursor_managed src;
    src.bind(txn, db::open_map(txn, table::kBlockBodies));
    auto data{src.find(to_slice(key), false)};
    if (!data) {
        return false;
    }
    ByteView data_view{from_slice(data.value)};
    auto body{detail::decode_stored_block_body(data_view)};

    std::swap(out.ommers, body.ommers);
    read_transactions(txn, body.base_txn_id, body.txn_count, out.transactions);

    if (!out.transactions.empty() && read_senders) {
        std::vector<evmc::address> senders{db::read_senders(txn, key)};
        if (!senders.empty()) {
            SILKWORM_ASSERT(senders.size() == out.transactions.size());
            for (size_t i{0}; i < senders.size(); ++i) {
                out.transactions[i].from = senders[i];
            }
        } else {  // Might be empty due to pruning
            for (auto& transaction : out.transactions) {
                transaction.recover_sender();
            }
        }
    }

    return true;
}

void write_body(mdbx::txn& txn, const BlockBody& body, const uint8_t (&hash)[kHashLength], const BlockNum number) {
    detail::BlockBodyForStorage body_for_storage{};
    body_for_storage.ommers = body.ommers;
    body_for_storage.txn_count = body.transactions.size();
    body_for_storage.base_txn_id =
        increment_map_sequence(txn, table::kBlockTransactions.name, body_for_storage.txn_count);
    Bytes value{body_for_storage.encode()};
    auto key{db::block_key(number, hash)};
    thread_local mdbx::cursor_managed target;
    target.bind(txn, db::open_map(txn, table::kBlockBodies));
    target.upsert(to_slice(key), to_slice(value));

    write_transactions(txn, body.transactions, body_for_storage.base_txn_id);
}

std::vector<evmc::address> read_senders(mdbx::txn& txn, BlockNum block_number, const uint8_t (&hash)[kHashLength]) {
    auto key{block_key(block_number, hash)};
    return read_senders(txn, key);
}

std::vector<evmc::address> read_senders(mdbx::txn& txn, const Bytes& key) {
    std::vector<evmc::address> senders{};

    thread_local mdbx::cursor_managed src;
    src.bind(txn, db::open_map(txn, table::kSenders));
    auto data{src.find(to_slice(key), /*throw_notfound = */ false)};
    if (data) {
        SILKWORM_ASSERT(data.value.length() % kAddressLength == 0);
        senders.resize(data.value.length() / kAddressLength);
        std::memcpy(senders.data(), data.value.data(), data.value.length());
    }
    return senders;
}

std::optional<ByteView> read_code(mdbx::txn& txn, const evmc::bytes32& code_hash) {
    thread_local mdbx::cursor_managed src;
    src.bind(txn, db::open_map(txn, table::kCode));
    auto key{to_slice(code_hash)};
    auto data{src.find(key, /*throw_notfound=*/false)};
    if (!data) {
        return std::nullopt;
    }
    return from_slice(data.value);
}

// Erigon FindByHistory for account
static std::optional<ByteView> historical_account(mdbx::txn& txn, const evmc::address& address, BlockNum block_number) {
    thread_local mdbx::cursor_managed history_table;
    history_table.bind(txn, db::open_map(txn, table::kAccountHistory));
    const Bytes history_key{account_history_key(address, block_number)};
    const auto data{history_table.lower_bound(to_slice(history_key), /*throw_notfound=*/false)};
    if (!data || !data.key.starts_with(to_slice(address))) {
        return std::nullopt;
    }

    const auto bitmap{bitmap::read(from_slice(data.value))};
    const auto change_block{bitmap::seek(bitmap, block_number)};
    if (!change_block) {
        return std::nullopt;
    }

    thread_local mdbx::cursor_managed change_set_table;
    change_set_table.bind(txn, db::open_map(txn, table::kAccountChangeSet));
    const Bytes change_set_key{block_key(*change_block)};
    return find_value_suffix(change_set_table, change_set_key, address);
}

// Erigon FindByHistory for storage
static std::optional<ByteView> historical_storage(mdbx::txn& txn, const evmc::address& address, uint64_t incarnation,
                                                  const evmc::bytes32& location, BlockNum block_number) {
    thread_local mdbx::cursor_managed history_table;
    history_table.bind(txn, db::open_map(txn, table::kStorageHistory));
    const Bytes history_key{storage_history_key(address, location, block_number)};
    const auto data{history_table.lower_bound(to_slice(history_key), /*throw_notfound=*/false)};
    if (!data) {
        return std::nullopt;
    }

    const ByteView k{from_slice(data.key)};
    SILKWORM_ASSERT(k.length() == kAddressLength + kHashLength + sizeof(BlockNum));

    if (k.substr(0, kAddressLength) != ByteView{address} ||
        k.substr(kAddressLength, kHashLength) != ByteView{location}) {
        return std::nullopt;
    }

    const auto bitmap{bitmap::read(from_slice(data.value))};
    const auto change_block{bitmap::seek(bitmap, block_number)};
    if (!change_block) {
        return std::nullopt;
    }

    thread_local mdbx::cursor_managed change_set_table;
    change_set_table.bind(txn, db::open_map(txn, table::kStorageChangeSet));
    const Bytes change_set_key{storage_change_key(*change_block, address, incarnation)};
    return find_value_suffix(change_set_table, change_set_key, location);
}

std::optional<Account> read_account(mdbx::txn& txn, const evmc::address& address, std::optional<BlockNum> block_num) {
    std::optional<ByteView> encoded{block_num.has_value() ? historical_account(txn, address, block_num.value())
                                                          : std::nullopt};

    if (!encoded.has_value()) {
        thread_local mdbx::cursor_managed src;
        src.bind(txn, db::open_map(txn, table::kPlainState));
        if (auto data{src.find({address.bytes, sizeof(evmc::address)}, false)}; data.done) {
            encoded.emplace(from_slice(data.value));
        }
    }
    if (!encoded.has_value() || encoded->empty()) {
        return std::nullopt;
    }

    auto [acc, err]{Account::from_encoded_storage(encoded.value())};
    rlp::success_or_throw(err);

    if (acc.incarnation > 0 && acc.code_hash == kEmptyHash) {
        // restore code hash
        thread_local mdbx::cursor_managed src;
        src.bind(txn, db::open_map(txn, table::kPlainCodeHash));
        auto key{storage_prefix(address, acc.incarnation)};
        if (auto data{src.find(to_slice(key), /*throw_notfound*/ false)};
            data.done && data.value.length() == kHashLength) {
            std::memcpy(acc.code_hash.bytes, data.value.data(), kHashLength);
        }
    }

    return acc;
}

evmc::bytes32 read_storage(mdbx::txn& txn, const evmc::address& address, uint64_t incarnation,
                           const evmc::bytes32& location, std::optional<BlockNum> block_num) {
    std::optional<ByteView> val{block_num.has_value()
                                    ? historical_storage(txn, address, incarnation, location, block_num.value())
                                    : std::nullopt};
    if (!val.has_value()) {
        thread_local mdbx::cursor_managed src;
        src.bind(txn, db::open_map(txn, table::kPlainState));
        auto key{storage_prefix(address, incarnation)};
        val = find_value_suffix(src, key, location);
    }

    if (!val.has_value()) {
        return {};
    }

    evmc::bytes32 res{};
    SILKWORM_ASSERT(val->length() <= kHashLength);
    std::memcpy(res.bytes + kHashLength - val->length(), val->data(), val->length());
    return res;
}

static std::optional<uint64_t> historical_previous_incarnation() {
    // TODO (Andrew) implement properly
    return std::nullopt;
}

std::optional<uint64_t> read_previous_incarnation(mdbx::txn& txn, const evmc::address& address,
                                                  std::optional<BlockNum> block_num) {
    if (block_num.has_value()) {
        return historical_previous_incarnation();
    }

    thread_local mdbx::cursor_managed src;
    src.bind(txn, db::open_map(txn, table::kIncarnationMap));
    if (auto data{src.find(to_slice(address), /*throw_notfound=*/false)}; data.done) {
        SILKWORM_ASSERT(data.value.length() == 8);
        return endian::load_big_u64(static_cast<uint8_t*>(data.value.data()));
    }
    return std::nullopt;
}

AccountChanges read_account_changes(mdbx::txn& txn, BlockNum block_num) {
    AccountChanges changes;

    thread_local mdbx::cursor_managed src;
    src.bind(txn, db::open_map(txn, table::kAccountChangeSet));
    auto key{block_key(block_num)};

    auto data{src.find(to_slice(key), /*throw_notfound=*/false)};
    while (data) {
        SILKWORM_ASSERT(data.value.length() >= kAddressLength);
        evmc::address address;
        std::memcpy(address.bytes, data.value.data(), kAddressLength);
        data.value.remove_prefix(kAddressLength);
        changes[address] = db::from_slice(data.value);
        data = src.to_current_next_multi(/*throw_not_found=*/false);
    }

    return changes;
}

StorageChanges read_storage_changes(mdbx::txn& txn, BlockNum block_num) {
    StorageChanges changes;

    const Bytes block_prefix{block_key(block_num)};

    thread_local mdbx::cursor_managed src;
    src.bind(txn, db::open_map(txn, table::kStorageChangeSet));

    auto key_prefix{to_slice(block_prefix)};
    auto data{src.lower_bound(key_prefix, false)};
    while (data) {
        if (!data.key.starts_with(key_prefix)) {
            break;
        }

        data.key.remove_prefix(key_prefix.length());
        SILKWORM_ASSERT(data.key.length() == kPlainStoragePrefixLength);

        evmc::address address;
        std::memcpy(address.bytes, data.key.data(), kAddressLength);
        data.key.remove_prefix(kAddressLength);
        uint64_t incarnation{endian::load_big_u64(static_cast<uint8_t*>(data.key.data()))};

        SILKWORM_ASSERT(data.value.length() >= kHashLength);
        evmc::bytes32 location;
        std::memcpy(location.bytes, data.value.data(), kHashLength);
        data.value.remove_prefix(kHashLength);

        changes[address][incarnation][location] = db::from_slice(data.value);
        data = src.to_next(/*throw_notfound=*/false);
    }

    return changes;
}

std::optional<ChainConfig> read_chain_config(mdbx::txn& txn) {
    thread_local mdbx::cursor_managed canonical_hashes_cursor;
    canonical_hashes_cursor.bind(txn, db::open_map(txn, table::kCanonicalHashes));
    auto data{canonical_hashes_cursor.find(to_slice(block_key(0)), /*throw_notfound=*/false)};
    if (!data) {
        return std::nullopt;
    }

    thread_local mdbx::cursor_managed config_cursor;
    config_cursor.bind(txn, db::open_map(txn, table::kConfig));
    const auto key{data.value};
    data = config_cursor.find(key, /*throw_notfound=*/false);
    if (!data) {
        return std::nullopt;
    }

    // https://github.com/nlohmann/json/issues/2204
    const auto json = nlohmann::json::parse(data.value.as_string(), nullptr, false);
    return ChainConfig::from_json(json);
}

void write_head_header_hash(mdbx::txn& txn, const uint8_t (&hash)[kHashLength]) {
    thread_local mdbx::cursor_managed target;
    target.bind(txn, db::open_map(txn, table::kHeadHeader));
    mdbx::slice key(db::table::kLastHeaderKey);
    target.upsert(key, to_slice(hash));
}

std::optional<evmc::bytes32> read_head_header_hash(mdbx::txn& txn) {
    thread_local mdbx::cursor_managed source;
    source.bind(txn, db::open_map(txn, table::kHeadHeader));
    mdbx::slice key(db::table::kLastHeaderKey);
    auto data{source.find(key, /*throw_notfound=*/false)};
    if (!data || data.value.length() != sizeof(evmc::bytes32)) {
        return std::nullopt;
    }
    return to_bytes32(from_slice(data.value));
}

uint64_t increment_map_sequence(mdbx::txn& txn, const char* map_name, uint64_t increment) {
    uint64_t current_value{read_map_sequence(txn, map_name)};
    if (increment) {
        thread_local mdbx::cursor_managed target;
        target.bind(txn, db::open_map(txn, table::kSequence));
        mdbx::slice key(map_name);
        uint64_t new_value{current_value + increment};  // Note ! May overflow
        Bytes new_data(sizeof(uint64_t), '\0');
        endian::store_big_u64(new_data.data(), new_value);
        target.upsert(key, to_slice(new_data));
    }
    return current_value;
}

uint64_t read_map_sequence(mdbx::txn& txn, const char* map_name) {
    thread_local mdbx::cursor_managed target;
    target.bind(txn, db::open_map(txn, table::kSequence));
    mdbx::slice key(map_name);
    auto data{target.find(key, /*throw_notfound=*/false)};
    if (!data.done) {
        return 0;
    }
    if (data.value.length() != sizeof(uint64_t)) {
        throw std::length_error("Bad sequence value in db");
    }
    return endian::load_big_u64(from_slice(data.value).data());
}

}  // namespace silkworm::db<|MERGE_RESOLUTION|>--- conflicted
+++ resolved
@@ -212,15 +212,9 @@
 
     // Read header
     key = block_key(block_number, bh.hash.bytes);
-<<<<<<< HEAD
     auto raw_header{read_header_raw(txn, key)};
     if(raw_header.empty()) {
-        return std::nullopt;
-=======
-    data = headers_cursor.find(to_slice(key), false);
-    if (!data) {
         return false;
->>>>>>> 7dc531d5
     }
     ByteView raw_header_view{raw_header.data(), raw_header.length()};
     rlp::success_or_throw(rlp::decode(raw_header_view, bh.block.header));

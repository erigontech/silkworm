Silkworm
===

C++ implementation of the Ethereum protocol.
It's conceived as an evolution of the [Turbo-Geth](https://github.com/ledgerwatch/turbo-geth) project,
as outlined in its [release commentary](https://ledgerwatch.github.io/turbo_geth_release.html#Licence-and-language-migration-plan-out-of-scope-for-the-release).

[![CircleCI](https://circleci.com/gh/torquem-ch/silkworm.svg?style=svg)](https://circleci.com/gh/torquem-ch/silkworm)
[![AppVeyor](https://ci.appveyor.com/api/projects/status/8npida1piyqw1844?svg=true)](https://ci.appveyor.com/project/torquem/silkworm)

# Building the source

# Clone the repository

`git clone --recurse-submodules https://github.com/torquem-ch/silkworm.git`

## Linux & macOS
Building silkworm requires:
* C++17 compiler (GCC or Clang)
* [CMake](http://cmake.org)
* [GMP](http://gmplib.org) (`sudo apt-get install libgmp3-dev` or `brew install gmp`)

Once the prerequisites are installed, bootstrap cmake by running
```
mkdir build
cd build
cmake ..
```
(In the future you don't have to run `cmake ..` again.)

Then run the build itself
```
make -j
```
Now you can check database changes (produced by [Turbo-Geth](https://github.com/ledgerwatch/turbo-geth)) with silkworm
```
./check_changes
```
and also run either the unit tests
```
./unit_test
```
<<<<<<< HEAD
## Windows (Visual Studio Community Edition 2019)
### Prerequisites
* Download [GMP](https://github.com/ShiftMediaProject/gmp/releases). Extract archive contents in a folder of your choice (eg. `C:\libgmp`). Create two new environment variables: `GMP_LIBRARY` set to `C:/libgmp/lib/x64/gmp.lib` and `GMP_INCLUDE_DIR` set to `C:/libgmp/include/`. Also ensure your `PATH` variable includes `C:/libgmp/bin/x64/`. (should you have extracted the contents of archive in other path than `C:/libgmp` change the previous environment variables paths accordingly)
* Install [Visual Studio](https://www.visualstudio.com/downloads/). Community edition is fine.
* Make sure your setup includes CMake support and Windows 10 SDK.
### Build
* Open Visual Studio and select File -> CMake...
=======
or [Ethereum Consensus Tests](https://github.com/ethereum/tests)
```
./consensus
```

## Windows
* Install [Visual Studio](https://www.visualstudio.com/downloads) 2019. Community edition is fine.
* Make sure your setup includes CMake support and Windows 10 SDK.
* Install [vcpkg](https://github.com/microsoft/vcpkg#quick-start-windows).
* `.\vcpkg\vcpkg install mpir:x64-windows`
* Add <VCPKG_ROOT>\installed\x64-windows\include to your `INCLUDE` environment variable.
* Add <VCPKG_ROOT>\installed\x64-windows\bin to your `PATH` environment variable.
* Open Visual Studio and select File -> CMake... 
>>>>>>> d3b2a271
* Browse the folder where you have cloned this repository and select the file CMakeLists.txt
* Let CMake cache generation complete (it may take several minutes)
* Solution explorer shows the project tree.
* To build simply `CTRL+Shift+B`
* Binaries are written to `%USERPROFILE%\CMakeBuilds\silkworm\build` If you want to change this path simply edit `CMakeSettings.json` file.

# Code style

We use the standard C++17 programming language.
We follow [Google's C++ Style Guide](https://google.github.io/styleguide/cppguide.html) with the following differences:

* `snake_case` for function names.
* .cpp & .hpp file extensions rather than .cc & .h for C++.
* Exceptions are allowed.
* User-defined literals are allowed.
* Max line length is 100.<|MERGE_RESOLUTION|>--- conflicted
+++ resolved
@@ -40,15 +40,6 @@
 ```
 ./unit_test
 ```
-<<<<<<< HEAD
-## Windows (Visual Studio Community Edition 2019)
-### Prerequisites
-* Download [GMP](https://github.com/ShiftMediaProject/gmp/releases). Extract archive contents in a folder of your choice (eg. `C:\libgmp`). Create two new environment variables: `GMP_LIBRARY` set to `C:/libgmp/lib/x64/gmp.lib` and `GMP_INCLUDE_DIR` set to `C:/libgmp/include/`. Also ensure your `PATH` variable includes `C:/libgmp/bin/x64/`. (should you have extracted the contents of archive in other path than `C:/libgmp` change the previous environment variables paths accordingly)
-* Install [Visual Studio](https://www.visualstudio.com/downloads/). Community edition is fine.
-* Make sure your setup includes CMake support and Windows 10 SDK.
-### Build
-* Open Visual Studio and select File -> CMake...
-=======
 or [Ethereum Consensus Tests](https://github.com/ethereum/tests)
 ```
 ./consensus
@@ -61,8 +52,7 @@
 * `.\vcpkg\vcpkg install mpir:x64-windows`
 * Add <VCPKG_ROOT>\installed\x64-windows\include to your `INCLUDE` environment variable.
 * Add <VCPKG_ROOT>\installed\x64-windows\bin to your `PATH` environment variable.
-* Open Visual Studio and select File -> CMake... 
->>>>>>> d3b2a271
+* Open Visual Studio and select File -> CMake...
 * Browse the folder where you have cloned this repository and select the file CMakeLists.txt
 * Let CMake cache generation complete (it may take several minutes)
 * Solution explorer shows the project tree.

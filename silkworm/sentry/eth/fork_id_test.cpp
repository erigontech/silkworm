--- conflicted
+++ resolved
@@ -32,32 +32,14 @@
         CHECK(ForkId(std::numeric_limits<uint32_t>::max(), std::numeric_limits<uint64_t>::max()).rlp_encode() == from_hex("ce84ffffffff88ffffffffffffffff").value());
     }
 
-<<<<<<< HEAD
     TEST_CASE("ForkId.rlp_decode") {
         CHECK(ForkId(0, 0) == ForkId::rlp_decode(from_hex("c6840000000080").value()));
         CHECK(ForkId(0xdeadbeef, 0xBADDCAFE) == ForkId::rlp_decode(from_hex("ca84deadbeef84baddcafe").value()));
         CHECK(ForkId(std::numeric_limits<uint32_t>::max(), std::numeric_limits<uint64_t>::max()) == ForkId::rlp_decode(from_hex("ce84ffffffff88ffffffffffffffff").value()));
-=======
-    auto chain_config{kMainnetConfig};
-    chain_config.genesis_hash.emplace(kMainnetGenesisHash);
-    for (auto& example : examples) {
-        INFO(to_hex(fork_id_at(example.head_block_num, chain_config).hash(), true));
-        CHECK(fork_id_at(example.head_block_num, chain_config) == example.fork_id);
->>>>>>> fc95f4b1
-    }
-
-<<<<<<< HEAD
+    }
+
     TEST_CASE("ForkId.hash") {
         CHECK(0xdeadbeef == ForkId::rlp_decode(from_hex("ca84deadbeef84baddcafe").value()).hash());
-=======
-    auto chain_config{kGoerliConfig};
-    chain_config.genesis_hash.emplace(kGoerliGenesisHash);
-    for (auto& example : examples) {
-        auto a = fork_id_at(example.head_block_num, chain_config);
-        INFO(to_hex(a.hash()));
-        INFO(to_hex(example.fork_id.hash()));
-        CHECK(a == example.fork_id);
->>>>>>> fc95f4b1
     }
 
     struct ForksExampleSpec {
@@ -65,91 +47,10 @@
         ForkId fork_id;
     };
 
-<<<<<<< HEAD
     static ForkId fork_id_at(BlockNum head_block_num, const ChainConfig& chain) {
         REQUIRE(chain.genesis_hash.has_value());
         return ForkId{ByteView{*chain.genesis_hash}, chain.distinct_fork_numbers(), chain.distinct_fork_times(), head_block_num};
     }
-=======
-    auto chain_config{kSepoliaConfig};
-    chain_config.genesis_hash.emplace(kSepoliaGenesisHash);
-    for (auto& example : examples) {
-        INFO(to_hex(fork_id_at(example.head_block_num, chain_config).hash(), true));
-        CHECK(fork_id_at(example.head_block_num, chain_config) == example.fork_id);
-    }
-}
-
-struct CompatibleForksExampleSpec {
-    BlockNum head_block_num{0};
-    ForkId fork_id;
-    bool is_compatible{false};
-};
-
-TEST_CASE("ForkId.is_compatible_with") {
-    std::vector<CompatibleForksExampleSpec> examples = {
-        //        // Local is mainnet Petersburg, remote announces the same. No future fork is announced.
-        //        {7987396, ForkId{0x124568c4, 0}, true},
-        //
-        //        // Local is mainnet Petersburg, remote announces the same. Remote also announces a next fork
-        //        // at block 0xffffffff, but that is uncertain.
-        //        {7987396, ForkId{0x124568c4, std::numeric_limits<uint64_t>::max()}, true},
-        //
-        //        // Local is mainnet currently in Byzantium only (so it's aware of Petersburg), remote announces
-        //        // also Byzantium, but it's not yet aware of Petersburg (e.g. non updated node before the fork).
-        //        // In this case we don't know if Petersburg passed yet or not.
-        //        {7279999, ForkId{0x4cc6f70e, 0}, true},
-        //
-        //        // Local is mainnet currently in Byzantium only (so it's aware of Petersburg), remote announces
-        //        // also Byzantium, and it's also aware of Petersburg (e.g. updated node before the fork). We
-        //        // don't know if Petersburg passed yet (will pass) or not.
-        //        {7279999, ForkId{0x4cc6f70e, 7280000}, true},
-        //
-        //        // Local is mainnet currently in Byzantium only (so it's aware of Petersburg), remote announces
-        //        // also Byzantium, and it's also aware of some random fork (e.g. misconfigured Petersburg). As
-        //        // neither forks passed at neither nodes, they may mismatch, but we still connect for now.
-        //        {7279999, ForkId{0x4cc6f70e, std::numeric_limits<uint64_t>::max()}, true},
-        //
-        //        // Local is mainnet Petersburg, remote announces Byzantium + knowledge about Petersburg. Remote
-        //        // is simply out of sync, accept.
-        //        {7987396, ForkId{0x4cc6f70e, 7280000}, true},
-
-        // Local is mainnet Petersburg, remote announces Spurious + knowledge about Byzantium. Remote
-        // is definitely out of sync. It may or may not need the Petersburg update, we don't know yet.
-        {7987396, ForkId{0x124568c4, 4370000}, true},
-        //
-        //        // Local is mainnet Byzantium, remote announces Petersburg. Local is out of sync, accept.
-        //        {7279999, ForkId{0x4cc6f70e, 0}, true},
-        //
-        //        // Local is mainnet Spurious, remote announces Byzantium, but is not aware of Petersburg. Local
-        //        // out of sync. Local also knows about a future fork, but that is uncertain yet.
-        //        {4369999, ForkId{0x5da5293c, 0}, true},
-        //
-        //        // Local is mainnet Petersburg. remote announces Byzantium but is not aware of further forks.
-        //        // Remote needs software update.
-        //        {7987396, ForkId{0xa00bc324, 0}, false},
-        //
-        //        // Local is mainnet Petersburg, and isn't aware of more forks. Remote announces Petersburg +
-        //        // 0xffffffff. Local needs software update, reject.
-        //        {7987396, ForkId{0x5cddc0e1, 0}, false},
-        //
-        //        // Local is mainnet Byzantium, and is aware of Petersburg. Remote announces Petersburg +
-        //        // 0xffffffff. Local needs software update, reject.
-        //        {7279999, ForkId{0x5cddc0e1, 0}, false},
-        //
-        //        // Local is mainnet Petersburg, remote is Rinkeby Petersburg.
-        //        {7987396, ForkId{0xafec6b27, 0}, false},
-        //
-        //        // Local is mainnet Petersburg, far in the future. Remote announces Gopherium (non-existing fork)
-        //        // at some future block 88888888, for itself, but past block for local. Local is incompatible.
-        //        //
-        //        // This case detects non-upgraded nodes with majority hash power (typical Ropsten mess).
-        //        {88888888, ForkId{0x668db0af, 88888888}, false},
-        //
-        //        // Local is mainnet Byzantium. Remote is also in Byzantium, but announces Gopherium (non-existing
-        //        // fork) at block 7279999, before Petersburg. Local is incompatible.
-        //        {7279999, ForkId{0xa00bc324, 7279999}, false},
-    };
->>>>>>> fc95f4b1
 
     TEST_CASE("ForkId.forks.mainnet") {
         std::vector<ForksExampleSpec> examples = {
@@ -183,12 +84,13 @@
             {2000000000, ForkId{0xdce96c2d, 0}},         // Future Shanghai block
         };
 
-        auto chain_config{kMainnetConfig};
-        chain_config.genesis_hash.emplace(kMainnetGenesisHash);
-        for (auto& example : examples) {
-            CHECK(fork_id_at(example.head_block_num, chain_config) == example.fork_id);
-        }
-    }
+    auto chain_config{kMainnetConfig};
+    chain_config.genesis_hash.emplace(kMainnetGenesisHash);
+    for (auto& example : examples) {
+        INFO(to_hex(fork_id_at(example.head_block_num, chain_config).hash(),true));
+        CHECK(fork_id_at(example.head_block_num, chain_config) == example.fork_id);
+    }
+}
 
     TEST_CASE("ForkId.forks.goerli") {
         std::vector<ForksExampleSpec> examples = {
@@ -204,14 +106,16 @@
             {2000000000, ForkId{0xf9843abf, 0}},        // Future Shanghai block
         };
 
-        auto chain_config{kGoerliConfig};
-        chain_config.genesis_hash.emplace(kGoerliGenesisHash);
-        for (auto& example : examples) {
-            CHECK(fork_id_at(example.head_block_num, chain_config) == example.fork_id);
-        }
-    }
-
-<<<<<<< HEAD
+    auto chain_config{kGoerliConfig};
+    chain_config.genesis_hash.emplace(kGoerliGenesisHash);
+    for (auto& example : examples) {
+        auto a = fork_id_at(example.head_block_num, chain_config);
+        INFO( to_hex(a.hash()));
+        INFO( to_hex(example.fork_id.hash()));
+        CHECK(a == example.fork_id);
+    }
+}
+
     TEST_CASE("ForkId.forks.sepolia") {
         std::vector<ForksExampleSpec> examples = {
             {0, ForkId{0xfe3366e7, 1735371}},           // Unsynced, last Frontier, Homestead, Tangerine, Spurious, Byzantium, Constantinople, Petersburg, Istanbul, Berlin and first London block
@@ -221,88 +125,84 @@
             {1677557088, ForkId{0xf7f9bc08, 0}},        // First Shanghai block
         };
 
-        auto chain_config{kSepoliaConfig};
-        chain_config.genesis_hash.emplace(kSepoliaGenesisHash);
-        for (auto& example : examples) {
-            CHECK(fork_id_at(example.head_block_num, chain_config) == example.fork_id);
-        }
-    }
+    auto chain_config{kSepoliaConfig};
+    chain_config.genesis_hash.emplace(kSepoliaGenesisHash);
+    for (auto& example : examples) {
+        INFO(to_hex(fork_id_at(example.head_block_num, chain_config).hash(),true));
+        CHECK(fork_id_at(example.head_block_num, chain_config) == example.fork_id);
+    }
+}
 
     struct CompatibleForksExampleSpec {
         BlockNum head_block_num{0};
         ForkId fork_id;
         bool is_compatible{false};
     };
-=======
-    for (auto& example : examples) {
-        INFO(to_hex(fork_id_at(example.head_block_num, chain_config).hash(), true));
-        INFO(to_hex(example.fork_id.hash(), true));
->>>>>>> fc95f4b1
-
-    TEST_CASE("ForkId.is_compatible_with") {
-        std::vector<CompatibleForksExampleSpec> examples = {
-            // Local is mainnet Petersburg, remote announces the same. No future fork is announced.
-            {7987396, ForkId{0x668db0af, 0}, true},
-
-            // Local is mainnet Petersburg, remote announces the same. Remote also announces a next fork
-            // at block 0xffffffff, but that is uncertain.
-            {7987396, ForkId{0x668db0af, std::numeric_limits<uint64_t>::max()}, true},
-
-            // Local is mainnet currently in Byzantium only (so it's aware of Petersburg), remote announces
-            // also Byzantium, but it's not yet aware of Petersburg (e.g. non updated node before the fork).
-            // In this case we don't know if Petersburg passed yet or not.
-            {7279999, ForkId{0xa00bc324, 0}, true},
-
-            // Local is mainnet currently in Byzantium only (so it's aware of Petersburg), remote announces
-            // also Byzantium, and it's also aware of Petersburg (e.g. updated node before the fork). We
-            // don't know if Petersburg passed yet (will pass) or not.
-            {7279999, ForkId{0xa00bc324, 7280000}, true},
-
-            // Local is mainnet currently in Byzantium only (so it's aware of Petersburg), remote announces
-            // also Byzantium, and it's also aware of some random fork (e.g. misconfigured Petersburg). As
-            // neither forks passed at neither nodes, they may mismatch, but we still connect for now.
-            {7279999, ForkId{0xa00bc324, std::numeric_limits<uint64_t>::max()}, true},
-
-            // Local is mainnet Petersburg, remote announces Byzantium + knowledge about Petersburg. Remote
-            // is simply out of sync, accept.
-            {7987396, ForkId{0xa00bc324, 7280000}, true},
-
-            // Local is mainnet Petersburg, remote announces Spurious + knowledge about Byzantium. Remote
-            // is definitely out of sync. It may or may not need the Petersburg update, we don't know yet.
-            {7987396, ForkId{0x3edd5b10, 4370000}, true},
-
-            // Local is mainnet Byzantium, remote announces Petersburg. Local is out of sync, accept.
-            {7279999, ForkId{0x668db0af, 0}, true},
-
-            // Local is mainnet Spurious, remote announces Byzantium, but is not aware of Petersburg. Local
-            // out of sync. Local also knows about a future fork, but that is uncertain yet.
-            {4369999, ForkId{0xa00bc324, 0}, true},
-
-            // Local is mainnet Petersburg. remote announces Byzantium but is not aware of further forks.
-            // Remote needs software update.
-            {7987396, ForkId{0xa00bc324, 0}, false},
-
-            // Local is mainnet Petersburg, and isn't aware of more forks. Remote announces Petersburg +
-            // 0xffffffff. Local needs software update, reject.
-            {7987396, ForkId{0x5cddc0e1, 0}, false},
-
-            // Local is mainnet Byzantium, and is aware of Petersburg. Remote announces Petersburg +
-            // 0xffffffff. Local needs software update, reject.
-            {7279999, ForkId{0x5cddc0e1, 0}, false},
-
-            // Local is mainnet Petersburg, remote is Rinkeby Petersburg.
-            {7987396, ForkId{0xafec6b27, 0}, false},
-
-            // Local is mainnet Petersburg, far in the future. Remote announces Gopherium (non-existing fork)
-            // at some future block 88888888, for itself, but past block for local. Local is incompatible.
-            //
-            // This case detects non-upgraded nodes with majority hash power (typical Ropsten mess).
-            {88888888, ForkId{0x668db0af, 88888888}, false},
-
-            // Local is mainnet Byzantium. Remote is also in Byzantium, but announces Gopherium (non-existing
-            // fork) at block 7279999, before Petersburg. Local is incompatible.
-            {7279999, ForkId{0xa00bc324, 7279999}, false},
-        };
+
+TEST_CASE("ForkId.is_compatible_with") {
+    std::vector<CompatibleForksExampleSpec> examples = {
+//        // Local is mainnet Petersburg, remote announces the same. No future fork is announced.
+//        {7987396, ForkId{0x124568c4, 0}, true},
+//
+//        // Local is mainnet Petersburg, remote announces the same. Remote also announces a next fork
+//        // at block 0xffffffff, but that is uncertain.
+//        {7987396, ForkId{0x124568c4, std::numeric_limits<uint64_t>::max()}, true},
+//
+//        // Local is mainnet currently in Byzantium only (so it's aware of Petersburg), remote announces
+//        // also Byzantium, but it's not yet aware of Petersburg (e.g. non updated node before the fork).
+//        // In this case we don't know if Petersburg passed yet or not.
+//        {7279999, ForkId{0x4cc6f70e, 0}, true},
+//
+//        // Local is mainnet currently in Byzantium only (so it's aware of Petersburg), remote announces
+//        // also Byzantium, and it's also aware of Petersburg (e.g. updated node before the fork). We
+//        // don't know if Petersburg passed yet (will pass) or not.
+//        {7279999, ForkId{0x4cc6f70e, 7280000}, true},
+//
+//        // Local is mainnet currently in Byzantium only (so it's aware of Petersburg), remote announces
+//        // also Byzantium, and it's also aware of some random fork (e.g. misconfigured Petersburg). As
+//        // neither forks passed at neither nodes, they may mismatch, but we still connect for now.
+//        {7279999, ForkId{0x4cc6f70e, std::numeric_limits<uint64_t>::max()}, true},
+//
+//        // Local is mainnet Petersburg, remote announces Byzantium + knowledge about Petersburg. Remote
+//        // is simply out of sync, accept.
+//        {7987396, ForkId{0x4cc6f70e, 7280000}, true},
+
+        // Local is mainnet Petersburg, remote announces Spurious + knowledge about Byzantium. Remote
+        // is definitely out of sync. It may or may not need the Petersburg update, we don't know yet.
+        {7987396, ForkId{0x124568c4, 4370000}, true},
+//
+//        // Local is mainnet Byzantium, remote announces Petersburg. Local is out of sync, accept.
+//        {7279999, ForkId{0x4cc6f70e, 0}, true},
+//
+//        // Local is mainnet Spurious, remote announces Byzantium, but is not aware of Petersburg. Local
+//        // out of sync. Local also knows about a future fork, but that is uncertain yet.
+//        {4369999, ForkId{0x5da5293c, 0}, true},
+//
+//        // Local is mainnet Petersburg. remote announces Byzantium but is not aware of further forks.
+//        // Remote needs software update.
+//        {7987396, ForkId{0xa00bc324, 0}, false},
+//
+//        // Local is mainnet Petersburg, and isn't aware of more forks. Remote announces Petersburg +
+//        // 0xffffffff. Local needs software update, reject.
+//        {7987396, ForkId{0x5cddc0e1, 0}, false},
+//
+//        // Local is mainnet Byzantium, and is aware of Petersburg. Remote announces Petersburg +
+//        // 0xffffffff. Local needs software update, reject.
+//        {7279999, ForkId{0x5cddc0e1, 0}, false},
+//
+//        // Local is mainnet Petersburg, remote is Rinkeby Petersburg.
+//        {7987396, ForkId{0xafec6b27, 0}, false},
+//
+//        // Local is mainnet Petersburg, far in the future. Remote announces Gopherium (non-existing fork)
+//        // at some future block 88888888, for itself, but past block for local. Local is incompatible.
+//        //
+//        // This case detects non-upgraded nodes with majority hash power (typical Ropsten mess).
+//        {88888888, ForkId{0x668db0af, 88888888}, false},
+//
+//        // Local is mainnet Byzantium. Remote is also in Byzantium, but announces Gopherium (non-existing
+//        // fork) at block 7279999, before Petersburg. Local is incompatible.
+//        {7279999, ForkId{0xa00bc324, 7279999}, false},
+    };
 
         auto chain_config{kMainnetConfig};
         chain_config.genesis_hash.emplace(kMainnetGenesisHash);
@@ -311,14 +211,18 @@
         const auto fork_numbers = chain_config.distinct_fork_numbers();
         const auto fork_times = chain_config.distinct_fork_times();
 
-        for (auto& example : examples) {
-            bool is_compatible = example.fork_id.is_compatible_with(
-                genesis_hash,
-                fork_numbers,
-                fork_times,
-                example.head_block_num);
-            CHECK(is_compatible == example.is_compatible);
-        }
-    }
+    for (auto& example : examples) {
+
+        INFO(to_hex(fork_id_at(example.head_block_num, chain_config).hash(),true));
+        INFO(to_hex(example.fork_id.hash(),true));
+
+        bool is_compatible = example.fork_id.is_compatible_with(
+            genesis_hash,
+            fork_numbers,
+            fork_times,
+            example.head_block_num);
+        CHECK(is_compatible == example.is_compatible);
+    }
+}
 
 }  // namespace silkworm::sentry::eth
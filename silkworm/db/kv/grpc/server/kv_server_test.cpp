--- conflicted
+++ resolved
@@ -1803,14 +1803,7 @@
     SECTION("Tx KO: FIRST_DUP operation on single-value table") {
         remote::Cursor open;
         open.set_op(remote::Op::OPEN);
-<<<<<<< HEAD
-        open.set_bucket_name(kTestMap.name);
-=======
-        open.set_bucket_name(kTestMap.name_str());
-        remote::Cursor first;
-        first.set_op(remote::Op::FIRST);
-        first.set_cursor(0);  // automatically assigned by KvClient::tx
->>>>>>> 43a6c010
+        open.set_bucket_name(kTestMap.name_str());
         remote::Cursor first_dup;
         first_dup.set_op(remote::Op::FIRST_DUP);
         first_dup.set_cursor(0);  // automatically assigned by KvClient::tx
@@ -1831,14 +1824,7 @@
     SECTION("Tx KO: LAST_DUP operation on single-value table") {
         remote::Cursor open;
         open.set_op(remote::Op::OPEN);
-<<<<<<< HEAD
-        open.set_bucket_name(kTestMap.name);
-=======
-        open.set_bucket_name(kTestMap.name_str());
-        remote::Cursor first;
-        first.set_op(remote::Op::FIRST);
-        first.set_cursor(0);  // automatically assigned by KvClient::tx
->>>>>>> 43a6c010
+        open.set_bucket_name(kTestMap.name_str());
         remote::Cursor last_dup;
         last_dup.set_op(remote::Op::LAST_DUP);
         last_dup.set_cursor(0);  // automatically assigned by KvClient::tx

/*
   Copyright 2020-2022 The Silkworm Authors

   Licensed under the Apache License, Version 2.0 (the "License");
   you may not use this file except in compliance with the License.
   You may obtain a copy of the License at

       http://www.apache.org/licenses/LICENSE-2.0

   Unless required by applicable law or agreed to in writing, software
   distributed under the License is distributed on an "AS IS" BASIS,
   WITHOUT WARRANTIES OR CONDITIONS OF ANY KIND, either express or implied.
   See the License for the specific language governing permissions and
   limitations under the License.
*/

#pragma once

// The most common and basic macros, concepts, types, and constants.

#include <concepts>
#include <cstddef>
#include <cstdint>
#include <string>
#include <string_view>

#include <evmc/evmc.hpp>
#include <intx/intx.hpp>

#if defined(__wasm__)
#define SILKWORM_THREAD_LOCAL static
#else
#define SILKWORM_THREAD_LOCAL thread_local
#endif

namespace silkworm {

using namespace evmc::literals;

template <class T>
concept UnsignedIntegral = std::unsigned_integral<T> || std::same_as<T, intx::uint128> ||
    std::same_as<T, intx::uint256> || std::same_as<T, intx::uint512>;

using Bytes = std::basic_string<uint8_t>;

class ByteView : public std::basic_string_view<uint8_t> {
  public:
    constexpr ByteView() noexcept = default;

    constexpr ByteView(const std::basic_string_view<uint8_t>& other) noexcept
        : std::basic_string_view<uint8_t>{other.data(), other.length()} {}

    ByteView(const Bytes& str) noexcept : std::basic_string_view<uint8_t>{str.data(), str.length()} {}

    constexpr ByteView(const uint8_t* data, size_type length) noexcept
        : std::basic_string_view<uint8_t>{data, length} {}

    template <std::size_t N>
    constexpr ByteView(const uint8_t (&array)[N]) noexcept : std::basic_string_view<uint8_t>{array, N} {}

    template <std::size_t N>
    constexpr ByteView(const std::array<uint8_t, N>& array) noexcept
        : std::basic_string_view<uint8_t>{array.data(), N} {}

    constexpr ByteView(const evmc::address& address) noexcept : ByteView{address.bytes} {}

    constexpr ByteView(const evmc::bytes32& hash) noexcept : ByteView{hash.bytes} {}

    [[nodiscard]] bool is_null() const noexcept { return data() == nullptr; }

};

using BlockNum = uint64_t;

inline constexpr size_t kAddressLength{20};

inline constexpr size_t kHashLength{32};

// Keccak-256 hash of an empty string, KEC("").
inline constexpr evmc::bytes32 kEmptyHash{0xc5d2460186f7233c927e7db2dcc703c0e500b653ca82273b7bfad8045d85a470_bytes32};

// Keccak-256 hash of the RLP of an empty list, KEC("\xc0").
inline constexpr evmc::bytes32 kEmptyListHash{
    0x1dcc4de8dec75d7aab85b567b6ccd41ad312451b948a7413f0a142fd40d49347_bytes32};

// Root hash of an empty trie.
inline constexpr evmc::bytes32 kEmptyRoot{0x56e81f171bcc55a6ff8345e692c0f86e5b48e01b996cadc001622fb5e363b421_bytes32};

// https://en.wikipedia.org/wiki/Binary_prefix
inline constexpr uint64_t kKibi{1024};
inline constexpr uint64_t kMebi{1024 * kKibi};
inline constexpr uint64_t kGibi{1024 * kMebi};
inline constexpr uint64_t kTebi{1024 * kGibi};

inline constexpr uint64_t kGiga{1'000'000'000};   // = 10^9
inline constexpr uint64_t kEther{kGiga * kGiga};  // = 10^18

constexpr uint64_t operator"" _Kibi(unsigned long long x) { return x * kKibi; }
constexpr uint64_t operator"" _Mebi(unsigned long long x) { return x * kMebi; }
constexpr uint64_t operator"" _Gibi(unsigned long long x) { return x * kGibi; }
constexpr uint64_t operator"" _Tebi(unsigned long long x) { return x * kTebi; }
<<<<<<< HEAD

}  // namespace silkworm
=======
>>>>>>> 283518c9

}  // namespace silkworm<|MERGE_RESOLUTION|>--- conflicted
+++ resolved
@@ -99,10 +99,5 @@
 constexpr uint64_t operator"" _Mebi(unsigned long long x) { return x * kMebi; }
 constexpr uint64_t operator"" _Gibi(unsigned long long x) { return x * kGibi; }
 constexpr uint64_t operator"" _Tebi(unsigned long long x) { return x * kTebi; }
-<<<<<<< HEAD
-
-}  // namespace silkworm
-=======
->>>>>>> 283518c9
 
 }  // namespace silkworm
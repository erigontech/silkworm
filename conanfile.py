#    Copyright 2023 The Silkworm Authors

#    Licensed under the Apache License, Version 2.0 (the "License");
#    you may not use this file except in compliance with the License.
#    You may obtain a copy of the License at

#        http://www.apache.org/licenses/LICENSE-2.0

#    Unless required by applicable law or agreed to in writing, software
#    distributed under the License is distributed on an "AS IS" BASIS,
#    WITHOUT WARRANTIES OR CONDITIONS OF ANY KIND, either express or implied.
#    See the License for the specific language governing permissions and
#    limitations under the License.

from conan import ConanFile

class SilkwormRecipe(ConanFile):
    settings = 'os', 'compiler', 'build_type', 'arch'
    generators = 'cmake_find_package'

    def requirements(self):
        self.requires('catch2/2.13.9')
        self.requires('magic_enum/0.8.2')
        self.requires('ms-gsl/4.0.0')
        self.requires('nlohmann_json/3.11.2')
        self.requires('tl-expected/1.1.0')
        if self.settings.arch == 'wasm':
            return

        self.requires('abseil/20220623.0')
        self.requires('asio-grpc/2.4.0')
        self.requires('benchmark/1.6.1')
        self.requires('boost/1.81.0')
        self.requires('cli11/2.2.0')
        self.requires('gmp/6.2.1')
        self.requires('grpc/1.48.0')
        self.requires('gtest/1.12.1')
        self.requires('jwt-cpp/0.6.0')
        self.requires('mimalloc/2.1.2')
        self.requires('openssl/1.1.1s')
        self.requires('protobuf/3.21.4')
        self.requires('roaring/1.1.2')
        self.requires('snappy/1.1.7')
        self.requires('sqlitecpp/3.3.0')
        self.requires('tomlplusplus/3.3.0')

    def configure(self):
        self.options['asio-grpc'].local_allocator = 'boost_container'

<<<<<<< HEAD
        # Currently Conan Center has Windows binaries built only with msvc16 and mimalloc built only with override=False.
        # In order to have mimalloc with override=True we need to switch to msvc17 compiler but this would trigger a full
        # rebuild of all dependencies from sources wasting a lot of time, so we prefer to turn off mimalloc override on
        # Windows. Moreover, mimalloc override=True causes a crash on macOS at startup when running rpcdaemon, so we just
        # enable it on Linux
        if self.settings.os == 'Linux':
            self.options['mimalloc'].override = True

        # The same argument about Windows and mimalloc/override applies also for boost with option asio_no_deprecated, so
        # we do not enable it on Windows
        if self.settings.os != 'Windows':
            self.options['boost'].asio_no_deprecated = True
=======
        # Currently Conan Center has Windows binaries built only with msvc 16 only and mimalloc built only with option override=False
        # In order to build mimalloc with override=True we need to switch to msvc 17 compiler but this would trigger a full rebuild from
        # sources of all dependencies wasting a lot of time, so we prefer to turn off mimalloc override
        # The same applies also for boost with option asio_no_deprecated
        if self.settings.os == 'Windows':
            return

        self.options['mimalloc'].override = True

        self.options['boost'].asio_no_deprecated = True

        # disable building unused boost components
        # note: changing default options above forces a boost rebuild anyway
        for component in self.boost_components_unused():
            setattr(self.options['boost'], 'without_' + component, True)

    def boost_components_unused(self):
        components_all = [
            'atomic',
            'chrono',
            'container',
            'context',
            'contract',
            'coroutine',
            'date_time',
            'exception',
            'fiber',
            'filesystem',
            'graph',
            'graph_parallel',
            'iostreams',
            'json',
            'locale',
            'log',
            'math',
            'mpi',
            'nowide',
            'program_options',
            'python',
            'random',
            'regex',
            'serialization',
            'stacktrace',
            'system',
            'test',
            'thread',
            'timer',
            'type_erasure',
            'url',
            'wave',
        ]

        components_used = [
            # asio-grpc requires:
            'container',

            # silkworm requires:
            'system',
            'thread',

            # Boost::thread requires:
            'atomic',
            'chrono',
            'date_time',
            'exception',
        ]

        return set(components_all) - set(components_used)
>>>>>>> 1a3a1df8
<|MERGE_RESOLUTION|>--- conflicted
+++ resolved
@@ -47,32 +47,20 @@
     def configure(self):
         self.options['asio-grpc'].local_allocator = 'boost_container'
 
-<<<<<<< HEAD
-        # Currently Conan Center has Windows binaries built only with msvc16 and mimalloc built only with override=False.
-        # In order to have mimalloc with override=True we need to switch to msvc17 compiler but this would trigger a full
-        # rebuild of all dependencies from sources wasting a lot of time, so we prefer to turn off mimalloc override on
-        # Windows. Moreover, mimalloc override=True causes a crash on macOS at startup when running rpcdaemon, so we just
-        # enable it on Linux
+        # Currently Conan Center has Windows binaries built only with msvc16 only and mimalloc built only with option override=False.
+        # In order to build mimalloc with override=True we would need to switch to msvc17 compiler but this would trigger a full rebuild
+        # from sources of all dependencies wasting a lot of time, so we prefer to keep mimalloc override disabled on Windows.
+        # The same applies also for boost with option asio_no_deprecated, so we can skip configuration entirely on Windows.
+        if self.settings.os == 'Windows':
+            return
+
+        # Moreover, mimalloc override=True causes a crash on macOS at startup when running rpcdaemon, so we just enable it on Linux
         if self.settings.os == 'Linux':
             self.options['mimalloc'].override = True
 
-        # The same argument about Windows and mimalloc/override applies also for boost with option asio_no_deprecated, so
-        # we do not enable it on Windows
-        if self.settings.os != 'Windows':
-            self.options['boost'].asio_no_deprecated = True
-=======
-        # Currently Conan Center has Windows binaries built only with msvc 16 only and mimalloc built only with option override=False
-        # In order to build mimalloc with override=True we need to switch to msvc 17 compiler but this would trigger a full rebuild from
-        # sources of all dependencies wasting a lot of time, so we prefer to turn off mimalloc override
-        # The same applies also for boost with option asio_no_deprecated
-        if self.settings.os == 'Windows':
-            return
-
-        self.options['mimalloc'].override = True
-
         self.options['boost'].asio_no_deprecated = True
 
-        # disable building unused boost components
+        # Disable building unused boost components
         # note: changing default options above forces a boost rebuild anyway
         for component in self.boost_components_unused():
             setattr(self.options['boost'], 'without_' + component, True)
@@ -128,5 +116,4 @@
             'exception',
         ]
 
-        return set(components_all) - set(components_used)
->>>>>>> 1a3a1df8
+        return set(components_all) - set(components_used)
--- conflicted
+++ resolved
@@ -143,16 +143,12 @@
 nlohmann::json make_json_error(uint32_t id, int64_t code, const std::string& message);
 nlohmann::json make_json_error(uint32_t id, const RevertError& error);
 
-<<<<<<< HEAD
+  
 // GLAZE
 void make_glaze_json_content(std::string& reply, uint32_t id, const silkrpc::Logs& logs);
 void make_glaze_json_error(std::string& reply, uint32_t id, const int error_id, const std::string & message);
 
-
-}  // namespace silkrpc
-=======
-}  // namespace silkworm::rpc
->>>>>>> 9c51e10e
+  // namespace silkworm::rpc
 
 namespace nlohmann {
 

--- conflicted
+++ resolved
@@ -20,10 +20,7 @@
 #include <silkworm/rpc/common/interface_log.hpp>
 #include <silkworm/rpc/common/worker_pool.hpp>
 #include <silkworm/rpc/http/chunker.hpp>
-<<<<<<< HEAD
 #include <silkworm/rpc/http/zlib_compressor.hpp>
-=======
->>>>>>> 7fcccf27
 #include <silkworm/rpc/transport/request_handler.hpp>
 #include <silkworm/rpc/transport/stream_writer.hpp>
 #include <silkworm/rpc/ws/connection.hpp>
@@ -102,29 +99,18 @@
     Task<void> do_upgrade(const RequestWithStringBody& req);
 
     template <class Body>
-<<<<<<< HEAD
-    void set_cors(boost::beast::http::response<Body>& res, RequestData& request_data);
-=======
     void set_cors(boost::beast::http::response<Body>& res, const RequestData& request_data);
->>>>>>> 7fcccf27
 
     //! Perform an asynchronous read operation.
     Task<bool> do_read();
 
     //! Perform an asynchronous write operation.
-<<<<<<< HEAD
-    Task<void> do_write(const std::string& content, boost::beast::http::status http_status, RequestData& request_data, std::string_view content_encoding = "", bool to_be_compressed = false);
-=======
     Task<void> do_write(const std::string& content, boost::beast::http::status http_status, const RequestData& request_data, std::string_view content_encoding = "", bool to_be_compressed = false);
->>>>>>> 7fcccf27
 
     static std::string get_date_time();
 
     Task<void> compress(const std::string& clear_data, std::string& compressed_data);
-<<<<<<< HEAD
-    Task<void> compress_stream(const std::string& clear_data, std::string& compressed_data, RequestData& req_data, bool last);
-=======
->>>>>>> 7fcccf27
+    Task<void> compress_stream(const std::string& clear_data, std::string& compressed_data, const RequestData& req_data, bool last);
     Task<void> create_chunk_header(RequestData& request_data);
     Task<size_t> send_chunk(const std::string& content);
 

--- conflicted
+++ resolved
@@ -55,9 +55,5 @@
   silkworm_node
   PUBLIC ${SILKWORM_NODE_PUBLIC_LIBS}
   PRIVATE ${SILKWORM_NODE_PRIVATE_LIBS}
-<<<<<<< HEAD
-  EXCLUDE_REGEX "db" "stagedsync/stages"
-=======
-  EXCLUDE_REGEX "node/db"
->>>>>>> 6f46e81f
+  EXCLUDE_REGEX "node/db" "node/stagedsync/stages"
 )
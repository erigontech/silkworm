--- conflicted
+++ resolved
@@ -67,7 +67,6 @@
 constexpr lmdb::TableConfig kHeadHeader{"LastHeader"};
 constexpr lmdb::TableConfig kMigrations{"migrations"};
 
-<<<<<<< HEAD
 /* Deprecated Tables */
 constexpr lmdb::TableConfig kPlainStateOld1{"PLAIN-CST", MDB_DUPSORT};
 constexpr lmdb::TableConfig kCurrentStateOld1{"CST"};
@@ -112,49 +111,6 @@
 
 constexpr lmdb::TableConfig kDeprecatedTables[]{kPlainStateOld1, kCurrentStateOld1, kSyncStageProgressOld1,
                                                 kSyncStageUnwindOld1, kIntermediateTrieHashOld1};
-=======
-constexpr lmdb::TableConfig kTables[]{
-    kPlainState,
-    kPlainContractCode,
-    kPlainAccountChangeSet,
-    kPlainStorageChangeSet,
-    kCurrentState,
-    kAccountHistory,
-    kStorageHistory,
-    kCode,
-    kContractCode,
-    kIncarnationMap,
-    kAccountChangeSet,
-    kStorageChangeSet,
-    kIntermediateTrieHash,
-    kDatabaseInfo,
-    kSnapshotInfo,
-    kDatabaseVersion,
-    kBlockHeaders,
-    kHeaderNumbers,
-    kBlockBodies,
-    kBlockReceipts,
-    kLogs,
-    kLogTopicIndex,
-    kLogAddressIndex,
-    kCallFromIndex,
-    kCallToIndex,
-    kTxLookup,
-    kBloomBits,
-    kBloomBitsIndex,
-    kPreimage,
-    kConfig,
-    kSyncStageProgress,
-    kSyncStageUnwind,
-    kClique,
-    kSenders,
-    kFastTrieProgress,
-    kHeadBlock,
-    kHeadFastBlock,
-    kHeadHeader,
-    kMigrations,
-};
->>>>>>> 8b9d73e9
 
 // Create all tables that do not yet exist.
 void create_all(lmdb::Transaction& txn);

/*
   Copyright 2020-2022 The Silkworm Authors

   Licensed under the Apache License, Version 2.0 (the "License");
   you may not use this file except in compliance with the License.
   You may obtain a copy of the License at

       http://www.apache.org/licenses/LICENSE-2.0

   Unless required by applicable law or agreed to in writing, software
   distributed under the License is distributed on an "AS IS" BASIS,
   WITHOUT WARRANTIES OR CONDITIONS OF ANY KIND, either express or implied.
   See the License for the specific language governing permissions and
   limitations under the License.
*/

#pragma once

#include <functional>
#include <optional>
#include <variant>
#include <vector>

#include <silkworm/common/base.hpp>
#include <silkworm/trie/node.hpp>

namespace silkworm::trie {

// Erigon HashCollector2
using NodeCollector = std::function<void(ByteView nibbled_key, const Node&)>;

// Calculates root hash of a Modified Merkle Patricia Trie.
// See Appendix D "Modified Merkle Patricia Trie" of the Yellow Paper
// and https://eth.wiki/fundamentals/patricia-tree
class HashBuilder {
  public:
    HashBuilder() = default;

    // Not copyable nor movable
    HashBuilder(const HashBuilder&) = delete;
    HashBuilder& operator=(const HashBuilder&) = delete;

    //! \details Entries (leaves, nodes) must be added in the strictly increasing lexicographic order (by key).
    //! Consequently, duplicate keys are not allowed.
    //! The key should be unpacked, i.e. have one nibble per byte.
    //! In addition, a leaf key may not be a prefix of another leaf key
    //! (e.g. leaves with keys 0a0b & 0a0b0005 may not coexist).
    void add_leaf(Bytes nibbled_key, ByteView value);

    //! \details Entries (leaves, nodes) must be added in the strictly increasing lexicographic order (by key).
    //! Consequently, duplicate keys are not allowed.
    //! The key should be unpacked, i.e. have one nibble per byte.
    //! Nodes whose RLP is shorter than 32 bytes may not be added.
    void add_branch_node(Bytes nibbled_key, const evmc::bytes32& hash, bool is_in_db_trie = false);

    //! \brief Returns the root hash computed on behalf of added entries
    //! \remarks If no entries in the stack_ the kEmptyRoot is returned
    evmc::bytes32 root_hash();

    //! \brief Pointer to function for collecting nodes in etl.
    NodeCollector node_collector{nullptr};

    //! \brief Resets the builder as newly created
    void reset();

  private:
    evmc::bytes32 root_hash(bool auto_finalize);

    void finalize();

    // See Erigon GenStructStep
    void gen_struct_step(ByteView current, ByteView succeeding);

    std::vector<Bytes> branch_ref(uint16_t state_mask, uint16_t hash_mask);

    ByteView leaf_node_rlp(ByteView path, ByteView value);

    ByteView extension_node_rlp(ByteView path, ByteView child_ref);

    Bytes key_;                                 // unpacked – one nibble per byte
    std::variant<Bytes, evmc::bytes32> value_;  // leaf value or node hash
    bool is_in_db_trie_{false};

    std::vector<uint16_t> groups_;
    std::vector<uint16_t> tree_masks_;
    std::vector<uint16_t> hash_masks_;
    std::vector<Bytes> stack_;  // node references: hashes or embedded RLPs

    Bytes rlp_buffer_;
};

<<<<<<< HEAD
}  // namespace silkworm::trie

#endif  // SILKWORM_TRIE_HASH_BUILDER_HPP_
=======
// Erigon CompressNibbles
Bytes pack_nibbles(ByteView nibbles);

// Erigon DecompressNibbles
Bytes unpack_nibbles(ByteView packed);

}  // namespace silkworm::trie
>>>>>>> 283518c9
<|MERGE_RESOLUTION|>--- conflicted
+++ resolved
@@ -89,16 +89,4 @@
     Bytes rlp_buffer_;
 };
 
-<<<<<<< HEAD
-}  // namespace silkworm::trie
-
-#endif  // SILKWORM_TRIE_HASH_BUILDER_HPP_
-=======
-// Erigon CompressNibbles
-Bytes pack_nibbles(ByteView nibbles);
-
-// Erigon DecompressNibbles
-Bytes unpack_nibbles(ByteView packed);
-
-}  // namespace silkworm::trie
->>>>>>> 283518c9
+}  // namespace silkworm::trie
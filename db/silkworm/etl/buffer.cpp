/*
   Copyright 2020 The Silkworm Authors

   Licensed under the Apache License, Version 2.0 (the "License");
   you may not use this file except in compliance with the License.
   You may obtain a copy of the License at

       http://www.apache.org/licenses/LICENSE-2.0

   Unless required by applicable law or agreed to in writing, software
   distributed under the License is distributed on an "AS IS" BASIS,
   WITHOUT WARRANTIES OR CONDITIONS OF ANY KIND, either express or implied.
   See the License for the specific language governing permissions and
   limitations under the License.
*/

#include "buffer.hpp"

namespace silkworm::etl {

void Buffer::reset() {
    delete[] entries_;
}

void Buffer::put(Entry& entry) {
    size_ += entry.size();
    if (length_ == buffer_cap_) {
        auto tmp{new Entry[buffer_cap_ * 2]};
        for(size_t i = 0; i < length_; i++) {
            tmp[i] = entries_[i];
        }
        buffer_cap_ *= 2;
        delete[] entries_;
        entries_ = tmp;
    }
    entries_[length_] = entry;
    ++length_;
}

void Buffer::sort() {
<<<<<<< HEAD
    std::sort(entries_, entries_ + length_,
              [](const Entry& a, const Entry& b) { return a.key.compare(b.key) < 0; });
=======
    std::sort(entries_.begin(), entries_.end(),
              [](const Entry& a, const Entry& b) { 
                auto diff{a.key.compare(b.key)};
                if (diff == 0) {
                    return a.value.compare(b.value) < 0;
                }
                return diff < 0; 
                });
>>>>>>> efc03cbc
}

size_t Buffer::size() const noexcept { return size_; }

size_t Buffer::length() const noexcept { return length_; }

Entry * Buffer::get_entries() { return entries_; }

void Buffer::clear() {
    length_ = 0;
    size_ = 0;
}

bool Buffer::overflows() const noexcept { return size_ >= optimal_size_; }
}  // namespace silkworm::etl<|MERGE_RESOLUTION|>--- conflicted
+++ resolved
@@ -38,10 +38,6 @@
 }
 
 void Buffer::sort() {
-<<<<<<< HEAD
-    std::sort(entries_, entries_ + length_,
-              [](const Entry& a, const Entry& b) { return a.key.compare(b.key) < 0; });
-=======
     std::sort(entries_.begin(), entries_.end(),
               [](const Entry& a, const Entry& b) { 
                 auto diff{a.key.compare(b.key)};
@@ -50,7 +46,6 @@
                 }
                 return diff < 0; 
                 });
->>>>>>> efc03cbc
 }
 
 size_t Buffer::size() const noexcept { return size_; }

--- conflicted
+++ resolved
@@ -123,11 +123,6 @@
     const auto params_field = request.find(REQUEST_FIELD_PARAMETERS);
     const auto params = params_field != request.end() ? params_field.value() : nlohmann::json::array();
 
-<<<<<<< HEAD
-=======
-    // from method_params get by method or null
-
->>>>>>> 53bf823b
     const auto method_spec_field = method_params.find(method);
     if (method_spec_field == method_params.end()) {
         results.is_valid = accept_unknown_methods;
@@ -164,11 +159,6 @@
             }
         }
 
-<<<<<<< HEAD
-=======
-        // TODO: use contains instead of is_null
-
->>>>>>> 53bf823b
         auto spec_schema_of = spec_schema.find("anyOf");
         if (spec_schema_of == spec_schema.end()) {
             spec_schema_of = spec_schema.find("oneOf");

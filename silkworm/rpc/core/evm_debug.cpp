/*
   Copyright 2023 The Silkworm Authors

   Licensed under the Apache License, Version 2.0 (the "License");
   you may not use this file except in compliance with the License.
   You may obtain a copy of the License at

       http://www.apache.org/licenses/LICENSE-2.0

   Unless required by applicable law or agreed to in writing, software
   distributed under the License is distributed on an "AS IS" BASIS,
   WITHOUT WARRANTIES OR CONDITIONS OF ANY KIND, either express or implied.
   See the License for the specific language governing permissions and
   limitations under the License.
*/

#include "evm_debug.hpp"

#include <string>

#include <evmc/instructions.h>
#include <evmone/execution_state.hpp>
#include <evmone/instructions_traits.hpp>
#include <intx/intx.hpp>

#include <silkworm/core/common/util.hpp>
#include <silkworm/core/types/evmc_bytes32.hpp>
#include <silkworm/execution/state_factory.hpp>
#include <silkworm/infra/common/log.hpp>
#include <silkworm/rpc/common/async_task.hpp>
#include <silkworm/rpc/common/util.hpp>
#include <silkworm/rpc/core/cached_chain.hpp>
#include <silkworm/rpc/core/evm_executor.hpp>
#include <silkworm/rpc/json/types.hpp>

namespace silkworm::rpc::debug {

void from_json(const nlohmann::json& json, DebugConfig& tc) {
    json.at("disableStorage").get_to(tc.disable_storage);
    json.at("disableMemory").get_to(tc.disable_memory);
    json.at("disableStack").get_to(tc.disable_stack);

    if (json.count("NoRefunds") != 0) {
        json.at("NoRefunds").get_to(tc.no_refunds);
    }
    if (json.count("TxIndex") != 0) {
        const auto& json_idx = json.at("TxIndex");
        if (json_idx.is_string()) {
            tc.tx_index = std::stol(json_idx.get<std::string>(), nullptr, 16);
        } else {
            tc.tx_index = json_idx.get<uint32_t>();
        }
    }
}

std::ostream& operator<<(std::ostream& out, const DebugConfig& tc) {
    out << "disableStorage: " << std::boolalpha << tc.disable_storage;
    out << " disableMemory: " << std::boolalpha << tc.disable_memory;
    out << " disableStack: " << std::boolalpha << tc.disable_stack;
    out << " NoRefunds: " << std::boolalpha << tc.no_refunds;
    if (tc.tx_index) {
        out << " TxIndex: " << std::dec << tc.tx_index.value();
    }

    return out;
}

std::string uint256_to_hex(const evmone::uint256& x) {
    std::stringstream ss;
    ss << "0x";

    bool leading_zeros = true;
    const uint64_t* px = &x[0];
    for (int i = 3; i >= 0; --i) {
        if (px[i] == 0 && leading_zeros) {
            continue;
        }
        if (leading_zeros) {
            ss << std::hex << px[i];
            leading_zeros = false;
        } else {
            ss << std::setfill('0') << std::setw(16) << std::hex << px[i];
        }
    }

    if (leading_zeros) {
        ss << "0";
    }

    return ss.str();
}

static void output_stack(std::vector<std::string>& vect, const evmone::uint256* stack, int stack_size) {
    vect.reserve(static_cast<size_t>(stack_size));
    for (int i = stack_size - 1; i >= 0; --i) {
        vect.push_back(uint256_to_hex(stack[-i]));
    }
}

void output_memory(std::vector<std::string>& vect, const evmone::Memory& memory) {
    const auto data = memory.data();
    vect.push_back(silkworm::to_hex({data, memory.size()}));
}
void insert_error(DebugLog& log, evmc_status_code status_code) {
    switch (status_code) {
        case evmc_status_code::EVMC_OUT_OF_GAS:
            log.error = "out of gas";
            break;
        case evmc_status_code::EVMC_STACK_OVERFLOW:
            log.error = {"stack overflow (" + std::to_string(log.stack_height) + " <=> " + std::to_string(evmone::instr::traits[log.op_code].stack_height_required) + ")"};
            break;
        case evmc_status_code::EVMC_STACK_UNDERFLOW:
            log.error = {"stack underflow (" + std::to_string(log.stack_height) + " <=> " + std::to_string(evmone::instr::traits[log.op_code].stack_height_required) + ")"};
            break;
        case evmc_status_code::EVMC_UNDEFINED_INSTRUCTION:
        case evmc_status_code::EVMC_FAILURE:
        default:
            log.error = "";
            break;
    }
}

void DebugTracer::on_execution_start(evmc_revision rev, const evmc_message& msg, evmone::bytes_view code) noexcept {
    last_opcode_ = std::nullopt;
    if (opcode_names_ == nullptr) {
        latest_opcode_names_ = evmc_get_instruction_names_table(EVMC_LATEST_STABLE_REVISION);
        opcode_names_ = evmc_get_instruction_names_table(rev);
        metrics_ = evmc_get_instruction_metrics_table(rev);
    }

    const evmc::address recipient(msg.recipient);
    const evmc::address sender(msg.sender);

    if (!logs_.empty()) {
        auto& log = logs_[logs_.size() - 1];  // it should be a CALL* opcode
        log.gas_cost = msg.gas_cost;
    }

    SILK_DEBUG << "on_execution_start:"
               << " rev: " << rev
               << " gas: " << std::dec << msg.gas
               << " depth: " << msg.depth
               << " recipient: " << recipient
               << " sender: " << sender
               << " code: " << silkworm::to_hex(code);
}

void DebugTracer::on_instruction_start(uint32_t pc, const intx::uint256* stack_top, const int stack_height, const int64_t gas,
                                       const evmone::ExecutionState& execution_state, const silkworm::IntraBlockState& intra_block_state) noexcept {
    SILKWORM_ASSERT(execution_state.msg);
    const evmc::address recipient(execution_state.msg->recipient);
    const evmc::address sender(execution_state.msg->sender);

    const auto opcode = execution_state.original_code[pc];
    auto opcode_name = get_opcode_name(opcode_names_, opcode);
    if (!opcode_name) {
        opcode_name = get_opcode_name(latest_opcode_names_, opcode);
    }
    last_opcode_ = opcode;

    SILK_DEBUG << "on_instruction_start:"
               << " pc: " << std::dec << pc
               << " opcode: 0x" << std::hex << evmc::hex(opcode)
               << " opcode_name: " << opcode_name.value_or("UNDEFINED")
               << " recipient: " << recipient
               << " sender: " << sender
               << " execution_state: {"
               << "   gas_left: " << std::dec << gas
               << "   status: " << execution_state.status
               << "   msg.gas: " << std::dec << execution_state.msg->gas
               << "   msg.depth: " << std::dec << execution_state.msg->depth
               << "}";

    bool output_storage = false;
    if (!config_.disable_storage) {
        if (opcode == OP_SLOAD && stack_height >= 1) {
            const auto address = silkworm::bytes32_from_hex(intx::hex(stack_top[0]));
            const auto value = intra_block_state.get_current_storage(recipient, address);
            storage_[recipient][silkworm::to_hex(address)] = silkworm::to_hex(value);
            output_storage = true;
        } else if (opcode == OP_SSTORE && stack_height >= 2) {
            const auto address = silkworm::bytes32_from_hex(intx::hex(stack_top[0]));
            const auto value = silkworm::bytes32_from_hex(intx::hex(stack_top[-1]));
            storage_[recipient][silkworm::to_hex(address)] = silkworm::to_hex(value);
            output_storage = true;
        }
    }

    if (!logs_.empty()) {
        auto& log = logs_[logs_.size() - 1];

        if (log.op_code == OP_RETURN || log.op_code == OP_STOP || log.op_code == OP_REVERT) {
            log.gas_cost = 0;
        } else if (log.depth == execution_state.msg->depth + 1) {
            log.gas_cost = execution_state.last_opcode_gas_cost;
        }
    }

    if (logs_.size() > 1) {
        auto& log = logs_.front();
        write_log(log);
        logs_.erase(logs_.begin());
    }

    DebugLog log;
    log.pc = pc;
    log.op_code = opcode;
    log.op_name = opcode_name;
    log.gas = gas;
    log.gas_cost = metrics_[opcode].gas_cost;
    log.depth = execution_state.msg->depth + 1;
    log.stack_height = stack_height;

    if (!config_.disable_stack) {
        output_stack(log.stack, stack_top, stack_height);
    }
    if (!config_.disable_memory) {
        output_memory(log.memory, execution_state.memory);
    }
    if (output_storage) {
        for (const auto& entry : storage_[recipient]) {
            log.storage[entry.first] = entry.second;
        }
    }

    insert_error(log, execution_state.status);

    logs_.push_back(log);
}

void DebugTracer::on_precompiled_run(const evmc_result& result, const silkworm::IntraBlockState& /*intra_block_state*/) noexcept {
    SILK_DEBUG << "DebugTracer::on_precompiled_run:"
               << " status: " << result.status_code;

    if (logs_.size() > 1) {
        flush_logs();
    }
}

void DebugTracer::on_execution_end(const evmc_result& result, const silkworm::IntraBlockState& /*intra_block_state*/) noexcept {
    if (!logs_.empty()) {
        auto& log = logs_[logs_.size() - 1];

        insert_error(log, result.status_code);

        switch (result.status_code) {
            case evmc_status_code::EVMC_UNDEFINED_INSTRUCTION:
            case evmc_status_code::EVMC_INVALID_INSTRUCTION:
            case evmc_status_code::EVMC_STACK_OVERFLOW:
            case evmc_status_code::EVMC_STACK_UNDERFLOW:
                if (log.op_name) {
                    log.gas_cost = result.gas_cost;
                } else {
                    log.gas_cost = 0;
                }
                break;

            case evmc_status_code::EVMC_OUT_OF_GAS:
                if (log.op_code != OP_CALLCODE) {
                    log.gas_cost = result.gas_cost;
                }
                break;

            default:
                if (log.op_code == OP_CALL || log.op_code == OP_CALLCODE || log.op_code == OP_STATICCALL || log.op_code == OP_DELEGATECALL || log.op_code == OP_CREATE || log.op_code == OP_CREATE2) {
                    log.gas_cost += result.gas_cost;
                } else {
                    log.gas_cost = log.gas_cost;
                }
                break;
        }

        /* EVM WA: EVMONE add OP_STOP at the end of tx if not present but doesn't notify to the tracer. Add sw to add STOP to the op list */
        if (result.status_code == EVMC_SUCCESS && last_opcode_ && last_opcode_ != OP_SELFDESTRUCT && last_opcode_ != OP_RETURN && last_opcode_ != OP_STOP) {
            DebugLog newlog;
            newlog.pc = log.pc + 1;
            newlog.op_name = get_opcode_name(opcode_names_, OP_STOP);
            newlog.op_code = OP_STOP;
            newlog.gas = log.gas - log.gas_cost;
            newlog.gas_cost = 0;
            newlog.depth = log.depth;
            newlog.memory = log.memory;
            logs_.push_back(newlog);
        }
    }

    if (logs_.size() > 1) {
        flush_logs();
    }

    SILK_DEBUG << "on_execution_end:"
               << " result.status_code: " << result.status_code
               << " gas_left: " << std::dec << result.gas_left
               << " gas_cost: " << std::dec << result.gas_cost;
}

void DebugTracer::flush_logs() {
    for (const auto& log : logs_) {
        write_log(log);
    }
    logs_.clear();
}

void AccountTracer::on_execution_end(const evmc_result& /*result*/, const silkworm::IntraBlockState& intra_block_state) noexcept {
    nonce_ = intra_block_state.get_nonce(address_);
    balance_ = intra_block_state.get_balance(address_);
    code_hash_ = intra_block_state.get_code_hash(address_);
    code_ = intra_block_state.get_code(address_);
}

void DebugTracer::write_log(const DebugLog& log) {
    stream_.open_object();
    stream_.write_field("depth", log.depth);
    stream_.write_field("gas", log.gas);
    stream_.write_field("gasCost", log.gas_cost);
    if (log.op_name) {
        stream_.write_field("op", log.op_name.value());
    } else {
        stream_.write_field("op", "opcode " + get_opcode_hex(log.op_code) + " not defined");
    }
    stream_.write_field("pc", log.pc);

    if (!config_.disable_stack) {
        stream_.write_field("stack");
        stream_.open_array();
        for (const auto& item : log.stack) {
            stream_.write_entry(item);
        }
        stream_.close_array();
    }
    if (!config_.disable_memory) {
        stream_.write_field("memory");
        stream_.open_array();
        for (const auto& item : log.memory) {
            const size_t len = 64;
            const auto data = item.data();
            for (size_t start = 0; start < item.size(); start += len) {
                stream_.write_entry({data + start, len});
            }
        }
        stream_.close_array();
    }
    if (!config_.disable_storage && !log.storage.empty()) {
        stream_.write_field("storage");
        stream_.open_object();
        for (const auto& entry : log.storage) {
            stream_.write_field(entry.first, entry.second);
        }
        stream_.close_object();
    }

    if (!log.error.empty()) {
        stream_.write_field("error", log.error);
    }

    stream_.close_object();
}

Task<void> DebugExecutor::trace_block(json::Stream& stream, const ChainStorage& storage, BlockNum block_num) {
    const auto block_with_hash = co_await rpc::core::read_block_by_number(block_cache_, storage, block_num);
    if (!block_with_hash) {
        co_return;
    }
    stream.write_field("result");
    stream.open_array();
    co_await execute(stream, storage, block_with_hash->block);
    stream.close_array();

    co_return;
}

Task<void> DebugExecutor::trace_block(json::Stream& stream, const ChainStorage& storage, const evmc::bytes32& block_hash) {
    const auto block_with_hash = co_await rpc::core::read_block_by_hash(block_cache_, storage, block_hash);
    if (!block_with_hash) {
        co_return;
    }

    stream.write_field("result");
    stream.open_array();
    co_await execute(stream, storage, block_with_hash->block);
    stream.close_array();

    co_return;
}

Task<void> DebugExecutor::trace_call(json::Stream& stream, const BlockNumOrHash& block_num_or_hash, const ChainStorage& storage, const Call& call, bool is_latest_block) {
    const auto block_with_hash = co_await rpc::core::read_block_by_block_num_or_hash(block_cache_, storage, tx_, block_num_or_hash);
    if (!block_with_hash) {
        co_return;
    }
    rpc::Transaction transaction{call.to_transaction()};

    if (config_.tx_index) {
        const auto tx_index = static_cast<size_t>(config_.tx_index.value());
        if (tx_index > block_with_hash->block.transactions.size()) {
            std::ostringstream oss;
            oss << "TxIndex " << tx_index << " greater than #tnx in block " << block_num_or_hash;
            const Error error{-32000, oss.str()};
            stream.write_json_field("error", error);

            co_return;
        }
    }

    const auto& block = block_with_hash->block;
    const auto block_num = block.header.number + (config_.tx_index ? 0 : 1);
    const auto index = config_.tx_index ? config_.tx_index.value() : 0;
    // trace_call semantics: we must execute the call from the state at the end of the given block, so we pass block.header.number + 1
<<<<<<< HEAD
    co_await execute(stream, storage, block_num, block, transaction, index);
=======
    co_await execute(stream, storage, block_num, block, transaction, index, is_latest_block);
    stream.close_object();
>>>>>>> 88599674

    co_return;
}

Task<void> DebugExecutor::trace_transaction(json::Stream& stream, const ChainStorage& storage, const evmc::bytes32& tx_hash) {
    const auto tx_with_block = co_await rpc::core::read_transaction_by_hash(block_cache_, storage, tx_hash);

    if (!tx_with_block) {
        std::ostringstream oss;
        oss << "transaction " << silkworm::to_hex(tx_hash, true) << " not found";
        const Error error{-32000, oss.str()};
        stream.write_json_field("error", error);
    } else {
        const auto& block = tx_with_block->block_with_hash->block;
        const auto& transaction = tx_with_block->transaction;
        const auto block_num = block.header.number;

        // trace_transaction semantics: we must execute the txn from the state at the current block
        co_await execute(stream, storage, block_num, block, transaction, gsl::narrow<int32_t>(transaction.transaction_index));
    }

    co_return;
}

Task<void> DebugExecutor::trace_call_many(json::Stream& stream, const ChainStorage& storage, const Bundles& bundles, const SimulationContext& context, bool is_latest_block) {
    const auto block_with_hash = co_await rpc::core::read_block_by_block_num_or_hash(block_cache_, storage, tx_, context.block_num);
    if (!block_with_hash) {
        co_return;
    }
    auto transaction_index = context.transaction_index;
    if (transaction_index == -1) {
        transaction_index = static_cast<std::int32_t>(block_with_hash->block.transactions.size());
    }

    stream.write_field("result");
    stream.open_array();
    co_await execute(stream, storage, block_with_hash, bundles, transaction_index, is_latest_block);
    stream.close_array();

    co_return;
}

Task<void> DebugExecutor::execute(json::Stream& stream, const ChainStorage& storage, const silkworm::Block& block) {
    auto block_num = block.header.number;
    const auto& transactions = block.transactions;

    SILK_DEBUG << "execute: block_num: " << block_num << " #txns: " << transactions.size() << " config: " << config_;

    const auto chain_config = co_await storage.read_chain_config();
    auto current_executor = co_await boost::asio::this_coro::executor;

    execution::StateFactory state_factory{tx_};
    const auto txn_id = co_await tx_.user_txn_id_at(block_num);

    co_await async_task(workers_.executor(), [&]() -> void {
        auto state = state_factory.create_state(current_executor, storage, txn_id);
        EVMExecutor executor{block, chain_config, workers_, state};

        bool refunds = !config_.no_refunds;

        for (std::uint64_t idx = 0; idx < transactions.size(); ++idx) {
            rpc::Transaction txn{block.transactions[idx]};
            SILK_DEBUG << "processing transaction: idx: " << idx << " txn: " << txn;

            auto debug_tracer = std::make_shared<debug::DebugTracer>(stream, config_);

            stream.open_object();
            stream.write_field("result");
            stream.open_object();
            stream.write_field("structLogs");
            stream.open_array();

            Tracers tracers{debug_tracer};
            const auto execution_result = executor.call(block, txn, tracers, refunds);

            debug_tracer->flush_logs();
            stream.close_array();

            stream.write_json_field("failed", !execution_result.success());
            if (!execution_result.pre_check_error) {
                stream.write_field("gas", txn.gas_limit - execution_result.gas_left);
                stream.write_field("returnValue", silkworm::to_hex(execution_result.data));
            }

            stream.close_object();
            stream.write_field("txHash", txn.hash());
            stream.close_object();
        }
    });

    co_return;
}

// used by unit-test
Task<void> DebugExecutor::execute(json::Stream& stream, const ChainStorage& storage, const silkworm::Block& block, const Call& call) {
    rpc::Transaction transaction{call.to_transaction()};

    auto transaction_index = static_cast<std::int32_t>(block.transactions.size());

    co_await execute(stream, storage, block.header.number + 1, block, transaction, transaction_index);
    co_return;
}

Task<void> DebugExecutor::execute(
    json::Stream& stream,
    const ChainStorage& storage,
    BlockNum block_num,
    const silkworm::Block& block,
    const Transaction& transaction,
    int32_t index,
    bool is_latest_block) {
    SILK_TRACE << "DebugExecutor::execute: "
               << " block_num: " << block_num
               << " transaction: {" << transaction << "}"
               << " index: " << std::dec << index
               << " config: " << config_;

    const auto chain_config = co_await storage.read_chain_config();
    auto current_executor = co_await boost::asio::this_coro::executor;

    // We must do the execution at the state after the txn identified by the given index within the given block
    // at the state after the block identified by the given block_num
    std::optional<TxnId> txn_id;
    if (!is_latest_block) {
        txn_id = co_await tx_.user_txn_id_at(block_num, static_cast<uint32_t>(index));
    }

    co_await async_task(workers_.executor(), [&]() {
        execution::StateFactory state_factory{tx_};
        const auto state = state_factory.create_state(current_executor, storage, txn_id);

        EVMExecutor executor{block, chain_config, workers_, state};

        auto debug_tracer = std::make_shared<debug::DebugTracer>(stream, config_);

        stream.write_field("result");
        stream.open_object();

        stream.write_field("structLogs");
        stream.open_array();

        bool refunds = !config_.no_refunds;
        Tracers tracers{debug_tracer};
        const auto execution_result = executor.call(block, transaction, tracers, refunds);

        debug_tracer->flush_logs();
        stream.close_array();

        SILK_DEBUG << "debug return: " << execution_result.error_message();

        //        if (execution_result.success()) {
        //            stream.write_json_field("failed", !execution_result.success());
        if (!execution_result.pre_check_error) {
            stream.write_json_field("failed", !execution_result.success());
            stream.write_field("gas", transaction.gas_limit - execution_result.gas_left);
            stream.write_field("returnValue", silkworm::to_hex(execution_result.data));
        }
        //        }
        stream.close_object();

        if (execution_result.pre_check_error) {
            const Error error{-32000, "tracing failed: " + execution_result.pre_check_error.value()};
            stream.write_json_field("error", error);
        }
    });

    co_return;
}

Task<void> DebugExecutor::execute(
    json::Stream& stream,
    const ChainStorage& storage,
    std::shared_ptr<BlockWithHash> block_with_hash,
    const Bundles& bundles,
    int32_t transaction_index,
    bool is_latest_block) {
    const auto& block = block_with_hash->block;
    const auto& block_transactions = block.transactions;

    SILK_TRACE << "DebugExecutor::execute: "
               << " block number: " << block.header.number
               << " txns in block: " << block_transactions.size()
               << " bundles: [" << bundles << "]"
               << " transaction_index: " << std::dec << transaction_index
               << " config: " << config_;

    const auto chain_config = co_await storage.read_chain_config();
    auto current_executor = co_await boost::asio::this_coro::executor;

    // We must do the execution at the state after the txn identified by transaction_with_block param in the same block
    // at the state of the block identified by the given block_num, i.e. at the start of the block (block_num)
    execution::StateFactory state_factory{tx_};

    std::optional<TxnId> txn_id;
    if (!is_latest_block) {
        txn_id = co_await tx_.user_txn_id_at(block.header.number, static_cast<uint32_t>(transaction_index));
    }

    co_await async_task(workers_.executor(), [&]() {
        auto state = state_factory.create_state(current_executor, storage, txn_id);
        EVMExecutor executor{block, chain_config, workers_, state};

        for (const auto& bundle : bundles) {
            const auto& block_override = bundle.block_override;

            rpc::Block block_context{{block_with_hash}};
            if (block_override.block_num) {
                block_context.block_with_hash->block.header.number = block_override.block_num.value();
            }
            if (block_override.coin_base) {
                block_context.block_with_hash->block.header.beneficiary = block_override.coin_base.value();
            }
            if (block_override.timestamp) {
                block_context.block_with_hash->block.header.timestamp = block_override.timestamp.value();
            }
            if (block_override.difficulty) {
                block_context.block_with_hash->block.header.difficulty = block_override.difficulty.value();
            }
            if (block_override.gas_limit) {
                block_context.block_with_hash->block.header.gas_limit = block_override.gas_limit.value();
            }
            if (block_override.base_fee) {
                block_context.block_with_hash->block.header.base_fee_per_gas = block_override.base_fee;
            }

            stream.open_array();
            bool refunds = !config_.no_refunds;

            for (const auto& call : bundle.transactions) {
                silkworm::Transaction txn{call.to_transaction()};

                stream.open_object();
                stream.write_field("structLogs");
                stream.open_array();

                auto debug_tracer = std::make_shared<debug::DebugTracer>(stream, config_);
                Tracers tracers{debug_tracer};

                const auto execution_result = executor.call(block_context.block_with_hash->block, txn, tracers, refunds);

                debug_tracer->flush_logs();
                stream.close_array();

                SILK_DEBUG << "debug return: " << execution_result.error_message();

                stream.write_json_field("failed", !execution_result.success());
                if (!execution_result.pre_check_error) {
                    stream.write_field("gas", txn.gas_limit - execution_result.gas_left);
                    stream.write_field("returnValue", silkworm::to_hex(execution_result.data));
                }
                stream.close_object();
            }

            stream.close_array();
        }
    });

    co_return;
}

}  // namespace silkworm::rpc::debug<|MERGE_RESOLUTION|>--- conflicted
+++ resolved
@@ -406,12 +406,7 @@
     const auto block_num = block.header.number + (config_.tx_index ? 0 : 1);
     const auto index = config_.tx_index ? config_.tx_index.value() : 0;
     // trace_call semantics: we must execute the call from the state at the end of the given block, so we pass block.header.number + 1
-<<<<<<< HEAD
-    co_await execute(stream, storage, block_num, block, transaction, index);
-=======
     co_await execute(stream, storage, block_num, block, transaction, index, is_latest_block);
-    stream.close_object();
->>>>>>> 88599674
 
     co_return;
 }
@@ -562,14 +557,11 @@
 
         SILK_DEBUG << "debug return: " << execution_result.error_message();
 
-        //        if (execution_result.success()) {
-        //            stream.write_json_field("failed", !execution_result.success());
         if (!execution_result.pre_check_error) {
             stream.write_json_field("failed", !execution_result.success());
             stream.write_field("gas", transaction.gas_limit - execution_result.gas_left);
             stream.write_field("returnValue", silkworm::to_hex(execution_result.data));
         }
-        //        }
         stream.close_object();
 
         if (execution_result.pre_check_error) {

--- conflicted
+++ resolved
@@ -156,16 +156,10 @@
     Cursor& operator=(const Cursor&) = delete;
 
     //! \brief (re)uses current cursor binding it to provided transaction and map
-<<<<<<< HEAD
-    void bind(::mdbx::txn& txn, const MapConfig& config);
-    void bind(RWTxn& txn, const MapConfig& config);
-
-=======
     void bind(::mdbx::txn& tx, const MapConfig& config);
-    
+
     //! \brief (re)uses current cursor binding it to provided transaction and map
-    void bind(RWTxn& tx, const MapConfig& config) { bind(*tx, config); }
->>>>>>> 99502416
+    void bind(RWTxn& txn, const MapConfig& config) { bind(*tx, config); }
 
     //! \brief Closes cursor causing de-allocation of MDBX_cursor handle
     //! \remarks After this call the cursor is not reusable and the handle does not return to the cache

--- conflicted
+++ resolved
@@ -69,11 +69,8 @@
 struct TableConfig {
     const char* name{nullptr};
     const unsigned int flags{0};
-<<<<<<< HEAD
     TableCustomKeyComparator key_comparator{TableCustomKeyComparator::None};
     TableCustomDupComparator dup_comparator{TableCustomDupComparator::None};
-=======
->>>>>>> 8b9d73e9
 };
 
 /**
@@ -293,21 +290,12 @@
     int get_first(MDB_val* key, MDB_val* data);      // Move cursor at first item in table
     int get_first_dup(MDB_val* key, MDB_val* data);  // Move cursor at first item of current key (only MDB_DUPSORT)
     int get_prev(MDB_val* key, MDB_val* data);       // Move cursor at previous item in table
-<<<<<<< HEAD
     int get_prev_dup(MDB_val* key,MDB_val* data);    // Move cursor at previous data item in current key (only MDB_DUPSORT)
     int get_next(MDB_val* key, MDB_val* data);   // Move cursor at next item in table
     int get_next_dup(MDB_val* key,MDB_val* data);    // Move cursor at next data item in current key (only MDB_DUPSORT)
     int get_next_nodup(MDB_val* key,MDB_val* data);    // Move cursor at next data item in next key (only MDB_DUPSORT)
     int get_last(MDB_val* key, MDB_val* data);   // Move cursor at last item in table
     int get_dcount(size_t* count);               // Returns the count of duplicates at current position
-=======
-    int get_prev_dup(MDB_val* key,
-                     MDB_val* data);            // Move cursor at previous data item in current key (only MDB_DUPSORT)
-    int get_next(MDB_val* key, MDB_val* data);  // Move cursor at next item in table
-    int get_next_dup(MDB_val* key, MDB_val* data);  // Move cursor at next data item in current key (only MDB_DUPSORT)
-    int get_last(MDB_val* key, MDB_val* data);      // Move cursor at last item in table
-    int get_dcount(size_t* count);                  // Returns the count of duplicates at current position
->>>>>>> 8b9d73e9
 
     /** @brief Stores key/data pairs into the database using cursor.
      *

--- conflicted
+++ resolved
@@ -40,16 +40,13 @@
   # Common modules for commands
   add_subdirectory(common)
 
+  # State transtion and fuzzy tests runner tool
+  add_subdirectory(state-transition)
+
   # Development utility tools
   add_subdirectory(dev)
 
   # Silkworm components
-<<<<<<< HEAD
-  add_subdirectory(rpcdaemon)
-  add_subdirectory(state-transition)
-
-=======
->>>>>>> b46544b4
   set(SILKWORM_CMD_SRC
       silkworm.cpp
       common/db_checklist.cpp

--- conflicted
+++ resolved
@@ -122,19 +122,6 @@
 
 size_t for_each(::mdbx::cursor& cursor, WalkFunc walker) {
     size_t ret{0};
-<<<<<<< HEAD
-    while (!cursor.eof()) {
-        auto data{cursor.current(/*throw_notfound=*/false)};
-        if (!data) {
-            break;
-        }
-        const bool go_on{walker(data)};
-        if (!go_on) {
-            break;
-        }
-        ++ret;
-        cursor.to_next(/*throw_notfound=*/false);
-=======
 
     if (cursor.eof()) {
         // eof determines if cursor is positioned
@@ -151,20 +138,10 @@
         }
         ++ret;
         data = cursor.to_next(/*throw_notfound=*/false);
->>>>>>> 28b6aa53
     }
     return ret;
 }
 
-<<<<<<< HEAD
-size_t for_count(::mdbx::cursor& cursor, WalkFunc walker, size_t max_count) {
-    size_t ret{0};
-    while (max_count && !cursor.eof()) {
-        auto data{cursor.current(/*throw_notfound=*/false)};
-        if (!data) {
-            break;
-        }
-=======
 size_t for_count(::mdbx::cursor& cursor, WalkFunc walker, size_t count) {
     size_t ret{0};
 
@@ -177,20 +154,13 @@
 
     auto data{cursor.current()};
     while (count && data.done) {
-
->>>>>>> 28b6aa53
         const bool go_on{walker(data)};
         if (!go_on) {
             break;
         }
         ++ret;
-<<<<<<< HEAD
-        --max_count;
-        cursor.to_next(/*throw_notfound=*/false);
-=======
         --count;
         data = cursor.to_next(/*throw_notfound=*/false);
->>>>>>> 28b6aa53
     }
     return ret;
 }

--- conflicted
+++ resolved
@@ -50,12 +50,7 @@
   encode(to, header.state_root.bytes);
   encode(to, header.transactions_root.bytes);
   encode(to, header.receipts_root.bytes);
-<<<<<<< HEAD
-  encode_header(to, {false, kBloomByteLength});
-  to.write(byte_ptr_cast(header.logs_bloom.data()), kBloomByteLength);
-=======
   encode(to, full_view(header.logs_bloom));
->>>>>>> ce922468
   encode(to, header.difficulty);
   encode(to, header.number);
   encode(to, header.gas_limit);
@@ -108,13 +103,8 @@
   decode(from, to.nonce);
 }
 
-<<<<<<< HEAD
-void encode(std::ostream& to, const BlockBody& block_body) {
+void encode(Bytes& to, const BlockBody& block_body) {
   Header rlp_head{true, 0};
-=======
-void encode(Bytes& to, const BlockBody& block_body) {
-  Header rlp_head{.list = true, .payload_length = 0};
->>>>>>> ce922468
   rlp_head.payload_length += length(block_body.transactions);
   rlp_head.payload_length += length(block_body.ommers);
   encode_header(to, rlp_head);

/*
   Copyright 2022 The Silkworm Authors

   Licensed under the Apache License, Version 2.0 (the "License");
   you may not use this file except in compliance with the License.
   You may obtain a copy of the License at

       http://www.apache.org/licenses/LICENSE-2.0

   Unless required by applicable law or agreed to in writing, software
   distributed under the License is distributed on an "AS IS" BASIS,
   WITHOUT WARRANTIES OR CONDITIONS OF ANY KIND, either express or implied.
   See the License for the specific language governing permissions and
   limitations under the License.
*/

#pragma once

// Database Access Layer
// See Erigon core/rawdb/accessors_chain.go

#include <functional>
#include <optional>
#include <span>
#include <string>
#include <vector>

#include <silkworm/core/chain/config.hpp>
#include <silkworm/core/types/account.hpp>
#include <silkworm/core/types/block.hpp>
#include <silkworm/core/types/hash.hpp>
#include <silkworm/core/types/receipt.hpp>
#include <silkworm/node/db/mdbx.hpp>
#include <silkworm/node/db/util.hpp>
#include <silkworm/node/snapshot/repository.hpp>

namespace silkworm::db {

//! \brief Pulls database schema version
std::optional<VersionBase> read_schema_version(ROTxn& txn);

//! \brief Writes database schema version (throws on downgrade)
void write_schema_version(RWTxn& txn, const VersionBase& schema_version);

//! \brief Updates database info with build info at provided height
//! \details Is useful to track whether increasing heights have been affected by
//! upgrades or downgrades of Silkworm's build
void write_build_info_height(RWTxn& txn, const Bytes& key, BlockNum height);

//! \brief Read the list of snapshot file names
std::vector<std::string> read_snapshots(ROTxn& txn);

//! \brief Write the list of snapshot file names
void write_snapshots(RWTxn& txn, const std::vector<std::string>& snapshot_file_names);

//! \brief Reads a header with the specified key (block number, hash)
std::optional<BlockHeader> read_header(ROTxn& txn, BlockNum block_number, const uint8_t (&hash)[kHashLength]);
std::optional<BlockHeader> read_header(ROTxn& txn, BlockNum block_number, const evmc::bytes32&);
std::optional<BlockHeader> read_header(ROTxn& txn, ByteView key);
Bytes read_header_raw(ROTxn& txn, ByteView key);

//! \brief Reads a header with the specified hash
std::optional<BlockHeader> read_header(ROTxn& txn, const evmc::bytes32& hash);

//! \brief Reads all headers at the specified height
std::vector<BlockHeader> read_headers(ROTxn& txn, BlockNum height);

//! \brief Apply a user defined func to the headers at specific height
size_t process_headers_at_height(ROTxn& txn, BlockNum height, std::function<void(BlockHeader&&)> process_func);

//! \brief Reads a header without rlp-decoding it
std::optional<ByteView> read_rlp_encoded_header(ROTxn& txn, BlockNum bn, const evmc::bytes32& hash);

//! \brief Reads the canonical head
std::tuple<BlockNum, evmc::bytes32> read_canonical_head(ROTxn& txn);

//! \brief Reads the canonical header from a block number
std::optional<BlockHeader> read_canonical_header(ROTxn& txn, BlockNum b);

//! \brief Writes given header to table::kHeaders
void write_header(RWTxn& txn, const BlockHeader& header, bool with_header_numbers = false);

//! \brief Writes given header to table::kHeaders and returns its hash
evmc::bytes32 write_header_ex(RWTxn& txn, const BlockHeader& header, bool with_header_numbers);

//! \brief Read block number from hash
std::optional<BlockNum> read_block_number(ROTxn& txn, const evmc::bytes32& hash);

//! \brief Writes header hash in table::kHeaderNumbers
void write_header_number(RWTxn& txn, const uint8_t (&hash)[kHashLength], BlockNum number);

//! \brief Writes the header hash in table::kCanonicalHashes
void write_canonical_header(RWTxn& txn, const BlockHeader& header);

//! \brief Reads the header hash in table::kCanonicalHashes
std::optional<evmc::bytes32> read_canonical_header_hash(ROTxn& txn, BlockNum number);

//! \brief Writes the header hash in table::kCanonicalHashes
void write_canonical_header_hash(RWTxn& txn, const uint8_t (&hash)[kHashLength], BlockNum number);

//! \brief Read a block body (in an out parameter) returning true on success and false on missing block
[[nodiscard]] bool read_body(ROTxn& txn, const Bytes& key, bool read_senders, BlockBody& out);
[[nodiscard]] bool read_body(ROTxn& txn, BlockNum block_number, const uint8_t (&hash)[kHashLength],
                             bool read_senders, BlockBody& out);
[[nodiscard]] bool read_body(ROTxn& txn, const evmc::bytes32& hash, BlockNum bn, BlockBody& body);
[[nodiscard]] bool read_body(ROTxn& txn, const evmc::bytes32& hash, BlockBody& body);

//! \brief Read the canonical block at specified height
[[nodiscard]] bool read_canonical_block(ROTxn& txn, BlockNum height, Block& block);

//! \brief Apply a user defined func to the bodies at specific height
size_t process_blocks_at_height(ROTxn& txn, BlockNum height, std::function<void(Block&)> process_func,
                                bool read_senders = false);

//! \brief Check the presence of a block body using block number and hash
[[nodiscard]] bool has_body(ROTxn& txn, BlockNum block_number, const uint8_t (&hash)[kHashLength]);
[[nodiscard]] bool has_body(ROTxn& txn, BlockNum block_number, const evmc::bytes32& hash);

//! \brief Writes block body in table::kBlockBodies
void write_body(RWTxn& txn, const BlockBody& body, const evmc::bytes32& hash, BlockNum bn);
void write_body(RWTxn& txn, const BlockBody& body, const uint8_t (&hash)[kHashLength], BlockNum number);
void write_raw_body(RWTxn& txn, const BlockBody& body, const evmc::bytes32& hash, BlockNum bn);

// See Erigon ReadTd
std::optional<intx::uint256> read_total_difficulty(ROTxn& txn, BlockNum, const evmc::bytes32& hash);
std::optional<intx::uint256> read_total_difficulty(ROTxn& txn, BlockNum, const uint8_t (&hash)[kHashLength]);
std::optional<intx::uint256> read_total_difficulty(ROTxn& txn, ByteView key);

// See Erigon WriteTd
void write_total_difficulty(RWTxn& txn, BlockNum, const evmc::bytes32& hash, const intx::uint256& total_difficulty);
void write_total_difficulty(RWTxn& txn, BlockNum, const uint8_t (&hash)[kHashLength], const intx::uint256& td);
void write_total_difficulty(RWTxn& txn, const Bytes& key, const intx::uint256& total_difficulty);

// Reads canonical block; see Erigon ReadBlockByNumber.
// Returns true on success and false on missing block.
[[nodiscard]] bool read_block_by_number(ROTxn& txn, BlockNum number, bool read_senders, Block& out);

// Reads a block; see Erigon ReadBlock.
// Returns true on success and false on missing block.
[[nodiscard]] bool read_block(ROTxn& txn, std::span<const uint8_t, kHashLength> hash, BlockNum number,
                              bool read_senders, Block& out);
[[nodiscard]] bool read_block(ROTxn& txn, const evmc::bytes32& hash, BlockNum number, Block& block);

// See Erigon ReadSenders
std::vector<evmc::address> read_senders(ROTxn& txn, const Bytes& key);
std::vector<evmc::address> read_senders(ROTxn& txn, BlockNum block_number, const uint8_t (&hash)[kHashLength]);
//! \brief Fills transactions' senders addresses directly in place
void parse_senders(ROTxn& txn, const Bytes& key, std::vector<Transaction>& out);
void write_senders(RWTxn& txn, const evmc::bytes32& hash, const BlockNum& number, const Block& block);

void write_tx_lookup(RWTxn& txn, const BlockNum& block_number, const Block& block);
void write_receipts(RWTxn& txn, const std::vector<silkworm::Receipt>& receipts, const BlockNum& block_number);

// See Erigon ReadTransactions
void read_transactions(ROTxn& txn, uint64_t base_id, uint64_t count, std::vector<Transaction>& out);
void read_transactions(ROCursor& txn_table, uint64_t base_id, uint64_t count, std::vector<Transaction>& out);

bool read_rlp_transactions(ROTxn& txn, BlockNum height, const evmc::bytes32& hash, std::vector<Bytes>& out);

//! \brief Persist transactions into db's bucket table::kBlockTransactions.
//! The key starts from base_id and is incremented by 1 for each transaction.
//! \remarks Before calling this ensure you got a proper base_id by incrementing sequence for table::kBlockTransactions.
void write_transactions(RWTxn& txn, const std::vector<Transaction>& transactions, uint64_t base_id);

std::optional<ByteView> read_code(ROTxn& txn, const evmc::bytes32& code_hash);

// Reads current or historical (if block_number is specified) account.
std::optional<Account> read_account(ROTxn& txn, const evmc::address& address,
                                    std::optional<BlockNum> block_number = std::nullopt);

// Reads current or historical (if block_number is specified) storage.
evmc::bytes32 read_storage(ROTxn& txn, const evmc::address& address, uint64_t incarnation,
                           const evmc::bytes32& location, std::optional<BlockNum> block_number = std::nullopt);

// Reads current or historical (if block_number is specified) previous incarnation.
std::optional<uint64_t> read_previous_incarnation(ROTxn& txn, const evmc::address& address,
                                                  std::optional<BlockNum> block_number = std::nullopt);

AccountChanges read_account_changes(ROTxn& txn, BlockNum block_number);

StorageChanges read_storage_changes(ROTxn& txn, BlockNum block_number);

//! \brief Retrieves the chain_id for which database is populated
//! \see Erigon chainConfig / chainConfigWithGenesis
std::optional<ChainConfig> read_chain_config(ROTxn& txn);

//! \brief Writes / Updates chain config provided genesis has been initialized
void update_chain_config(RWTxn& txn, const ChainConfig& config);

//! \brief Updates highest header hash in table::kHeadHeader
void write_head_header_hash(RWTxn& txn, const uint8_t (&hash)[kHashLength]);
void write_head_header_hash(RWTxn& txn, const evmc::bytes32& hash);

//! \brief Reads highest header hash from table::kHeadHeader
std::optional<evmc::bytes32> read_head_header_hash(ROTxn& txn);

//! \brief Reads canonical hash from block number
std::optional<evmc::bytes32> read_canonical_hash(ROTxn& txn, BlockNum b);

//! \brief Delete a canonical hash associated to a block number
void delete_canonical_hash(RWTxn& txn, BlockNum b);

//! \brief Write canonical hash
void write_canonical_hash(RWTxn& txn, BlockNum b, const evmc::bytes32& hash);

//! \brief Gets/Increments the sequence value for a given map (bucket)
//! \param [in] map_name : the name of the map to get a sequence for
//! \param [in] increment : the value of increments to add to the sequence.
//! \returns The current value of the sequence AND internally increments the value for next call
//! \throws std::std::length_error on badly recorded value
//! \remarks Initial sequence for any key (also unset) is 0. Changes to sequences are invisible until the transaction is
//! committed
uint64_t increment_map_sequence(RWTxn& txn, const char* map_name, uint64_t increment = 1u);

//! \brief Returns the current sequence for a map_name
//! \remarks If the key is not present in Sequence bucket the return value is 0
//! \throws std::std::length_error on badly recorded value
uint64_t read_map_sequence(ROTxn& txn, const char* map_name);

//! \brief Reset the sequence value for a given map (bucket)
//! \param [in] map_name : the name of the map to reset the sequence for
//! \param [in] new_sequence : the value to set the sequence to
//! \returns The old value of the sequence
//! \throws std::std::length_error on badly recorded value
//! \remarks Initial sequence for any key (also unset) is 0. Changes to sequences are invisible until the transaction is
//! committed
uint64_t reset_map_sequence(RWTxn& txn, const char* map_name, uint64_t new_sequence);

//! \brief Read the last head block as stated by the last FCU
std::optional<evmc::bytes32> read_last_head_block(ROTxn& txn);

//! \brief Read the last safe block as stated by the last FCU
std::optional<evmc::bytes32> read_last_safe_block(ROTxn& txn);

//! \brief Read the last finalized block as stated by the last FCU
std::optional<evmc::bytes32> read_last_finalized_block(ROTxn& txn);

//! \brief Write the last head block as stated by the last FCU
void write_last_head_block(RWTxn& txn, const evmc::bytes32& hash);

//! \brief Write the last safe block as stated by the last FCU
void write_last_safe_block(RWTxn& txn, const evmc::bytes32& hash);

//! \brief Write the last finalized block as stated by the last FCU
void write_last_finalized_block(RWTxn& txn, const evmc::bytes32& hash);

class DataModel {
  public:
    static void set_snapshot_repository(snapshot::SnapshotRepository* repository);

    explicit DataModel(db::ROTxn& txn);
    ~DataModel() = default;

    // Not copyable nor movable
    DataModel(const DataModel&) = delete;
    DataModel& operator=(const DataModel&) = delete;

    //! Retrieve the chain configuration for which database is populated
    [[nodiscard]] std::optional<ChainConfig> read_chain_config() const;

    //! Retrieve the chain unique identifier for which database is populated
    [[nodiscard]] std::optional<ChainId> read_chain_id() const;

    //! Get the highest block number
    [[nodiscard]] BlockNum highest_block_number() const;

    //! Read block header with the specified key (block number, hash)
    [[nodiscard]] std::optional<BlockHeader> read_header(BlockNum block_number, HashAsArray hash) const;

    //! Read block header with the specified key (block number, hash)
    [[nodiscard]] std::optional<BlockHeader> read_header(BlockNum block_number, const Hash& block_hash) const;

    //! Read block header with the specified hash
    [[nodiscard]] std::optional<BlockHeader> read_header(const Hash& block_hash) const;

    //! Read block header with the specified block number
    [[nodiscard]] std::optional<BlockHeader> read_header(BlockNum block_number) const;

    //! Read block number from hash
    [[nodiscard]] std::optional<BlockNum> read_block_number(const Hash& block_hash) const;

    //! Read all sibling block headers at specified height
    [[nodiscard]] std::vector<BlockHeader> read_sibling_headers(BlockNum block_number) const;

    //! Read block body in output parameter returning true on success and false on missing block
    [[nodiscard]] bool read_body(BlockNum height, HashAsArray hash, bool read_senders, BlockBody& body) const;
    [[nodiscard]] bool read_body(const Hash& hash, BlockNum height, BlockBody& body) const;
    [[nodiscard]] bool read_body(const Hash& hash, BlockBody& body) const;

    //! Read the canonical block header at specified height
    [[nodiscard]] std::optional<Hash> read_canonical_hash(BlockNum height) const;

    //! Read the canonical block header at specified height
    [[nodiscard]] std::optional<BlockHeader> read_canonical_header(BlockNum height) const;

    //! Read the canonical block body at specified height
    [[nodiscard]] bool read_canonical_body(BlockNum height, BlockBody& body) const;

    //! Read the canonical block at specified height
    [[nodiscard]] bool read_canonical_block(BlockNum height, Block& block) const;

    //! Check the presence of a block body using block number and hash
    [[nodiscard]] bool has_body(BlockNum height, HashAsArray hash) const;
    [[nodiscard]] bool has_body(BlockNum height, const Hash& hash) const;

    //! Read block returning true on success and false on missing block
    [[nodiscard]] bool read_block(HashAsSpan hash, BlockNum height, bool read_senders, Block& block) const;
    [[nodiscard]] bool read_block(const evmc::bytes32& hash, BlockNum number, Block& block) const;
    [[nodiscard]] bool read_block(BlockNum number, bool read_senders, Block& block) const;

    //! Read the RLP encoded block transactions at specified height
    [[nodiscard]] bool read_rlp_transactions(BlockNum height, const evmc::bytes32& hash, std::vector<Bytes>& rlp_txs) const;

    [[nodiscard]] std::optional<BlockNum> read_tx_lookup(const evmc::bytes32& tx_hash) const;

    //! Read total difficulty at specified height
    [[nodiscard]] std::optional<intx::uint256> read_total_difficulty(BlockNum height, const evmc::bytes32& hash) const;
    [[nodiscard]] std::optional<intx::uint256> read_total_difficulty(BlockNum, HashAsArray hash) const;
    [[nodiscard]] std::optional<intx::uint256> read_total_difficulty(ByteView key) const;

    //! Read all block headers up to limit in reverse order from last, processing each one via a user defined callback
    void for_last_n_headers(size_t n, std::function<void(BlockHeader&&)> callback) const;

  private:
    static bool read_block_from_snapshot(BlockNum height, bool read_senders, Block& block);
    static std::optional<BlockHeader> read_header_from_snapshot(BlockNum height);
    static std::optional<BlockHeader> read_header_from_snapshot(const Hash& hash);
    static bool read_body_from_snapshot(BlockNum height, bool read_senders, BlockBody& body);
    static bool is_body_in_snapshot(BlockNum height);
    static bool read_rlp_transactions_from_snapshot(BlockNum height, std::vector<Bytes>& rlp_txs);
    static bool read_transactions_from_snapshot(BlockNum height, uint64_t base_txn_id, uint64_t txn_count,
<<<<<<< HEAD
                                                bool read_senders, std::vector<Transaction> txs);
    [[nodiscard]] std::optional<BlockNum> read_tx_lookup_from_db(const evmc::bytes32& tx_hash) const;
    [[nodiscard]] std::optional<BlockNum> read_tx_lookup_from_snapshot(const evmc::bytes32& tx_hash) const;
=======
                                                bool read_senders, std::vector<Transaction>& txs);
>>>>>>> 4948871a

    static inline snapshot::SnapshotRepository* repository_{nullptr};

    db::ROTxn& txn_;
};

}  // namespace silkworm::db<|MERGE_RESOLUTION|>--- conflicted
+++ resolved
@@ -329,13 +329,9 @@
     static bool is_body_in_snapshot(BlockNum height);
     static bool read_rlp_transactions_from_snapshot(BlockNum height, std::vector<Bytes>& rlp_txs);
     static bool read_transactions_from_snapshot(BlockNum height, uint64_t base_txn_id, uint64_t txn_count,
-<<<<<<< HEAD
-                                                bool read_senders, std::vector<Transaction> txs);
+                                                bool read_senders, std::vector<Transaction>& txs);
     [[nodiscard]] std::optional<BlockNum> read_tx_lookup_from_db(const evmc::bytes32& tx_hash) const;
     [[nodiscard]] std::optional<BlockNum> read_tx_lookup_from_snapshot(const evmc::bytes32& tx_hash) const;
-=======
-                                                bool read_senders, std::vector<Transaction>& txs);
->>>>>>> 4948871a
 
     static inline snapshot::SnapshotRepository* repository_{nullptr};
 

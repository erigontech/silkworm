--- conflicted
+++ resolved
@@ -114,13 +114,9 @@
             return StageResult::kMissingSenders;
         }
 
-<<<<<<< HEAD
-        while (block_num <= max_block) {
-            res = execute(txn, chain_config.value(), max_block, &block_num, storage_mode, kDefaultBatchSize);
-=======
         for (; block_num <= max_block; ++block_num) {
-            res = execute_batch_of_blocks(txn, chain_config.value(), max_block, storage_mode, batch_size, block_num);
->>>>>>> a0523a1e
+            res = execute_batch_of_blocks(txn, chain_config.value(), max_block, storage_mode, kDefaultBatchSize,
+                                          block_num);
             if (res == StageResult::kSuccess) {
                 db::stages::set_stage_progress(txn, db::stages::kExecutionKey, block_num);
                 txn.commit();

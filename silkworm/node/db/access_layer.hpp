/*
   Copyright 2022 The Silkworm Authors

   Licensed under the Apache License, Version 2.0 (the "License");
   you may not use this file except in compliance with the License.
   You may obtain a copy of the License at

       http://www.apache.org/licenses/LICENSE-2.0

   Unless required by applicable law or agreed to in writing, software
   distributed under the License is distributed on an "AS IS" BASIS,
   WITHOUT WARRANTIES OR CONDITIONS OF ANY KIND, either express or implied.
   See the License for the specific language governing permissions and
   limitations under the License.
*/

#pragma once

// Database Access Layer
// See Erigon core/rawdb/accessors_chain.go

#include <functional>
#include <optional>
#include <span>
#include <string>
#include <vector>

#include <silkworm/core/chain/config.hpp>
#include <silkworm/core/types/account.hpp>
#include <silkworm/core/types/block.hpp>
#include <silkworm/core/types/hash.hpp>
#include <silkworm/core/types/receipt.hpp>
#include <silkworm/node/db/mdbx.hpp>
#include <silkworm/node/db/util.hpp>
#include <silkworm/node/snapshot/repository.hpp>

namespace silkworm::db {

//! \brief Pulls database schema version
std::optional<VersionBase> read_schema_version(ROTxn& txn);

//! \brief Writes database schema version (throws on downgrade)
void write_schema_version(RWTxn& txn, const VersionBase& schema_version);

//! \brief Updates database info with build info at provided height
//! \details Is useful to track whether increasing heights have been affected by
//! upgrades or downgrades of Silkworm's build
void write_build_info_height(RWTxn& txn, const Bytes& key, BlockNum height);

//! \brief Read the list of snapshot file names
std::vector<std::string> read_snapshots(ROTxn& txn);

//! \brief Write the list of snapshot file names
void write_snapshots(RWTxn& txn, const std::vector<std::string>& snapshot_file_names);

//! \brief Reads a header with the specified key (block number, hash)
std::optional<BlockHeader> read_header(ROTxn& txn, BlockNum block_number, const uint8_t (&hash)[kHashLength]);
std::optional<BlockHeader> read_header(ROTxn& txn, BlockNum block_number, const evmc::bytes32&);
std::optional<BlockHeader> read_header(ROTxn& txn, ByteView key);
Bytes read_header_raw(ROTxn& txn, ByteView key);

//! \brief Reads a header with the specified hash
std::optional<BlockHeader> read_header(ROTxn& txn, const evmc::bytes32& hash);

//! \brief Reads all headers at the specified height
std::vector<BlockHeader> read_headers(ROTxn& txn, BlockNum height);

//! \brief Apply a user defined func to the headers at specific height
size_t process_headers_at_height(ROTxn& txn, BlockNum height, std::function<void(BlockHeader&&)> process_func);

//! \brief Reads a header without rlp-decoding it
std::optional<ByteView> read_rlp_encoded_header(ROTxn& txn, BlockNum bn, const evmc::bytes32& hash);

//! \brief Reads the canonical head
std::tuple<BlockNum, evmc::bytes32> read_canonical_head(ROTxn& txn);

//! \brief Reads the canonical header from a block number
std::optional<BlockHeader> read_canonical_header(ROTxn& txn, BlockNum b);

//! \brief Writes given header to table::kHeaders
void write_header(RWTxn& txn, const BlockHeader& header, bool with_header_numbers = false);

//! \brief Writes given header to table::kHeaders and returns its hash
evmc::bytes32 write_header_ex(RWTxn& txn, const BlockHeader& header, bool with_header_numbers);

//! \brief Read block number from hash
std::optional<BlockNum> read_block_number(ROTxn& txn, const evmc::bytes32& hash);

//! \brief Writes header hash in table::kHeaderNumbers
void write_header_number(RWTxn& txn, const uint8_t (&hash)[kHashLength], BlockNum number);

//! \brief Writes the header hash in table::kCanonicalHashes
void write_canonical_header(RWTxn& txn, const BlockHeader& header);

//! \brief Reads the header hash in table::kCanonicalHashes
std::optional<evmc::bytes32> read_canonical_header_hash(ROTxn& txn, BlockNum number);

//! \brief Writes the header hash in table::kCanonicalHashes
void write_canonical_header_hash(RWTxn& txn, const uint8_t (&hash)[kHashLength], BlockNum number);

//! \brief Read a block body (in an out parameter) returning true on success and false on missing block
[[nodiscard]] bool read_body(ROTxn& txn, const Bytes& key, bool read_senders, BlockBody& out);
[[nodiscard]] bool read_body(ROTxn& txn, BlockNum block_number, const uint8_t (&hash)[kHashLength],
                             bool read_senders, BlockBody& out);
[[nodiscard]] bool read_body(ROTxn& txn, const evmc::bytes32& hash, BlockNum bn, BlockBody& body);
[[nodiscard]] bool read_body(ROTxn& txn, const evmc::bytes32& hash, BlockBody& body);

//! \brief Read the canonical block at specified height
[[nodiscard]] bool read_canonical_block(ROTxn& txn, BlockNum height, Block& block);

//! \brief Apply a user defined func to the bodies at specific height
size_t process_blocks_at_height(ROTxn& txn, BlockNum height, std::function<void(Block&)> process_func,
                                bool read_senders = false);

//! \brief Check the presence of a block body using block number and hash
[[nodiscard]] bool has_body(ROTxn& txn, BlockNum block_number, const uint8_t (&hash)[kHashLength]);
[[nodiscard]] bool has_body(ROTxn& txn, BlockNum block_number, const evmc::bytes32& hash);

//! \brief Writes block body in table::kBlockBodies
void write_body(RWTxn& txn, const BlockBody& body, const evmc::bytes32& hash, BlockNum bn);
void write_body(RWTxn& txn, const BlockBody& body, const uint8_t (&hash)[kHashLength], BlockNum number);
void write_raw_body(RWTxn& txn, const BlockBody& body, const evmc::bytes32& hash, BlockNum bn);

// See Erigon ReadTd
std::optional<intx::uint256> read_total_difficulty(ROTxn& txn, BlockNum, const evmc::bytes32& hash);
std::optional<intx::uint256> read_total_difficulty(ROTxn& txn, BlockNum, const uint8_t (&hash)[kHashLength]);
std::optional<intx::uint256> read_total_difficulty(ROTxn& txn, ByteView key);

// See Erigon WriteTd
void write_total_difficulty(RWTxn& txn, BlockNum, const evmc::bytes32& hash, const intx::uint256& total_difficulty);
void write_total_difficulty(RWTxn& txn, BlockNum, const uint8_t (&hash)[kHashLength], const intx::uint256& td);
void write_total_difficulty(RWTxn& txn, const Bytes& key, const intx::uint256& total_difficulty);

// Reads canonical block; see Erigon ReadBlockByNumber.
// Returns true on success and false on missing block.
[[nodiscard]] bool read_block_by_number(ROTxn& txn, BlockNum number, bool read_senders, Block& out);

// Reads a block; see Erigon ReadBlock.
// Returns true on success and false on missing block.
[[nodiscard]] bool read_block(ROTxn& txn, std::span<const uint8_t, kHashLength> hash, BlockNum number,
                              bool read_senders, Block& out);
[[nodiscard]] bool read_block(ROTxn& txn, const evmc::bytes32& hash, BlockNum number, Block& block);

// See Erigon ReadSenders
std::vector<evmc::address> read_senders(ROTxn& txn, const Bytes& key);
std::vector<evmc::address> read_senders(ROTxn& txn, BlockNum block_number, const uint8_t (&hash)[kHashLength]);
//! \brief Fills transactions' senders addresses directly in place
void parse_senders(ROTxn& txn, const Bytes& key, std::vector<Transaction>& out);
void write_senders(RWTxn& txn, const evmc::bytes32& hash, const BlockNum& number, const Block& block);

void write_tx_lookup(RWTxn& txn, const BlockNum& block_number, const Block& block);
<<<<<<< HEAD

=======
>>>>>>> 3b51f482
void write_receipts(RWTxn& txn, const std::vector<silkworm::Receipt>& receipts, const BlockNum& block_number);

// See Erigon ReadTransactions
void read_transactions(ROTxn& txn, uint64_t base_id, uint64_t count, std::vector<Transaction>& out);
void read_transactions(ROCursor& txn_table, uint64_t base_id, uint64_t count, std::vector<Transaction>& out);

bool read_rlp_transactions(ROTxn& txn, BlockNum height, const evmc::bytes32& hash, std::vector<Bytes>& out);

//! \brief Persist transactions into db's bucket table::kBlockTransactions.
//! The key starts from base_id and is incremented by 1 for each transaction.
//! \remarks Before calling this ensure you got a proper base_id by incrementing sequence for table::kBlockTransactions.
void write_transactions(RWTxn& txn, const std::vector<Transaction>& transactions, uint64_t base_id);

std::optional<ByteView> read_code(ROTxn& txn, const evmc::bytes32& code_hash);

// Reads current or historical (if block_number is specified) account.
std::optional<Account> read_account(ROTxn& txn, const evmc::address& address,
                                    std::optional<BlockNum> block_number = std::nullopt);

// Reads current or historical (if block_number is specified) storage.
evmc::bytes32 read_storage(ROTxn& txn, const evmc::address& address, uint64_t incarnation,
                           const evmc::bytes32& location, std::optional<BlockNum> block_number = std::nullopt);

// Reads current or historical (if block_number is specified) previous incarnation.
std::optional<uint64_t> read_previous_incarnation(ROTxn& txn, const evmc::address& address,
                                                  std::optional<BlockNum> block_number = std::nullopt);

AccountChanges read_account_changes(ROTxn& txn, BlockNum block_number);

StorageChanges read_storage_changes(ROTxn& txn, BlockNum block_number);

//! \brief Retrieves the chain_id for which database is populated
//! \see Erigon chainConfig / chainConfigWithGenesis
std::optional<ChainConfig> read_chain_config(ROTxn& txn);

//! \brief Writes / Updates chain config provided genesis has been initialized
void update_chain_config(RWTxn& txn, const ChainConfig& config);

//! \brief Updates highest header hash in table::kHeadHeader
void write_head_header_hash(RWTxn& txn, const uint8_t (&hash)[kHashLength]);
void write_head_header_hash(RWTxn& txn, const evmc::bytes32& hash);

//! \brief Reads highest header hash from table::kHeadHeader
std::optional<evmc::bytes32> read_head_header_hash(ROTxn& txn);

//! \brief Reads canonical hash from block number
std::optional<evmc::bytes32> read_canonical_hash(ROTxn& txn, BlockNum b);

//! \brief Delete a canonical hash associated to a block number
void delete_canonical_hash(RWTxn& txn, BlockNum b);

//! \brief Write canonical hash
void write_canonical_hash(RWTxn& txn, BlockNum b, const evmc::bytes32& hash);

//! \brief Gets/Increments the sequence value for a given map (bucket)
//! \param [in] map_name : the name of the map to get a sequence for
//! \param [in] increment : the value of increments to add to the sequence.
//! \returns The current value of the sequence AND internally increments the value for next call
//! \throws std::std::length_error on badly recorded value
//! \remarks Initial sequence for any key (also unset) is 0. Changes to sequences are invisible until the transaction is
//! committed
uint64_t increment_map_sequence(RWTxn& txn, const char* map_name, uint64_t increment = 1u);

//! \brief Returns the current sequence for a map_name
//! \remarks If the key is not present in Sequence bucket the return value is 0
//! \throws std::std::length_error on badly recorded value
uint64_t read_map_sequence(ROTxn& txn, const char* map_name);

//! \brief Reset the sequence value for a given map (bucket)
//! \param [in] map_name : the name of the map to reset the sequence for
//! \param [in] new_sequence : the value to set the sequence to
//! \returns The old value of the sequence
//! \throws std::std::length_error on badly recorded value
//! \remarks Initial sequence for any key (also unset) is 0. Changes to sequences are invisible until the transaction is
//! committed
uint64_t reset_map_sequence(RWTxn& txn, const char* map_name, uint64_t new_sequence);

//! \brief Read the last head block as stated by the last FCU
std::optional<evmc::bytes32> read_last_head_block(ROTxn& txn);

//! \brief Read the last safe block as stated by the last FCU
std::optional<evmc::bytes32> read_last_safe_block(ROTxn& txn);

//! \brief Read the last finalized block as stated by the last FCU
std::optional<evmc::bytes32> read_last_finalized_block(ROTxn& txn);

//! \brief Write the last head block as stated by the last FCU
void write_last_head_block(RWTxn& txn, const evmc::bytes32& hash);

//! \brief Write the last safe block as stated by the last FCU
void write_last_safe_block(RWTxn& txn, const evmc::bytes32& hash);

//! \brief Write the last finalized block as stated by the last FCU
void write_last_finalized_block(RWTxn& txn, const evmc::bytes32& hash);

class DataModel {
  public:
    static void set_snapshot_repository(snapshot::SnapshotRepository* repository);

    explicit DataModel(db::ROTxn& txn);
    ~DataModel() = default;

    // Not copyable nor movable
    DataModel(const DataModel&) = delete;
    DataModel& operator=(const DataModel&) = delete;

    //! Retrieve the chain configuration for which database is populated
    [[nodiscard]] std::optional<ChainConfig> read_chain_config() const;

    //! Retrieve the chain unique identifier for which database is populated
    [[nodiscard]] std::optional<ChainId> read_chain_id() const;

    //! Get the highest block number
    [[nodiscard]] BlockNum highest_block_number() const;

    //! Read block header with the specified key (block number, hash)
    [[nodiscard]] std::optional<BlockHeader> read_header(BlockNum block_number, HashAsArray hash) const;

    //! Read block header with the specified key (block number, hash)
    [[nodiscard]] std::optional<BlockHeader> read_header(BlockNum block_number, const Hash& block_hash) const;

    //! Read block header with the specified hash
    [[nodiscard]] std::optional<BlockHeader> read_header(const Hash& block_hash) const;

    //! Read block header with the specified block number
    [[nodiscard]] std::optional<BlockHeader> read_header(BlockNum block_number) const;

    //! Read block number from hash
    [[nodiscard]] std::optional<BlockNum> read_block_number(const Hash& block_hash) const;

    //! Read all sibling block headers at specified height
    [[nodiscard]] std::vector<BlockHeader> read_sibling_headers(BlockNum block_number) const;

    //! Read block body in output parameter returning true on success and false on missing block
    [[nodiscard]] bool read_body(BlockNum height, HashAsArray hash, bool read_senders, BlockBody& body) const;
    [[nodiscard]] bool read_body(const Hash& hash, BlockNum height, BlockBody& body) const;
    [[nodiscard]] bool read_body(const Hash& hash, BlockBody& body) const;

    //! Read the canonical block header at specified height
    [[nodiscard]] std::optional<Hash> read_canonical_hash(BlockNum height) const;

    //! Read the canonical block header at specified height
    [[nodiscard]] std::optional<BlockHeader> read_canonical_header(BlockNum height) const;

    //! Read the canonical block body at specified height
    [[nodiscard]] bool read_canonical_body(BlockNum height, BlockBody& body) const;

    //! Read the canonical block at specified height
    [[nodiscard]] bool read_canonical_block(BlockNum height, Block& block) const;

    //! Check the presence of a block body using block number and hash
    [[nodiscard]] bool has_body(BlockNum height, HashAsArray hash) const;
    [[nodiscard]] bool has_body(BlockNum height, const Hash& hash) const;

    //! Read block returning true on success and false on missing block
    [[nodiscard]] bool read_block(HashAsSpan hash, BlockNum height, bool read_senders, Block& block) const;
    [[nodiscard]] bool read_block(const evmc::bytes32& hash, BlockNum number, Block& block) const;
    [[nodiscard]] bool read_block(BlockNum number, bool read_senders, Block& block) const;

    //! Read the RLP encoded block transactions at specified height
    [[nodiscard]] bool read_rlp_transactions(BlockNum height, const evmc::bytes32& hash, std::vector<Bytes>& rlp_txs) const;

    [[nodiscard]] std::optional<BlockNum> read_tx_lookup(const evmc::bytes32& tx_hash) const;

    //! Read total difficulty at specified height
    [[nodiscard]] std::optional<intx::uint256> read_total_difficulty(BlockNum height, const evmc::bytes32& hash) const;
    [[nodiscard]] std::optional<intx::uint256> read_total_difficulty(BlockNum, HashAsArray hash) const;
    [[nodiscard]] std::optional<intx::uint256> read_total_difficulty(ByteView key) const;

    //! Read all block headers up to limit in reverse order from last, processing each one via a user defined callback
    void for_last_n_headers(size_t n, std::function<void(BlockHeader&&)> callback) const;

  private:
    static bool read_block_from_snapshot(BlockNum height, bool read_senders, Block& block);
    static std::optional<BlockHeader> read_header_from_snapshot(BlockNum height);
    static std::optional<BlockHeader> read_header_from_snapshot(const Hash& hash);
    static bool read_body_from_snapshot(BlockNum height, bool read_senders, BlockBody& body);
    static bool is_body_in_snapshot(BlockNum height);
    static bool read_rlp_transactions_from_snapshot(BlockNum height, std::vector<Bytes>& rlp_txs);
    static bool read_transactions_from_snapshot(BlockNum height, uint64_t base_txn_id, uint64_t txn_count,
                                                bool read_senders, std::vector<Transaction> txs);
    [[nodiscard]] std::optional<BlockNum> read_tx_lookup_from_db(const evmc::bytes32& tx_hash) const;
    [[nodiscard]] std::optional<BlockNum> read_tx_lookup_from_snapshot(const evmc::bytes32& tx_hash) const;

    static inline snapshot::SnapshotRepository* repository_{nullptr};

    db::ROTxn& txn_;
};

}  // namespace silkworm::db<|MERGE_RESOLUTION|>--- conflicted
+++ resolved
@@ -149,10 +149,6 @@
 void write_senders(RWTxn& txn, const evmc::bytes32& hash, const BlockNum& number, const Block& block);
 
 void write_tx_lookup(RWTxn& txn, const BlockNum& block_number, const Block& block);
-<<<<<<< HEAD
-
-=======
->>>>>>> 3b51f482
 void write_receipts(RWTxn& txn, const std::vector<silkworm::Receipt>& receipts, const BlockNum& block_number);
 
 // See Erigon ReadTransactions

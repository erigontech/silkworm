--- conflicted
+++ resolved
@@ -10,23 +10,23 @@
 cd "$1" || exit 1
 rm -rf ./mainnet/results/
  
+# debug_accountRange: new algo using TKV
+# debug_getModifiedAccounts: new algo using TKV
+# debug_storageRangeAt: new algo using TKV
+# debug_traceCall/test_02.json: requested is_latest fix to support ethbackend
+# debug_traceTransaction: change expected response according erigon (report evm error) and make silkworm fix
+# erigon_getBalanceChangesInBlock: new algo using TKV
+# erigon_getLatestLogs: new algo using TKV
+# eth_getLogs: new algo using TKV
+# ots_getTransactionBySenderAndNonce: new algo using TKV
+# ots_getContractCreator: new algo using TKV
+# ots_hasCode: new algo using TKV
+# ots_searchTransactionsAfter: new algo using TKV
+# ots_searchTransactionsBefore: new algo using TKV
+# parity_listStorageKeys/test_12.json: fix required
+# trace_rawTransaction: different implementation
 
-<<<<<<< HEAD
-# new API BlobBaseFee and BaseFee
-# debug_traceTransaction: modify expected response according erigon(report evm error) and makes silkworm fix
-# debug_traceCall/test_02.json: requests is_latest fix to support ethbackend 
-# erigon_getHeaderByNumber: modify expected response according erigon and makes silkworm fix
-# erigon_getHeaderByHash: modify expected response according erigon and makes silkworm fix
-# debug_accountRange, debug_getModifiedAccountsm, debug_storageRangeAt, erigon_getBalanceChangesInBlock, ots_getTransactionBySenderAndNonce, ots_getContractCreator, ots_searchTransactionsAfter, ots_searchTransactionsBefore, erigon_getLatestLogs, eth_getLogs: new algo using tkv
-=======
-# debug_traceTransaction: modify expected response according erigon and makes silkworm fix
-# trace_filter/test_16.json: modify expected response according erigon and makes silkworm fix
-# debug_traceCall/test_02.json: modify expected response according erigon and makes silkworm fix
-# eth_feeHistory: modify expected response according erigon and makes silkworm fix
-# trace_replayTransaction/trace_replyBlockTransaction: have differente response with silkworm but should be rpcdaemon problems (to be analized)
->>>>>>> 13c59eb6
-# trace_rawTransaction: different implementation
-# trace_replayTransaction/trace_replyBlockTransaction: have differente response with silkworm but should be rpcdaemon problems (to be analized)
+# trace_replayTransaction/trace_replyBlockTransaction: silkworm has different response wrt e3 but should be e3 problem (to be analyzed)
 
 python3 ./run_tests.py --continue --blockchain mainnet --jwt "$2" --display-only-fail --port 51515 -x \
 debug_accountRange,\
@@ -54,13 +54,9 @@
 ots_searchTransactionsAfter,\
 ots_searchTransactionsBefore,\
 parity_listStorageKeys/test_12.json,\
-<<<<<<< HEAD
-trace_rawTransaction --transport_type http,websocket
-=======
 trace_rawTransaction,\
 trace_filter/test_16.json,\
 txpool_content --transport_type http,websocket
->>>>>>> 13c59eb6
 
 failed_test=$?
 
@@ -74,5 +70,4 @@
     cp -r "$1"/mainnet/results/ "$3"
 fi
 
-exit $failed_test
-
+exit $failed_test
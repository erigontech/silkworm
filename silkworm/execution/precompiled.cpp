/*
   Copyright 2020 The Silkworm Authors

   Licensed under the Apache License, Version 2.0 (the "License");
   you may not use this file except in compliance with the License.
   You may obtain a copy of the License at

       http://www.apache.org/licenses/LICENSE-2.0

   Unless required by applicable law or agreed to in writing, software
   distributed under the License is distributed on an "AS IS" BASIS,
   WITHOUT WARRANTIES OR CONDITIONS OF ANY KIND, either express or implied.
   See the License for the specific language governing permissions and
   limitations under the License.
*/

#include "precompiled.hpp"

#include <cryptopp/ripemd.h>
#include <cryptopp/sha.h>

#include <boost/endian/conversion.hpp>
#include <cstring>
#include <ethash/keccak.hpp>
#include <iostream>  // TODO[Byzantium] remove
#include <libff/algebra/curves/alt_bn128/alt_bn128_pairing.hpp>
#include <silkworm/common/util.hpp>
#include <silkworm/crypto/ecdsa.hpp>
#include <silkworm/crypto/snark.hpp>

namespace silkworm::precompiled {

uint64_t ecrec_gas(ByteView, evmc_revision) noexcept { return 3'000; }

std::optional<Bytes> ecrec_run(ByteView input) noexcept {
  constexpr size_t kInputLen{128};
  Bytes d{input};
  if (d.length() < kInputLen) {
    d.resize(kInputLen, '\0');
  }

  auto v{intx::be::unsafe::load<intx::uint256>(&d[32])};
  auto r{intx::be::unsafe::load<intx::uint256>(&d[64])};
  auto s{intx::be::unsafe::load<intx::uint256>(&d[96])};

  auto chainID = ecdsa::ComputeChainIDfromV(v);

  // https://eips.ethereum.org/EIPS/eip-2
<<<<<<< HEAD
  if (!ecdsa::ValidateSignatureValues(v, r, s, chainID, /*homestead=*/false)) return Bytes{};

  std::optional<Bytes> key{
      ecdsa::recover(d.substr(0, 32), d.substr(64, 64), intx::narrow_cast<uint8_t>(v))};
  if (!key || (int)key->at(0) != 4) return Bytes{};
=======
  if (!ecdsa::inputs_are_valid(v, r, s, /*homestead=*/false)) {
    return Bytes{};
  }

  std::optional<Bytes> key{
      ecdsa::recover(d.substr(0, 32), d.substr(64, 64), intx::narrow_cast<uint8_t>(v))};
  if (!key) {
    return Bytes{};
  }
>>>>>>> 042bec5a

  // Ignore the first byte of the public key
  ethash::hash256 hash{ethash::keccak256(key->data() + 1, key->length() - 1)};

  Bytes out(32, '\0');
  std::memcpy(&out[12], &hash.bytes[12], 32 - 12);
  return out;
}

uint64_t sha256_gas(ByteView input, evmc_revision) noexcept {
  return 60 + 12 * ((input.length() + 31) / 32);
}

std::optional<Bytes> sha256_run(ByteView input) noexcept {
  Bytes out(CryptoPP::SHA256::DIGESTSIZE, '\0');
  CryptoPP::SHA256 hash;
  hash.CalculateDigest(&out[0], input.data(), input.length());
  return out;
}

uint64_t rip160_gas(ByteView input, evmc_revision) noexcept {
  return 600 + 120 * ((input.length() + 31) / 32);
}

std::optional<Bytes> rip160_run(ByteView input) noexcept {
  Bytes out(32, '\0');
  CryptoPP::RIPEMD160 hash;
  hash.CalculateDigest(&out[12], input.data(), input.length());
  return out;
}

uint64_t id_gas(ByteView input, evmc_revision) noexcept {
  return 15 + 3 * ((input.length() + 31) / 32);
}

std::optional<Bytes> id_run(ByteView input) noexcept { return Bytes{input}; }

uint64_t expmod_gas(ByteView, evmc_revision) noexcept {
  std::cerr << "[Byzantium] expmod_gas!!!\n";
  // TODO[Byzantium] implement
  return 0;
}

std::optional<Bytes> expmod_run(ByteView) noexcept {
  std::cerr << "[Byzantium] expmod_run!!!\n";
  // TODO[Byzantium] implement
  return {};
}

uint64_t bn_add_gas(ByteView, evmc_revision rev) noexcept {
  return rev >= EVMC_ISTANBUL ? 150 : 500;
}

std::optional<Bytes> bn_add_run(ByteView input) noexcept {
  input = right_pad(input, 128);

  snark::init_libff();

  std::optional<libff::alt_bn128_G1> x{snark::decode_g1_element(input.substr(0, 64))};
  if (!x) {
    return {};
  }

  std::optional<libff::alt_bn128_G1> y{snark::decode_g1_element(input.substr(64, 64))};
  if (!y) {
    return {};
  }

  libff::alt_bn128_G1 sum{*x + *y};
  return snark::encode_g1_element(sum);
}

uint64_t bn_mul_gas(ByteView, evmc_revision rev) noexcept {
  return rev >= EVMC_ISTANBUL ? 6'000 : 40'000;
}

std::optional<Bytes> bn_mul_run(ByteView input) noexcept {
  input = right_pad(input, 96);

  snark::init_libff();

  std::optional<libff::alt_bn128_G1> x{snark::decode_g1_element(input.substr(0, 64))};
  if (!x) {
    return {};
  }

  snark::Scalar n{snark::to_scalar(input.substr(64, 32))};

  libff::alt_bn128_G1 product{n * *x};
  return snark::encode_g1_element(product);
}

static constexpr size_t kSnarkvStride{192};

uint64_t snarkv_gas(ByteView input, evmc_revision rev) noexcept {
  uint64_t k{input.length() / kSnarkvStride};
  return rev >= EVMC_ISTANBUL ? 34'000 * k + 45'000 : 80'000 * k + 100'000;
}

std::optional<Bytes> snarkv_run(ByteView input) noexcept {
  if (input.size() % kSnarkvStride != 0) {
    return {};
  }
  size_t k{input.size() / kSnarkvStride};

  snark::init_libff();
  using namespace libff;

  static const auto one{alt_bn128_Fq12::one()};
  auto accumulator{one};

  for (size_t i{0}; i < k; ++i) {
    std::optional<alt_bn128_G1> a{snark::decode_g1_element(input.substr(i * kSnarkvStride, 64))};
    if (!a) {
      return {};
    }
    std::optional<alt_bn128_G2> b{
        snark::decode_g2_element(input.substr(i * kSnarkvStride + 64, 128))};
    if (!b) {
      return {};
    }

    if (a->is_zero() || b->is_zero()) {
      continue;
    }

    accumulator = accumulator *
                  alt_bn128_miller_loop(alt_bn128_precompute_G1(*a), alt_bn128_precompute_G2(*b));
  }

  Bytes out(32, '\0');
  if (alt_bn128_final_exponentiation(accumulator) == one) {
    out[31] = 1;
  }
  return out;
}

uint64_t blake2_f_gas(ByteView input, evmc_revision) noexcept {
  if (input.length() < 4) {
    // blake2_f_run will fail anyway
    return 0;
  }
  return boost::endian::load_big_u32(input.data());
}

std::optional<Bytes> blake2_f_run(ByteView) noexcept {
  // TODO[Istanbul] implement
  return {};
}
}  // namespace silkworm::precompiled<|MERGE_RESOLUTION|>--- conflicted
+++ resolved
@@ -46,23 +46,11 @@
   auto chainID = ecdsa::ComputeChainIDfromV(v);
 
   // https://eips.ethereum.org/EIPS/eip-2
-<<<<<<< HEAD
   if (!ecdsa::ValidateSignatureValues(v, r, s, chainID, /*homestead=*/false)) return Bytes{};
 
   std::optional<Bytes> key{
       ecdsa::recover(d.substr(0, 32), d.substr(64, 64), intx::narrow_cast<uint8_t>(v))};
   if (!key || (int)key->at(0) != 4) return Bytes{};
-=======
-  if (!ecdsa::inputs_are_valid(v, r, s, /*homestead=*/false)) {
-    return Bytes{};
-  }
-
-  std::optional<Bytes> key{
-      ecdsa::recover(d.substr(0, 32), d.substr(64, 64), intx::narrow_cast<uint8_t>(v))};
-  if (!key) {
-    return Bytes{};
-  }
->>>>>>> 042bec5a
 
   // Ignore the first byte of the public key
   ethash::hash256 hash{ethash::keccak256(key->data() + 1, key->length() - 1)};

/*
   Copyright 2020 The Silkworm Authors

   Licensed under the Apache License, Version 2.0 (the "License");
   you may not use this file except in compliance with the License.
   You may obtain a copy of the License at

       http://www.apache.org/licenses/LICENSE-2.0

   Unless required by applicable law or agreed to in writing, software
   distributed under the License is distributed on an "AS IS" BASIS,
   WITHOUT WARRANTIES OR CONDITIONS OF ANY KIND, either express or implied.
   See the License for the specific language governing permissions and
   limitations under the License.
*/

#include "evm.hpp"

#include <algorithm>
#include <cstring>
#include <ethash/keccak.hpp>
#include <iterator>
#include <silkworm/rlp/encode.hpp>

#include "analysis.hpp"
#include "analysis_cache.hpp"
#include "execution.hpp"
#include "precompiled.hpp"
#include "protocol_param.hpp"
#include "state_pool.hpp"

namespace silkworm {

EVM::EVM(const BlockChain& chain, const Block& block, IntraBlockState& state)
    : chain_{chain}, block_{block}, state_{state} {}

CallResult EVM::execute(const Transaction& txn, uint64_t gas) {
  txn_ = &txn;

  bool contract_creation{!txn.to};

  evmc_message message{
      contract_creation ? EVMC_CREATE : EVMC_CALL,  // kind
      0,                                            // flags
      0,                                            // depth
      static_cast<int64_t>(gas),                    // gas
      txn.to ? *txn.to : evmc::address{},           // destination
      *txn.from,                                    // sender
      &txn.data[0],                                 // input_data
      txn.data.size(),                              // input_size
      intx::be::store<evmc::uint256be>(txn.value),  // value
  };

  evmc::result res{contract_creation ? create(message) : call(message)};

  return {res.status_code, static_cast<uint64_t>(res.gas_left)};
}

// TODO(Andrew) propagate noexcept
evmc::result EVM::create(const evmc_message& message) noexcept {
  evmc::result res{EVMC_SUCCESS, message.gas, nullptr, 0};

  auto value{intx::be::load<intx::uint256>(message.value)};
  if (state_.get_balance(message.sender) < value) {
    res.status_code = static_cast<evmc_status_code>(EVMC_BALANCE_TOO_LOW);
    return res;
  }

  uint64_t nonce{state_.get_nonce(message.sender)};

  evmc::address contract_addr;
  if (message.kind == EVMC_CREATE) {
    contract_addr = create_address(message.sender, nonce);
  } else if (message.kind == EVMC_CREATE2) {
    auto init_code_hash{ethash::keccak256(message.input_data, message.input_size)};
    contract_addr = create2_address(message.sender, message.create2_salt, init_code_hash.bytes);
  }

  state_.set_nonce(message.sender, nonce + 1);

  if (state_.get_nonce(contract_addr) != 0 || state_.get_code_hash(contract_addr) != kEmptyHash) {
    // https://github.com/ethereum/EIPs/issues/684
    res.status_code = EVMC_INVALID_INSTRUCTION;
    return res;
  }

  auto snapshot{state_.take_snapshot()};

  uint64_t block_num{block_.header.number};
  bool spurious_dragon{config().has_spurious_dragon(block_num)};

  state_.create_contract(contract_addr);
  if (spurious_dragon) {
    state_.set_nonce(contract_addr, 1);
  }

  state_.subtract_from_balance(message.sender, value);
  state_.add_to_balance(contract_addr, value);

  evmc_message deploy_message{
      EVMC_CALL,       // kind
      0,               // flags
      message.depth,   // depth
      message.gas,     // gas
      contract_addr,   // destination
      message.sender,  // sender
      nullptr,         // input_data
      0,               // input_size
      message.value,   // value
  };

  res = execute(deploy_message, ByteView{message.input_data, message.input_size}, {});

  if (res.status_code == EVMC_SUCCESS) {
    size_t code_len{res.output_size};
    uint64_t code_deploy_gas{code_len * fee::kGCodeDeposit};

    if (spurious_dragon && code_len > param::kMaxCodeSize) {
      // https://eips.ethereum.org/EIPS/eip-170
      res.status_code = EVMC_OUT_OF_GAS;
    } else if (res.gas_left >= 0 && static_cast<uint64_t>(res.gas_left) >= code_deploy_gas) {
      res.gas_left -= code_deploy_gas;
      state_.set_code(contract_addr, {res.output_data, res.output_size});
    } else if (config().has_homestead(block_num)) {
      res.status_code = EVMC_OUT_OF_GAS;
    }
  }

  if (res.status_code == EVMC_SUCCESS) {
    res.create_address = contract_addr;
  } else {
    state_.revert_to_snapshot(snapshot);
    if (res.status_code != EVMC_REVERT) {
      res.gas_left = 0;
    }
  }

  return res;
}

// TODO(Andrew) propagate noexcept
evmc::result EVM::call(const evmc_message& message) noexcept {
  evmc::result res{EVMC_SUCCESS, message.gas, nullptr, 0};

  intx::uint256 value = intx::be::load<intx::uint256>(message.value);
  if (message.kind != EVMC_DELEGATECALL && state_.get_balance(message.sender) < value) {
    res.status_code = static_cast<evmc_status_code>(EVMC_BALANCE_TOO_LOW);
    return res;
  }

  bool precompiled{is_precompiled(message.destination)};

  // https://eips.ethereum.org/EIPS/eip-161
  if (value == 0 && config().has_spurious_dragon(block_.header.number) &&
      !state_.exists(message.destination) && !precompiled) {
    return res;
  }

  auto snapshot{state_.take_snapshot()};

  if (message.kind == EVMC_CALL && !(message.flags & EVMC_STATIC)) {
    state_.subtract_from_balance(message.sender, value);
    state_.add_to_balance(message.destination, value);
  }

  if (precompiled) {
    uint8_t num{message.destination.bytes[kAddressLength - 1]};
    precompiled::Contract contract{precompiled::kContracts[num - 1]};
    ByteView input{message.input_data, message.input_size};
    int64_t gas = contract.gas(input, revision());
    if (gas > message.gas) {
      res.status_code = EVMC_OUT_OF_GAS;
    } else {
      std::optional<Bytes> output{contract.run(input)};
      if (output) {
        res = {EVMC_SUCCESS, message.gas - gas, output->data(), output->size()};
      } else {
        res.status_code = EVMC_PRECOMPILE_FAILURE;
      }
    }
  } else {
    Bytes code{state_.get_code(message.destination)};
    if (code.empty()) return res;

    evmc::bytes32 code_hash{state_.get_code_hash(message.destination)};

    evmc_message msg{message};
    if (msg.kind == EVMC_CALLCODE) {
      msg.destination = msg.sender;
    } else if (msg.kind == EVMC_DELEGATECALL) {
      msg.destination = address_stack_.top();
    }

    res = execute(msg, code, code_hash);
  }

  if (res.status_code != EVMC_SUCCESS) {
    state_.revert_to_snapshot(snapshot);
    if (res.status_code != EVMC_REVERT) {
      res.gas_left = 0;
    }
  }

  return res;
}

evmc::result EVM::execute(const evmc_message& msg, ByteView code,
                          std::optional<evmc::bytes32> code_hash) noexcept {
  address_stack_.push(msg.destination);

  EvmHost host{*this};
  evmc_revision rev{revision()};

  std::shared_ptr<evmone::code_analysis> analysis;
  if (code_hash) {
    AnalysisCache::instance().update_revision(rev);
    if (!AnalysisCache::instance().exists(*code_hash)) {
      AnalysisCache::instance().put(*code_hash, evmone::analyze(rev, code.data(), code.size()));
    }
    analysis = AnalysisCache::instance().get(*code_hash);
  } else {
    analysis =
        std::make_shared<evmone::code_analysis>(evmone::analyze(rev, code.data(), code.size()));
  }

  while (!ExecutionStatePool::instance().spare_objects()) {
    ExecutionStatePool::instance().add(std::make_unique<evmone::execution_state>(
        msg, rev, host.get_interface(), host.to_context(), code.data(), code.size()));
  }

  evmone::execution_state* state{ExecutionStatePool::instance().grab()};
  state->clear();

  state->gas_left = msg.gas;
  state->msg = &msg;
  state->host = evmc::HostContext{host.get_interface(), host.to_context()};
  state->rev = rev;
  state->code = code;
  state->analysis = analysis.get();

  const auto* instr{&state->analysis->instrs[0]};
  while (instr != nullptr) {
    instr = instr->fn(instr, *state);
  }

  evmc::result res{evmc::make_result(state->status, state->gas_left,
                                     &state->memory[state->output_offset], state->output_size)};

  ExecutionStatePool::instance().release();
  address_stack_.pop();

  return res;
}

evmc_revision EVM::revision() const noexcept {
  uint64_t block_number{block_.header.number};

  if (config().has_istanbul(block_number)) return EVMC_ISTANBUL;
  if (config().has_petersburg(block_number)) return EVMC_PETERSBURG;
  if (config().has_constantinople(block_number)) return EVMC_CONSTANTINOPLE;
  if (config().has_byzantium(block_number)) return EVMC_BYZANTIUM;
  if (config().has_spurious_dragon(block_number)) return EVMC_SPURIOUS_DRAGON;
  if (config().has_tangerine_whistle(block_number)) return EVMC_TANGERINE_WHISTLE;
  if (config().has_homestead(block_number)) return EVMC_HOMESTEAD;

  return EVMC_FRONTIER;
}

uint8_t EVM::number_of_precompiles() const noexcept {
  uint64_t block_number{block_.header.number};

  if (config().has_istanbul(block_number)) return precompiled::kNumOfIstanbulContracts;
  if (config().has_byzantium(block_number)) return precompiled::kNumOfByzantiumContracts;

  return precompiled::kNumOfFrontierContracts;
}

bool EVM::is_precompiled(const evmc::address& contract) const noexcept {
  if (is_zero(contract)) return false;
  evmc::address max_precompiled{};
  max_precompiled.bytes[kAddressLength - 1] = number_of_precompiles();
  return contract <= max_precompiled;
}

evmc::address create_address(const evmc::address& caller, uint64_t nonce) {
<<<<<<< HEAD
  std::ostringstream stream{};
  rlp::Header h{true, 1 + kAddressLength};
=======
  thread_local Bytes rlp;
  rlp.clear();

  rlp::Header h{.list = true, .payload_length = 1 + kAddressLength};
>>>>>>> ce922468
  h.payload_length += rlp::length(nonce);
  rlp::encode_header(rlp, h);
  rlp::encode(rlp, caller.bytes);
  rlp::encode(rlp, nonce);

  thread_local ethash::hash256 hash;
  hash = ethash::keccak256(rlp.data(), rlp.size());

  evmc::address address;
  std::memcpy(address.bytes, hash.bytes + 12, kAddressLength);
  return address;
}

evmc::address create2_address(const evmc::address& caller, const evmc::bytes32& salt,
                              uint8_t (&code_hash)[32]) noexcept {
  constexpr size_t n{1 + kAddressLength + 2 * kHashLength};
  thread_local uint8_t buf[n];

  buf[0] = 0xff;
  std::memcpy(buf + 1, caller.bytes, kAddressLength);
  std::memcpy(buf + 1 + kAddressLength, salt.bytes, kHashLength);
  std::memcpy(buf + 1 + kAddressLength + kHashLength, code_hash, kHashLength);

  ethash::hash256 hash{ethash::keccak256(buf, n)};

  evmc::address address;
  std::memcpy(address.bytes, hash.bytes + 12, kAddressLength);
  return address;
}

bool EvmHost::account_exists(const evmc::address& address) const noexcept {
  if (evm_.config().has_spurious_dragon(evm_.block_.header.number)) {
    return !evm_.state().dead(address);
  } else {
    return evm_.state().exists(address);
  }
}

evmc::bytes32 EvmHost::get_storage(const evmc::address& address, const evmc::bytes32& key) const
    noexcept {
  return evm_.state().get_storage(address, key);
}

evmc_storage_status EvmHost::set_storage(const evmc::address& address, const evmc::bytes32& key,
                                         const evmc::bytes32& value) noexcept {
  const evmc::bytes32& prev_val{evm_.state().get_storage(address, key)};

  if (prev_val == value) return EVMC_STORAGE_UNCHANGED;

  evm_.state().set_storage(address, key, value);

  if (is_zero(prev_val)) return EVMC_STORAGE_ADDED;

  if (is_zero(value)) {
    evm_.state().add_refund(fee::kRSClear);
    return EVMC_STORAGE_DELETED;
  }

  return EVMC_STORAGE_MODIFIED;

  // TODO[Istanbul] EIP-2200
}

evmc::uint256be EvmHost::get_balance(const evmc::address& address) const noexcept {
  intx::uint256 balance{evm_.state().get_balance(address)};
  return intx::be::store<evmc::uint256be>(balance);
}

size_t EvmHost::get_code_size(const evmc::address& address) const noexcept {
  return evm_.state().get_code(address).size();
}

evmc::bytes32 EvmHost::get_code_hash(const evmc::address& address) const noexcept {
  return evm_.state().get_code_hash(address);
}

size_t EvmHost::copy_code(const evmc::address& address, size_t code_offset, uint8_t* buffer_data,
                          size_t buffer_size) const noexcept {
  ByteView code{evm_.state().get_code(address)};

  if (code_offset >= code.size()) return 0;

  size_t n{std::min(buffer_size, code.size() - code_offset)};
  std::copy_n(&code[code_offset], n, buffer_data);
  return n;
}

void EvmHost::selfdestruct(const evmc::address& address,
                           const evmc::address& beneficiary) noexcept {
  evm_.state().record_suicide(address);
  evm_.state().add_to_balance(beneficiary, evm_.state().get_balance(address));
  evm_.state().set_balance(address, 0);
}

evmc::result EvmHost::call(const evmc_message& message) noexcept {
  if (message.kind == EVMC_CREATE || message.kind == EVMC_CREATE2) {
    return evm_.create(message);
  } else {
    return evm_.call(message);
  }
}

evmc_tx_context EvmHost::get_tx_context() const noexcept {
  evmc_tx_context context;
  intx::be::store(context.tx_gas_price.bytes, evm_.txn_->gas_price);
  context.tx_origin = *evm_.txn_->from;
  context.block_coinbase = evm_.block_.header.beneficiary;
  context.block_number = evm_.block_.header.number;
  context.block_timestamp = evm_.block_.header.timestamp;
  context.block_gas_limit = evm_.block_.header.gas_limit;
  intx::be::store(context.block_difficulty.bytes, evm_.block_.header.difficulty);
  intx::be::store(context.chain_id.bytes, intx::uint256{evm_.config().chain_id});
  return context;
}

evmc::bytes32 EvmHost::get_block_hash(int64_t n) const noexcept {
  uint64_t base_number{evm_.block_.header.number};
  std::vector<evmc::bytes32>& hashes{evm_.block_hashes_};

  if (hashes.empty()) {
    hashes.push_back(evm_.block_.header.parent_hash);
  }

  uint64_t old_size{hashes.size()};
  uint64_t new_size{base_number - n};

  if (old_size < new_size) hashes.resize(new_size);

  for (uint64_t i{old_size}; i < new_size; ++i) {
    std::optional<BlockHeader> header{evm_.chain_.get_header(base_number - i, hashes[i - 1])};
    if (!header) break;
    hashes[i] = header->parent_hash;
  }

  return hashes[new_size - 1];
}

void EvmHost::emit_log(const evmc::address& address, const uint8_t* data, size_t data_size,
                       const evmc::bytes32 topics[], size_t num_topics) noexcept {
  Log log{address};
  std::copy_n(topics, num_topics, std::back_inserter(log.topics));
  std::copy_n(data, data_size, std::back_inserter(log.data));
  evm_.state().add_log(log);
}
}  // namespace silkworm<|MERGE_RESOLUTION|>--- conflicted
+++ resolved
@@ -283,15 +283,10 @@
 }
 
 evmc::address create_address(const evmc::address& caller, uint64_t nonce) {
-<<<<<<< HEAD
-  std::ostringstream stream{};
-  rlp::Header h{true, 1 + kAddressLength};
-=======
   thread_local Bytes rlp;
   rlp.clear();
 
-  rlp::Header h{.list = true, .payload_length = 1 + kAddressLength};
->>>>>>> ce922468
+  rlp::Header h{true, 1 + kAddressLength};
   h.payload_length += rlp::length(nonce);
   rlp::encode_header(rlp, h);
   rlp::encode(rlp, caller.bytes);

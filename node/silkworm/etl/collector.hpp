/*
   Copyright 2020-2021 The Silkworm Authors
   Licensed under the Apache License, Version 2.0 (the "License");
   you may not use this file except in compliance with the License.
   You may obtain a copy of the License at
       http://www.apache.org/licenses/LICENSE-2.0
   Unless required by applicable law or agreed to in writing, software
   distributed under the License is distributed on an "AS IS" BASIS,
   WITHOUT WARRANTIES OR CONDITIONS OF ANY KIND, either express or implied.
   See the License for the specific language governing permissions and
   limitations under the License.
*/

#ifndef SILKWORM_ETL_COLLECTOR_HPP_
#define SILKWORM_ETL_COLLECTOR_HPP_

#include <silkworm/db/mdbx.hpp>
#include <silkworm/etl/buffer.hpp>
#include <silkworm/etl/file_provider.hpp>
#include <silkworm/etl/util.hpp>

// ETL : Extract, Transform, Load
// https://en.wikipedia.org/wiki/Extract,_transform,_load

namespace silkworm::etl {

constexpr size_t kOptimalBufferSize = 256_Mebi;

// Function pointer to process Load on before Load data into tables
typedef void (*LoadFunc)(const Entry&, mdbx::cursor&, MDBX_put_flags_t);

// Collects data Extracted from db
class Collector {
  public:
    // Not copyable nor movable
    Collector(const Collector&) = delete;
    Collector& operator=(const Collector&) = delete;

    explicit Collector(const std::filesystem::path work_path, size_t optimal_size = kOptimalBufferSize)
        : work_path_managed_{false}, work_path_{set_work_path(work_path)}, buffer_{optimal_size} {}
    explicit Collector(size_t optimal_size = kOptimalBufferSize)
        : work_path_managed_{true}, work_path_{set_work_path(std::nullopt)}, buffer_{optimal_size} {}

    ~Collector();

    void collect(const Entry& entry);  // Store key-value pair in memory or on disk
    void collect(Entry&& entry);       // Store key-value pair in memory or on disk

    //! \brief Loads and optionally transforms collected entries into db
    //! \param [in] target : an mdbx cursor opened on target table
    //! \param [in] load_func : Pointer to function transforming collected entries. If NULL no transform is executed
    //! \param [in] flags : Optional put flags for append or upsert (default)
    //! \param [in] log_every_percent : Emits a log line indicating progress every this percent increment in processed
    //! items
    void load(mdbx::cursor& target, LoadFunc load_func = nullptr,
              MDBX_put_flags_t flags = MDBX_put_flags_t::MDBX_UPSERT, uint32_t log_every_percent = 100u);

    //! \brief Returns the number of actually collected items
    size_t size() const { return size_; }
<<<<<<< HEAD

    //! \brief Returns whether this instance is empty (i.e. no items)
    bool empty() const {return size_ == 0;}
=======
>>>>>>> e9d49f28

    //! \brief Clears contents of collector and reset
    void clear() {
        file_providers_.clear();
        size_ = 0;
    }

  private:
    std::filesystem::path set_work_path(const std::optional<std::filesystem::path>& provided_work_path);
    void flush_buffer();  // Write buffer to file

    bool work_path_managed_;
    std::filesystem::path work_path_;
    Buffer buffer_;

    /*
     * TL;DR; In no way two instances of collector can have
     * the same unique_id_
     *
     * This id will be unique across the application
     * No other object will be located at the same address
     * If this object gets destroyed another object may get
     * the same address but in such case all dependant files
     * would be already destroyed too thus keeping file
     * names uniqueness.
     */
    uintptr_t unique_id_{reinterpret_cast<uintptr_t>(this)};

    std::vector<std::unique_ptr<FileProvider>> file_providers_;
    size_t size_{0};
};

}  // namespace silkworm::etl

#endif  // SILKWORM_ETL_COLLECTOR_HPP_<|MERGE_RESOLUTION|>--- conflicted
+++ resolved
@@ -32,6 +32,7 @@
 // Collects data Extracted from db
 class Collector {
   public:
+
     // Not copyable nor movable
     Collector(const Collector&) = delete;
     Collector& operator=(const Collector&) = delete;
@@ -57,12 +58,9 @@
 
     //! \brief Returns the number of actually collected items
     size_t size() const { return size_; }
-<<<<<<< HEAD
 
     //! \brief Returns whether this instance is empty (i.e. no items)
     bool empty() const {return size_ == 0;}
-=======
->>>>>>> e9d49f28
 
     //! \brief Clears contents of collector and reset
     void clear() {

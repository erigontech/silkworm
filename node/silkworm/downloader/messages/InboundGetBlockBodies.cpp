/*
   Copyright 2021 The Silkworm Authors

   Licensed under the Apache License, Version 2.0 (the "License");
   you may not use this file except in compliance with the License.
   You may obtain a copy of the License at

       http://www.apache.org/licenses/LICENSE-2.0

   Unless required by applicable law or agreed to in writing, software
   distributed under the License is distributed on an "AS IS" BASIS,
   WITHOUT WARRANTIES OR CONDITIONS OF ANY KIND, either express or implied.
   See the License for the specific language governing permissions and
   limitations under the License.
*/

#include "InboundGetBlockBodies.hpp"

#include <silkworm/common/log.hpp>
#include <silkworm/downloader/internals/body_retrieval.hpp>
#include <silkworm/downloader/packets/BlockBodiesPacket.hpp>
#include <silkworm/downloader/rpc/SendMessageById.hpp>

namespace silkworm {

InboundGetBlockBodies::InboundGetBlockBodies(const sentry::InboundMessage& msg, Db::ReadOnlyAccess db, SentryClient& s)
    : InboundMessage(), db_(db), sentry_(s) {
    if (msg.id() != sentry::MessageId::GET_BLOCK_BODIES_66) {
        throw std::logic_error("InboundGetBlockBodies received wrong InboundMessage");
    }

    peerId_ = string_from_H512(msg.peer_id());

    ByteView data = string_view_to_byte_view(msg.data());
    rlp::success_or_throw(rlp::decode(data, packet_));

    log::Trace() << "Received message " << *this;
}

/*
 // ReplyBlockBodiesRLP is the eth/66 version of SendBlockBodiesRLP.
func (p *Peer) ReplyBlockBodiesRLP(id uint64, bodies []rlp.RawValue) error {
        // Not packed into BlockBodiesPacket to avoid RLP decoding
        return p2p.Send(p.rw, BlockBodiesMsg, BlockBodiesRLPPacket66{
                RequestId:            id,
                BlockBodiesRLPPacket: bodies,
        })
}
 */
void InboundGetBlockBodies::execute() {
    using namespace std;

    BodyRetrieval body_retrieval(db_);

    BlockBodiesPacket66 reply;
    reply.requestId = packet_.requestId;
    reply.request = body_retrieval.recover(packet_.request);

    Bytes rlp_encoding;
    rlp::encode(rlp_encoding, reply);

    auto msg_reply = std::make_unique<sentry::OutboundMessageData>();
    msg_reply->set_id(sentry::MessageId::BLOCK_BODIES_66);
    msg_reply->set_data(rlp_encoding.data(), rlp_encoding.length());  // copy

    log::Trace() << "Replying to " << identify(*this) << " using send_message_by_id with "
                        << reply.request.size() << " bodies";

<<<<<<< HEAD
    rpc::SendMessageById rpc(peerId_, std::move(msg_reply));
    rpc.do_not_throw_on_failure();
    sentry_.exec_remotely(rpc);

    if (rpc.status().ok()) {
        sentry::SentPeers peers = rpc.reply();
        SILKWORM_LOG(LogLevel::Trace) << "Received rpc result of " << identify(*this) << ": "
                                      << std::to_string(peers.peers_size()) + " peer(s)\n";
    }
    else {
        SILKWORM_LOG(LogLevel::Trace) << "Failure of rpc " << identify(*this) << ": "
                                      << rpc.status().error_message() + "\n";
    }
=======
    rpc::SendMessageById send_message_by_id(peerId_, std::move(msg_reply));
    sentry_.exec_remotely(send_message_by_id);

    [[maybe_unused]] sentry::SentPeers peers = send_message_by_id.reply();
    log::Trace() << "Received rpc result of " << identify(*this) << ": "
                        << std::to_string(peers.peers_size()) + " peer(s)";
>>>>>>> 89c29afb
}

uint64_t InboundGetBlockBodies::reqId() const { return packet_.requestId; }

std::string InboundGetBlockBodies::content() const {
    std::stringstream content;
    content << packet_;
    return content.str();
}

}  // namespace silkworm<|MERGE_RESOLUTION|>--- conflicted
+++ resolved
@@ -64,30 +64,22 @@
     msg_reply->set_data(rlp_encoding.data(), rlp_encoding.length());  // copy
 
     log::Trace() << "Replying to " << identify(*this) << " using send_message_by_id with "
-                        << reply.request.size() << " bodies";
+                 << reply.request.size() << " bodies";
 
-<<<<<<< HEAD
     rpc::SendMessageById rpc(peerId_, std::move(msg_reply));
     rpc.do_not_throw_on_failure();
     sentry_.exec_remotely(rpc);
 
     if (rpc.status().ok()) {
         sentry::SentPeers peers = rpc.reply();
-        SILKWORM_LOG(LogLevel::Trace) << "Received rpc result of " << identify(*this) << ": "
-                                      << std::to_string(peers.peers_size()) + " peer(s)\n";
+        log::Trace() << "Received rpc result of " << identify(*this) << ": "
+                     << std::to_string(peers.peers_size()) + " peer(s)\n";
     }
     else {
-        SILKWORM_LOG(LogLevel::Trace) << "Failure of rpc " << identify(*this) << ": "
-                                      << rpc.status().error_message() + "\n";
+        log::Trace() << "Failure of rpc " << identify(*this) << ": "
+                     << rpc.status().error_message() + "\n";
     }
-=======
-    rpc::SendMessageById send_message_by_id(peerId_, std::move(msg_reply));
-    sentry_.exec_remotely(send_message_by_id);
 
-    [[maybe_unused]] sentry::SentPeers peers = send_message_by_id.reply();
-    log::Trace() << "Received rpc result of " << identify(*this) << ": "
-                        << std::to_string(peers.peers_size()) + " peer(s)";
->>>>>>> 89c29afb
 }
 
 uint64_t InboundGetBlockBodies::reqId() const { return packet_.requestId; }

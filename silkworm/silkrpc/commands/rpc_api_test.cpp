--- conflicted
+++ resolved
@@ -315,20 +315,11 @@
 }
 
 static const std::vector<std::string> tests_to_ignore = {
-<<<<<<< HEAD
     "eth_estimateGas",         // call to oracle fails, needs fixing
     "debug_getRawReceipts",    // not implemented
     "eth_getProof",            // not implemented
     "eth_feeHistory",          // history not stored, needs fixing
     "eth_sendRawTransaction",  // call to oracle fails, needs fixing or mocking
-=======
-    "eth_getTransactionReceipt",  // some tests fail due to incorrect gas calculation, needs fixing
-    "eth_estimateGas",            // call to oracle fails, needs fixing
-    "debug_getRawReceipts",       // not implemented
-    "eth_getProof",               // not implemented
-    "eth_feeHistory",             // history not stored, needs fixing
-    "eth_sendRawTransaction",     // call to oracle fails, needs fixing or mocking
->>>>>>> 08c04c9f
 };
 
 // Exclude tests from sanitizer builds due to ASAN/TSAN warnings inside gRPC library

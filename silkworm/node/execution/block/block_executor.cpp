--- conflicted
+++ resolved
@@ -25,48 +25,7 @@
 
 using namespace std::chrono_literals;
 
-<<<<<<< HEAD
 BlockExecutor::BlockExecutor(const ChainConfig* chain_config, bool write_receipts, bool write_call_traces, bool write_change_sets, size_t max_batch_size, std::optional<CustomerLogger> custom_logger)
-=======
-//! Generate log arguments for execution progress at specified block
-static log::Args log_args_for_exec_progress(BlockExecutor::ExecutionProgress& progress, uint64_t current_block) {
-    static auto float_to_string = [](float f) -> std::string {
-        const auto size = std::snprintf(nullptr, 0, "%.1f", static_cast<double>(f));
-        std::string s(static_cast<size_t>(size + 1), '\0');                               // +1 for null terminator
-        std::ignore = std::snprintf(s.data(), s.size(), "%.1f", static_cast<double>(f));  // certain to fit
-        return s.substr(0, s.size() - 1);                                                 // remove null terminator
-    };
-
-    const auto elapsed{progress.end_time - progress.start_time};
-    progress.start_time = progress.end_time;
-    const auto duration_seconds{std::chrono::duration_cast<std::chrono::seconds>(elapsed)};
-    const auto elapsed_seconds = duration_seconds.count() != 0 ? static_cast<float>(duration_seconds.count()) : 1.0f;
-    if (progress.processed_blocks == 0) {
-        return {"number", std::to_string(current_block), "db", "waiting..."};
-    }
-    const auto speed_blocks = static_cast<float>(progress.processed_blocks) / elapsed_seconds;
-    const auto speed_transactions = static_cast<float>(progress.processed_transactions) / elapsed_seconds;
-    const auto speed_mgas = static_cast<float>(progress.processed_gas) / elapsed_seconds / 1'000'000;
-    progress.processed_blocks = 0;
-    progress.processed_transactions = 0;
-    progress.processed_gas = 0;
-    std::stringstream batch_progress_perc;
-    batch_progress_perc << std::fixed << std::setprecision(2) << progress.batch_progress_perc * 100 << "%";
-    return {
-        "number",
-        std::to_string(current_block),
-        "blk/s",
-        float_to_string(speed_blocks),
-        "tx/s",
-        float_to_string(speed_transactions),
-        "Mgas/s",
-        float_to_string(speed_mgas),
-        "batchProgress",
-        batch_progress_perc.str()};
-}
-
-BlockExecutor::BlockExecutor(const ChainConfig* chain_config, bool write_receipts, bool write_call_traces, bool write_change_sets, size_t max_batch_size)
->>>>>>> 855b8d92
     : chain_config_{chain_config},
       protocol_rule_set_{protocol::rule_set_factory(*chain_config_)},
       write_receipts_{write_receipts},

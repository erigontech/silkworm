/*
   Copyright 2023 The Silkworm Authors

   Licensed under the Apache License, Version 2.0 (the "License");
   you may not use this file except in compliance with the License.
   You may obtain a copy of the License at

       http://www.apache.org/licenses/LICENSE-2.0

   Unless required by applicable law or agreed to in writing, software
   distributed under the License is distributed on an "AS IS" BASIS,
   WITHOUT WARRANTIES OR CONDITIONS OF ANY KIND, either express or implied.
   See the License for the specific language governing permissions and
   limitations under the License.
*/

#include "estimate_gas_oracle.hpp"

#include <algorithm>
#include <cstring>
#include <iostream>

#include <boost/asio/co_spawn.hpp>
#include <boost/asio/thread_pool.hpp>
#include <boost/asio/use_future.hpp>
#include <catch2/catch.hpp>
#include <evmc/evmc.hpp>
#include <gmock/gmock.h>

#include <silkworm/infra/test_util/log.hpp>
#include <silkworm/silkrpc/ethdb/kv/remote_database.hpp>
#include <silkworm/silkrpc/ethdb/kv/remote_transaction.hpp>
#include <silkworm/silkrpc/storage/remote_chain_storage.hpp>
#include <silkworm/silkrpc/test/kv_test_base.hpp>
#include <silkworm/silkrpc/test/mock_back_end.hpp>
#include <silkworm/silkrpc/test/mock_estimate_gas_oracle.hpp>
#include <silkworm/silkrpc/types/block.hpp>

namespace silkworm::rpc {

struct RemoteDatabaseTest : test::KVTestBase {
  public:
    // RemoteDatabase holds the KV stub by std::unique_ptr, so we cannot rely on mock stub from base class
    StrictMockKVStub* kv_stub_ = new StrictMockKVStub;
    ethdb::kv::RemoteDatabase remote_db_{grpc_context_, std::unique_ptr<StrictMockKVStub>{kv_stub_}};
};

using Catch::Matchers::Message;
using testing::_;
using testing::InvokeWithoutArgs;
using testing::Return;

TEST_CASE("EstimateGasException") {
    silkworm::test_util::SetLogVerbosityGuard log_guard{log::Level::kNone};

    SECTION("EstimateGasException(int64_t, std::string const&)") {
        const char* kErrorMessage{"insufficient funds for transfer"};
        const int64_t kErrorCode{-1};
        EstimateGasException ex{kErrorCode, kErrorMessage};
        CHECK(ex.error_code() == kErrorCode);
        CHECK(ex.message() == kErrorMessage);
        CHECK(std::strcmp(ex.what(), kErrorMessage) == 0);
    }
    SECTION("EstimateGasException(int64_t, std::string const&, silkworm::Bytes const&)") {
        const char* kErrorMessage{"execution failed"};
        const int64_t kErrorCode{3};
        const silkworm::Bytes kData{*silkworm::from_hex("0x00")};
        EstimateGasException ex{kErrorCode, kErrorMessage, kData};
        CHECK(ex.error_code() == kErrorCode);
        CHECK(ex.message() == kErrorMessage);
        CHECK(ex.data() == kData);
        CHECK(std::strcmp(ex.what(), kErrorMessage) == 0);
    }
}

TEST_CASE("estimate gas") {
    silkworm::test_util::SetLogVerbosityGuard log_guard{log::Level::kNone};
    boost::asio::thread_pool pool{1};
    boost::asio::thread_pool workers{1};

    intx::uint256 kBalance{1'000'000'000};

    silkworm::BlockHeader kBlockHeader;
    kBlockHeader.gas_limit = kTxGas * 2;

    silkworm::Account kAccount{0, kBalance};

    BlockHeaderProvider block_header_provider = [&kBlockHeader](uint64_t /*block_number*/) -> boost::asio::awaitable<silkworm::BlockHeader> {
        co_return kBlockHeader;
    };

    AccountReader account_reader = [&kAccount](const evmc::address& /*address*/, uint64_t /*block_number*/) -> boost::asio::awaitable<std::optional<silkworm::Account>> {
        co_return kAccount;
    };

    Call call;
    const silkworm::Block block;
    const silkworm::ChainConfig config;
    RemoteDatabaseTest remote_db_test;
    auto tx = std::make_unique<ethdb::kv::RemoteTransaction>(*remote_db_test.stub_, remote_db_test.grpc_context_);
    ethdb::TransactionDatabase tx_database{*tx};
<<<<<<< HEAD
    const auto backend = new test::BackEndMock;
    const RemoteChainStorage storage{tx_database, backend};
=======
    const auto backend = std::make_unique<BackEndMock>();
    const RemoteChainStorage storage{tx_database, backend.get()};
>>>>>>> a5a3b484
    MockEstimateGasOracle estimate_gas_oracle{block_header_provider, account_reader, config, workers, *tx, tx_database, storage};

    SECTION("Call empty, always fails but success in last step") {
        ExecutionResult expect_result_ok{.error_code = evmc_status_code::EVMC_SUCCESS};
        ExecutionResult expect_result_fail{.pre_check_error = "intrisic gas"};
        EXPECT_CALL(estimate_gas_oracle, try_execution(_, _, _))
            .Times(16)
            .WillOnce(Return(expect_result_fail))
            .WillOnce(Return(expect_result_fail))
            .WillOnce(Return(expect_result_fail))
            .WillOnce(Return(expect_result_fail))
            .WillOnce(Return(expect_result_fail))
            .WillOnce(Return(expect_result_fail))
            .WillOnce(Return(expect_result_fail))
            .WillOnce(Return(expect_result_fail))
            .WillOnce(Return(expect_result_fail))
            .WillOnce(Return(expect_result_fail))
            .WillOnce(Return(expect_result_fail))
            .WillOnce(Return(expect_result_fail))
            .WillOnce(Return(expect_result_fail))
            .WillOnce(Return(expect_result_fail))
            .WillOnce(Return(expect_result_fail))
            .WillRepeatedly(Return(expect_result_ok));
        auto result = boost::asio::co_spawn(pool, estimate_gas_oracle.estimate_gas(call, block), boost::asio::use_future);
        const intx::uint256& estimate_gas = result.get();

        CHECK(estimate_gas == kTxGas * 2);
    }

    SECTION("Call empty, always succeeds") {
        ExecutionResult expect_result_ok{.error_code = evmc_status_code::EVMC_SUCCESS};
        EXPECT_CALL(estimate_gas_oracle, try_execution(_, _, _)).Times(14).WillRepeatedly(Return(expect_result_ok));
        auto result = boost::asio::co_spawn(pool, estimate_gas_oracle.estimate_gas(call, block), boost::asio::use_future);
        const intx::uint256& estimate_gas = result.get();
        CHECK(estimate_gas == kTxGas);
    }

    SECTION("Call empty, alternatively fails and succeeds") {
        ExecutionResult expect_result_ok{.error_code = evmc_status_code::EVMC_SUCCESS};
        ExecutionResult expect_result_fail{.pre_check_error = "intrisic gas"};
        EXPECT_CALL(estimate_gas_oracle, try_execution(_, _, _))
            .Times(14)
            .WillOnce(Return(expect_result_fail))
            .WillOnce(Return(expect_result_ok))
            .WillOnce(Return(expect_result_fail))
            .WillOnce(Return(expect_result_ok))
            .WillOnce(Return(expect_result_fail))
            .WillOnce(Return(expect_result_ok))
            .WillOnce(Return(expect_result_fail))
            .WillOnce(Return(expect_result_ok))
            .WillOnce(Return(expect_result_fail))
            .WillOnce(Return(expect_result_ok))
            .WillOnce(Return(expect_result_fail))
            .WillOnce(Return(expect_result_ok))
            .WillOnce(Return(expect_result_fail))
            .WillRepeatedly(Return(expect_result_ok));
        auto result = boost::asio::co_spawn(pool, estimate_gas_oracle.estimate_gas(call, block), boost::asio::use_future);
        const intx::uint256& estimate_gas = result.get();

        CHECK(estimate_gas == 0x88b6);
    }

    SECTION("Call empty, alternatively succeeds and fails") {
        ExecutionResult expect_result_ok{.error_code = evmc_status_code::EVMC_SUCCESS};
        ExecutionResult expect_result_fail{.pre_check_error = "intrisic gas"};
        EXPECT_CALL(estimate_gas_oracle, try_execution(_, _, _))
            .Times(14)
            .WillOnce(Return(expect_result_ok))
            .WillOnce(Return(expect_result_fail))
            .WillOnce(Return(expect_result_ok))
            .WillOnce(Return(expect_result_fail))
            .WillOnce(Return(expect_result_ok))
            .WillOnce(Return(expect_result_fail))
            .WillOnce(Return(expect_result_ok))
            .WillOnce(Return(expect_result_fail))
            .WillOnce(Return(expect_result_ok))
            .WillOnce(Return(expect_result_fail))
            .WillOnce(Return(expect_result_ok))
            .WillOnce(Return(expect_result_fail))
            .WillOnce(Return(expect_result_ok))
            .WillRepeatedly(Return(expect_result_fail));
        auto result = boost::asio::co_spawn(pool, estimate_gas_oracle.estimate_gas(call, block), boost::asio::use_future);
        const intx::uint256& estimate_gas = result.get();

        CHECK(estimate_gas == 0x6d5e);
    }

    SECTION("Call with gas, always fails but succes last step") {
        call.gas = kTxGas * 4;
        ExecutionResult expect_result_ok{.error_code = evmc_status_code::EVMC_SUCCESS};
        ExecutionResult expect_result_fail{.pre_check_error = "intrisic gas"};
        EXPECT_CALL(estimate_gas_oracle, try_execution(_, _, _))
            .Times(17)
            .WillOnce(Return(expect_result_fail))
            .WillOnce(Return(expect_result_fail))
            .WillOnce(Return(expect_result_fail))
            .WillOnce(Return(expect_result_fail))
            .WillOnce(Return(expect_result_fail))
            .WillOnce(Return(expect_result_fail))
            .WillOnce(Return(expect_result_fail))
            .WillOnce(Return(expect_result_fail))
            .WillOnce(Return(expect_result_fail))
            .WillOnce(Return(expect_result_fail))
            .WillOnce(Return(expect_result_fail))
            .WillOnce(Return(expect_result_fail))
            .WillOnce(Return(expect_result_fail))
            .WillOnce(Return(expect_result_fail))
            .WillOnce(Return(expect_result_fail))
            .WillOnce(Return(expect_result_fail))
            .WillRepeatedly(Return(expect_result_ok));
        auto result = boost::asio::co_spawn(pool, estimate_gas_oracle.estimate_gas(call, block), boost::asio::use_future);
        const intx::uint256& estimate_gas = result.get();

        CHECK(estimate_gas == kTxGas * 4);
    }

    SECTION("Call with gas, always succeeds") {
        call.gas = kTxGas * 4;
        ExecutionResult expect_result_ok{.error_code = evmc_status_code::EVMC_SUCCESS};
        EXPECT_CALL(estimate_gas_oracle, try_execution(_, _, _))
            .Times(15)
            .WillRepeatedly(Return(expect_result_ok));
        auto result = boost::asio::co_spawn(pool, estimate_gas_oracle.estimate_gas(call, block), boost::asio::use_future);
        const intx::uint256& estimate_gas = result.get();

        CHECK(estimate_gas == kTxGas);
    }

    SECTION("Call with gas_price, gas not capped") {
        ExecutionResult expect_result_ok{.error_code = evmc_status_code::EVMC_SUCCESS};
        ExecutionResult expect_result_fail{.pre_check_error = "intrisic gas"};
        call.gas = kTxGas * 2;
        call.gas_price = intx::uint256{10'000};

        EXPECT_CALL(estimate_gas_oracle, try_execution(_, _, _))
            .Times(16)
            .WillOnce(Return(expect_result_fail))
            .WillOnce(Return(expect_result_fail))
            .WillOnce(Return(expect_result_fail))
            .WillOnce(Return(expect_result_fail))
            .WillOnce(Return(expect_result_fail))
            .WillOnce(Return(expect_result_fail))
            .WillOnce(Return(expect_result_fail))
            .WillOnce(Return(expect_result_fail))
            .WillOnce(Return(expect_result_fail))
            .WillOnce(Return(expect_result_fail))
            .WillOnce(Return(expect_result_fail))
            .WillOnce(Return(expect_result_fail))
            .WillOnce(Return(expect_result_fail))
            .WillOnce(Return(expect_result_fail))
            .WillOnce(Return(expect_result_fail))
            .WillRepeatedly(Return(expect_result_ok));
        auto result = boost::asio::co_spawn(pool, estimate_gas_oracle.estimate_gas(call, block), boost::asio::use_future);
        const intx::uint256& estimate_gas = result.get();

        CHECK(estimate_gas == kTxGas * 2);
    }

    SECTION("Call with gas_price, gas capped") {
        ExecutionResult expect_result_ok{.error_code = evmc_status_code::EVMC_SUCCESS};
        ExecutionResult expect_result_fail{.pre_check_error = "intrisic gas"};
        call.gas = kTxGas * 2;
        call.gas_price = intx::uint256{40'000};

        EXPECT_CALL(estimate_gas_oracle, try_execution(_, _, _))
            .Times(13)
            .WillOnce(Return(expect_result_fail))
            .WillOnce(Return(expect_result_fail))
            .WillOnce(Return(expect_result_fail))
            .WillOnce(Return(expect_result_fail))
            .WillOnce(Return(expect_result_fail))
            .WillOnce(Return(expect_result_fail))
            .WillOnce(Return(expect_result_fail))
            .WillOnce(Return(expect_result_fail))
            .WillOnce(Return(expect_result_fail))
            .WillOnce(Return(expect_result_fail))
            .WillOnce(Return(expect_result_fail))
            .WillOnce(Return(expect_result_fail))
            .WillRepeatedly(Return(expect_result_ok));
        auto result = boost::asio::co_spawn(pool, estimate_gas_oracle.estimate_gas(call, block), boost::asio::use_future);
        const intx::uint256& estimate_gas = result.get();

        CHECK(estimate_gas == 0x61a8);
    }

    SECTION("Call with gas_price and value, gas not capped") {
        ExecutionResult expect_result_ok{.error_code = evmc_status_code::EVMC_SUCCESS};
        ExecutionResult expect_result_fail{.pre_check_error = "intrisic gas"};
        call.gas = kTxGas * 2;
        call.gas_price = intx::uint256{10'000};
        call.value = intx::uint256{500'000'000};

        EXPECT_CALL(estimate_gas_oracle, try_execution(_, _, _))
            .Times(16)
            .WillOnce(Return(expect_result_fail))
            .WillOnce(Return(expect_result_fail))
            .WillOnce(Return(expect_result_fail))
            .WillOnce(Return(expect_result_fail))
            .WillOnce(Return(expect_result_fail))
            .WillOnce(Return(expect_result_fail))
            .WillOnce(Return(expect_result_fail))
            .WillOnce(Return(expect_result_fail))
            .WillOnce(Return(expect_result_fail))
            .WillOnce(Return(expect_result_fail))
            .WillOnce(Return(expect_result_fail))
            .WillOnce(Return(expect_result_fail))
            .WillOnce(Return(expect_result_fail))
            .WillOnce(Return(expect_result_fail))
            .WillOnce(Return(expect_result_fail))
            .WillRepeatedly(Return(expect_result_ok));
        auto result = boost::asio::co_spawn(pool, estimate_gas_oracle.estimate_gas(call, block), boost::asio::use_future);
        const intx::uint256& estimate_gas = result.get();

        CHECK(estimate_gas == kTxGas * 2);
    }

    SECTION("Call with gas_price and value, gas capped") {
        ExecutionResult expect_result_ok{.error_code = evmc_status_code::EVMC_SUCCESS};
        ExecutionResult expect_result_fail{.pre_check_error = "intrisic gas"};
        call.gas = kTxGas * 2;
        call.gas_price = intx::uint256{20'000};
        call.value = intx::uint256{500'000'000};

        EXPECT_CALL(estimate_gas_oracle, try_execution(_, _, _))
            .Times(13)
            .WillOnce(Return(expect_result_fail))
            .WillOnce(Return(expect_result_fail))
            .WillOnce(Return(expect_result_fail))
            .WillOnce(Return(expect_result_fail))
            .WillOnce(Return(expect_result_fail))
            .WillOnce(Return(expect_result_fail))
            .WillOnce(Return(expect_result_fail))
            .WillOnce(Return(expect_result_fail))
            .WillOnce(Return(expect_result_fail))
            .WillOnce(Return(expect_result_fail))
            .WillOnce(Return(expect_result_fail))
            .WillOnce(Return(expect_result_fail))
            .WillRepeatedly(Return(expect_result_ok));
        auto result = boost::asio::co_spawn(pool, estimate_gas_oracle.estimate_gas(call, block), boost::asio::use_future);
        const intx::uint256& estimate_gas = result.get();

        CHECK(estimate_gas == 0x61a8);
    }

    SECTION("Call gas above allowance, always succeeds, gas capped") {
        ExecutionResult expect_result_ok{.error_code = evmc_status_code::EVMC_SUCCESS};
        call.gas = kGasCap * 2;
        EXPECT_CALL(estimate_gas_oracle, try_execution(_, _, _)).Times(24).WillRepeatedly(Return(expect_result_ok));
        auto result = boost::asio::co_spawn(pool, estimate_gas_oracle.estimate_gas(call, block), boost::asio::use_future);
        const intx::uint256& estimate_gas = result.get();

        CHECK(estimate_gas == kTxGas);
    }

    SECTION("Call gas below minimum, always succeeds") {
        ExecutionResult expect_result_ok{.error_code = evmc_status_code::EVMC_SUCCESS};
        call.gas = kTxGas / 2;

        EXPECT_CALL(estimate_gas_oracle, try_execution(_, _, _)).Times(14).WillRepeatedly(Return(expect_result_ok));
        auto result = boost::asio::co_spawn(pool, estimate_gas_oracle.estimate_gas(call, block), boost::asio::use_future);
        const intx::uint256& estimate_gas = result.get();

        CHECK(estimate_gas == kTxGas);
    }

    SECTION("Call with too high value, exception") {
        ExecutionResult expect_result_fail{.pre_check_error = "intrisic gas"};
        call.value = intx::uint256{2'000'000'000};

        try {
            EXPECT_CALL(estimate_gas_oracle, try_execution(_, _, _)).Times(16).WillRepeatedly(Return(expect_result_fail));
            auto result = boost::asio::co_spawn(pool, estimate_gas_oracle.estimate_gas(call, block), boost::asio::use_future);
            result.get();
            CHECK(false);
        } catch (const silkworm::rpc::EstimateGasException&) {
            CHECK(true);
        } catch (const std::exception&) {
            CHECK(false);
        } catch (...) {
            CHECK(false);
        }
    }

    SECTION("Call fail, try exception") {
        ExecutionResult expect_result_fail_pre_check{.error_code = 4, .pre_check_error = "intrinsic gas"};
        ExecutionResult expect_result_fail{.error_code = 4};
        call.gas = kTxGas * 2;
        call.gas_price = intx::uint256{20'000};
        call.value = intx::uint256{500'000'000};

        try {
            EXPECT_CALL(estimate_gas_oracle, try_execution(_, _, _))
                .Times(3)
                .WillOnce(Return(expect_result_fail_pre_check))
                .WillRepeatedly(Return(expect_result_fail));
            auto result = boost::asio::co_spawn(pool, estimate_gas_oracle.estimate_gas(call, block), boost::asio::use_future);
            result.get();
            CHECK(false);
        } catch (const silkworm::rpc::EstimateGasException&) {
            CHECK(true);
        } catch (const std::exception&) {
            CHECK(false);
        } catch (...) {
            CHECK(false);
        }
    }

    SECTION("Call fail, try exception with data") {
        ExecutionResult expect_result_fail_pre_check{.error_code = 4, .pre_check_error = "intrinsic gas"};
        auto data = *silkworm::from_hex("2ac3c1d3e24b45c6c310534bc2dd84b5ed576335");
        ExecutionResult expect_result_fail{.error_code = 4, .data = data};
        call.gas = kTxGas * 2;
        call.gas_price = intx::uint256{20'000};
        call.value = intx::uint256{500'000'000};

        try {
            EXPECT_CALL(estimate_gas_oracle, try_execution(_, _, _))
                .Times(3)
                .WillOnce(Return(expect_result_fail_pre_check))
                .WillRepeatedly(Return(expect_result_fail));
            auto result = boost::asio::co_spawn(pool, estimate_gas_oracle.estimate_gas(call, block), boost::asio::use_future);
            result.get();
            CHECK(false);
        } catch (const silkworm::rpc::EstimateGasException&) {
            CHECK(true);
        } catch (const std::exception&) {
            CHECK(false);
        } catch (...) {
            CHECK(false);
        }
    }
}
}  // namespace silkworm::rpc<|MERGE_RESOLUTION|>--- conflicted
+++ resolved
@@ -99,13 +99,8 @@
     RemoteDatabaseTest remote_db_test;
     auto tx = std::make_unique<ethdb::kv::RemoteTransaction>(*remote_db_test.stub_, remote_db_test.grpc_context_);
     ethdb::TransactionDatabase tx_database{*tx};
-<<<<<<< HEAD
-    const auto backend = new test::BackEndMock;
-    const RemoteChainStorage storage{tx_database, backend};
-=======
     const auto backend = std::make_unique<BackEndMock>();
     const RemoteChainStorage storage{tx_database, backend.get()};
->>>>>>> a5a3b484
     MockEstimateGasOracle estimate_gas_oracle{block_header_provider, account_reader, config, workers, *tx, tx_database, storage};
 
     SECTION("Call empty, always fails but success in last step") {

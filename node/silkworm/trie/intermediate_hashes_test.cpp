/*
   Copyright 2021 The Silkworm Authors

   Licensed under the Apache License, Version 2.0 (the "License");
   you may not use this file except in compliance with the License.
   You may obtain a copy of the License at

       http://www.apache.org/licenses/LICENSE-2.0

   Unless required by applicable law or agreed to in writing, software
   distributed under the License is distributed on an "AS IS" BASIS,
   WITHOUT WARRANTIES OR CONDITIONS OF ANY KIND, either express or implied.
   See the License for the specific language governing permissions and
   limitations under the License.
*/

#include "intermediate_hashes.hpp"

#include <catch2/catch.hpp>

#include <silkworm/common/directories.hpp>
#include <silkworm/common/util.hpp>
#include <silkworm/db/tables.hpp>

namespace silkworm::trie {

static Bytes nibbles_from_hex(std::string_view s) {
    Bytes unpacked(s.size(), '\0');
    for (size_t i{0}; i < s.size(); ++i) {
        unpacked[i] = *decode_hex_digit(s[i]);
    }
    return unpacked;
}

static std::string nibbles_to_hex(ByteView unpacked) {
    static const char* kHexDigits{"0123456789ABCDEF"};

    std::string out;
    out.reserve(unpacked.length());

    for (uint8_t x : unpacked) {
        out.push_back(kHexDigits[x]);
    }

    return out;
}

TEST_CASE("AccountTrieCursor traversal") {
    const TemporaryDirectory tmp_dir;
    DataDirectory data_dir{tmp_dir.path()};
    data_dir.deploy();

    db::EnvConfig db_config{data_dir.chaindata().path().string(), /*create*/ true};
    db_config.inmemory = true;
    auto env{db::open_env(db_config)};
    auto txn{env.start_write()};
    db::table::create_all(txn);

    auto account_trie{db::open_cursor(txn, db::table::kTrieOfAccounts)};

    const Bytes key1{nibbles_from_hex("1")};
    const Node node1{/*state_mask=*/0b111, /*tree_mask=*/0b101, /*hash_mask=*/0, /*hashes=*/{}};
    account_trie.upsert(db::to_slice(key1), db::to_slice(marshal_node(node1)));

    const Bytes key2{nibbles_from_hex("10B")};
    const Node node2{/*state_mask=*/0b1010, /*tree_mask=*/0, /*hash_mask=*/0, /*hashes=*/{}};
    account_trie.upsert(db::to_slice(key2), db::to_slice(marshal_node(node2)));

    const Bytes key3{nibbles_from_hex("13")};
    const Node node3{/*state_mask=*/0b1110, /*tree_mask=*/0, /*hash_mask=*/0, /*hashes=*/{}};
    account_trie.upsert(db::to_slice(key3), db::to_slice(marshal_node(node3)));

    PrefixSet changed;
    AccountTrieCursor atc{txn, changed};

    // Traversal should be in pre-order:
    // 1. Visit the current node
    // 2. Recursively traverse the current node's left subtree.
    // 3. Recursively traverse the current node's right subtree.
    // https://en.wikipedia.org/wiki/Tree_traversal#Pre-order,_NLR

    // Only nibbles with state flag should be traversed.

    CHECK((atc.key() != std::nullopt && atc.key()->empty()));  // root

    atc.next(/*skip_children=*/false);
    CHECK(nibbles_to_hex(*atc.key()) == "10");
    atc.next(/*skip_children=*/false);
    CHECK(nibbles_to_hex(*atc.key()) == "10B1");
    atc.next(/*skip_children=*/false);
    CHECK(nibbles_to_hex(*atc.key()) == "10B3");
    atc.next(/*skip_children=*/false);
    CHECK(nibbles_to_hex(*atc.key()) == "11");
    atc.next(/*skip_children=*/false);
    CHECK(nibbles_to_hex(*atc.key()) == "12");
    atc.next(/*skip_children=*/false);
    CHECK(nibbles_to_hex(*atc.key()) == "131");
    atc.next(/*skip_children=*/false);
    CHECK(nibbles_to_hex(*atc.key()) == "132");
    atc.next(/*skip_children=*/false);
    CHECK(nibbles_to_hex(*atc.key()) == "133");

    atc.next(/*skip_children=*/false);
    CHECK(atc.key() == std::nullopt);  // end of trie
}

static evmc::bytes32 setup_storage(mdbx::txn& txn, ByteView storage_key) {
    const auto loc1{0x1200000000000000000000000000000000000000000000000000000000000000_bytes32};
    const auto loc2{0x1400000000000000000000000000000000000000000000000000000000000000_bytes32};
    const auto loc3{0x3000000000000000000000000000000000000000000000000000000000E00000_bytes32};
    const auto loc4{0x3000000000000000000000000000000000000000000000000000000000E00001_bytes32};

    const auto val1{*from_hex("0x42")};
    const auto val2{*from_hex("0x01")};
    const auto val3{*from_hex("0x127a89")};
    const auto val4{*from_hex("0x05")};

    auto hashed_storage{db::open_cursor(txn, db::table::kHashedStorage)};

    Bytes data1{full_view(loc1)};
    data1.append(val1);
    hashed_storage.upsert(db::to_slice(storage_key), db::to_slice(data1));
    Bytes data2{full_view(loc2)};
    data2.append(val2);
    hashed_storage.upsert(db::to_slice(storage_key), db::to_slice(data2));
    Bytes data3{full_view(loc3)};
    data3.append(val3);
    hashed_storage.upsert(db::to_slice(storage_key), db::to_slice(data3));
    Bytes data4{full_view(loc4)};
    data4.append(val4);
    hashed_storage.upsert(db::to_slice(storage_key), db::to_slice(data4));

    HashBuilder storage_hb;

    Bytes value_rlp;
    rlp::encode(value_rlp, val1);
    storage_hb.add_leaf(unpack_nibbles(full_view(loc1)), value_rlp);
    value_rlp.clear();
    rlp::encode(value_rlp, val2);
    storage_hb.add_leaf(unpack_nibbles(full_view(loc2)), value_rlp);
    value_rlp.clear();
    rlp::encode(value_rlp, val3);
    storage_hb.add_leaf(unpack_nibbles(full_view(loc3)), value_rlp);
    value_rlp.clear();
    rlp::encode(value_rlp, val4);
    storage_hb.add_leaf(unpack_nibbles(full_view(loc4)), value_rlp);

    return storage_hb.root_hash();
}

static std::map<Bytes, Node> read_all_nodes(mdbx::cursor& cursor) {
    cursor.to_first();
    std::map<Bytes, Node> out;
    const auto save_nodes{[&out](mdbx::cursor::move_result& entry) {
        const Node node{*unmarshal_node(db::from_slice(entry.value))};
        out.emplace(db::from_slice(entry.key), node);
        return true;
    }};
    db::for_each(cursor, save_nodes);
    return out;
}

TEST_CASE("Account and storage trie") {
    const TemporaryDirectory tmp_dir;
    DataDirectory data_dir{tmp_dir.path()};
    data_dir.deploy();

    // Initialize temporary Database
    db::EnvConfig db_config{data_dir.chaindata().path().string(), /*create*/ true};
    db_config.inmemory = true;
    auto env{db::open_env(db_config)};
    auto txn{env.start_write()};
    db::table::create_all(txn);

    // ----------------------------------------------------------------
    // Set up test accounts according to the example
    // in the big comment in intermediate_hashes.hpp
    // ----------------------------------------------------------------

    auto hashed_accounts{db::open_cursor(txn, db::table::kHashedAccounts)};

    HashBuilder hb;

    const auto key1{0xB000000000000000000000000000000000000000000000000000000000000000_bytes32};
    const Account a1{0, 3 * kEther};
    hashed_accounts.upsert(db::to_slice(key1), db::to_slice(a1.encode_for_storage()));
    hb.add_leaf(unpack_nibbles(full_view(key1)), a1.rlp(/*storage_root=*/kEmptyRoot));

    // Some address whose hash starts with 0xB040
    const auto address2{0x7db3e81b72d2695e19764583f6d219dbee0f35ca_address};
    const auto key2{keccak256(full_view(address2))};
    REQUIRE((key2.bytes[0] == 0xB0 && key2.bytes[1] == 0x40));
    const Account a2{0, 1 * kEther};
    hashed_accounts.upsert(mdbx::slice{key2.bytes, kHashLength}, db::to_slice(a2.encode_for_storage()));
    hb.add_leaf(unpack_nibbles(full_view(key2.bytes)), a2.rlp(/*storage_root=*/kEmptyRoot));

    // Some address whose hash starts with 0xB041
    const auto address3{0x16b07afd1c635f77172e842a000ead9a2a222459_address};
    const auto key3{keccak256(full_view(address3))};
    REQUIRE((key3.bytes[0] == 0xB0 && key3.bytes[1] == 0x41));
    const auto code_hash{0x5be74cad16203c4905c068b012a2e9fb6d19d036c410f16fd177f337541440dd_bytes32};
    const Account a3{0, 2 * kEther, code_hash, kDefaultIncarnation};
    hashed_accounts.upsert(mdbx::slice{key3.bytes, kHashLength}, db::to_slice(a3.encode_for_storage()));

    Bytes storage_key{db::storage_prefix(full_view(key3.bytes), kDefaultIncarnation)};
    const evmc::bytes32 storage_root{setup_storage(txn, storage_key)};

    hb.add_leaf(unpack_nibbles(full_view(key3.bytes)), a3.rlp(storage_root));

    const auto key4a{0xB1A0000000000000000000000000000000000000000000000000000000000000_bytes32};
    const Account a4a{0, 4 * kEther};
    hashed_accounts.upsert(db::to_slice(key4a), db::to_slice(a4a.encode_for_storage()));
    hb.add_leaf(unpack_nibbles(full_view(key4a)), a4a.rlp(/*storage_root=*/kEmptyRoot));

    const auto key5{0xB310000000000000000000000000000000000000000000000000000000000000_bytes32};
    const Account a5{0, 8 * kEther};
    hashed_accounts.upsert(db::to_slice(key5), db::to_slice(a5.encode_for_storage()));
    hb.add_leaf(unpack_nibbles(full_view(key5)), a5.rlp(/*storage_root=*/kEmptyRoot));

    const auto key6{0xB340000000000000000000000000000000000000000000000000000000000000_bytes32};
    const Account a6{0, 1 * kEther};
    hashed_accounts.upsert(db::to_slice(key6), db::to_slice(a6.encode_for_storage()));
    hb.add_leaf(unpack_nibbles(full_view(key6)), a6.rlp(/*storage_root=*/kEmptyRoot));

    // ----------------------------------------------------------------
    // Populate account & storage trie DB tables
    // ----------------------------------------------------------------

    const evmc::bytes32 expected_root{hb.root_hash()};
    regenerate_intermediate_hashes(txn, data_dir.etl().path(), &expected_root);

    // ----------------------------------------------------------------
    // Check account trie
    // ----------------------------------------------------------------

<<<<<<< HEAD
    auto account_trie{db::open_cursor(txn, db::table::kTrieOfAccounts)};
=======
    std::map<Bytes, Node> node_map;
    const auto save_nodes{[&node_map](::mdbx::cursor, mdbx::cursor::move_result& entry) {
        const Node node{*unmarshal_node(db::from_slice(entry.value))};
        node_map.emplace(db::from_slice(entry.key), node);
        return true;
    }};

    auto account_trie{db::open_cursor(txn, db::table::kTrieOfAccounts)};
    account_trie.to_first();
    db::cursor_for_each(account_trie, save_nodes);
>>>>>>> 3f7ccca1

    std::map<Bytes, Node> node_map{read_all_nodes(account_trie)};
    CHECK(node_map.size() == 2);

    const Node node1a{node_map.at(nibbles_from_hex("B"))};

    CHECK(0b1011 == node1a.state_mask());
    CHECK(0b0001 == node1a.tree_mask());
    CHECK(0b1001 == node1a.hash_mask());

    CHECK(node1a.root_hash() == std::nullopt);
    CHECK(node1a.hashes().size() == 2);

    const Node node2a{node_map.at(nibbles_from_hex("B0"))};

    CHECK(0b10001 == node2a.state_mask());
    CHECK(0b00000 == node2a.tree_mask());
    CHECK(0b10000 == node2a.hash_mask());

    CHECK(node2a.root_hash() == std::nullopt);
    CHECK(node2a.hashes().size() == 1);

    // ----------------------------------------------------------------
    // Check storage trie
    // ----------------------------------------------------------------

    auto storage_trie{db::open_cursor(txn, db::table::kTrieOfStorage)};
<<<<<<< HEAD
=======
    storage_trie.to_first();
    db::cursor_for_each(storage_trie, save_nodes);
>>>>>>> 3f7ccca1

    node_map = read_all_nodes(storage_trie);
    CHECK(node_map.size() == 1);

    const Node node3{node_map.at(storage_key)};

    CHECK(0b1010 == node3.state_mask());
    CHECK(0b0000 == node3.tree_mask());
    CHECK(0b0010 == node3.hash_mask());

    CHECK(node3.root_hash() == storage_root);
    CHECK(node3.hashes().size() == 1);

    // ----------------------------------------------------------------
    // Add an account
    // ----------------------------------------------------------------

    // Some address whose hash starts with 0xB1
    const auto address4b{0x4f61f2d5ebd991b85aa1677db97307caf5215c91_address};
    const auto key4b{keccak256(full_view(address4b))};
    REQUIRE(key4b.bytes[0] == key4a.bytes[0]);

    const Account a4b{0, 5 * kEther};
    hashed_accounts.upsert(mdbx::slice{key4b.bytes, kHashLength}, db::to_slice(a4b.encode_for_storage()));

    auto account_change_table{db::open_cursor(txn, db::table::kAccountChangeSet)};
    account_change_table.upsert(db::to_slice(db::block_key(1)), db::to_slice(address4b));

    increment_intermediate_hashes(txn, data_dir.etl().path(), /*from=*/0);

    node_map = read_all_nodes(account_trie);
    CHECK(node_map.size() == 2);

    const Node node1b{node_map.at(nibbles_from_hex("B"))};
    CHECK(0b1011 == node1b.state_mask());
    CHECK(0b0001 == node1b.tree_mask());
    CHECK(0b1011 == node1b.hash_mask());

    CHECK(node1b.root_hash() == std::nullopt);

    REQUIRE(node1b.hashes().size() == 3);
    CHECK(node1a.hashes()[0] == node1b.hashes()[0]);
    CHECK(node1a.hashes()[1] == node1b.hashes()[2]);

<<<<<<< HEAD
    const Node node2b{node_map.at(nibbles_from_hex("B0"))};
    CHECK(node2a == node2b);
=======
        account_trie.to_first();
        db::cursor_for_each(account_trie, save_nodes);
>>>>>>> 3f7ccca1

    // TODO[Issue 179] storage

    SECTION("Delete an account") {
        hashed_accounts.find(mdbx::slice{key2.bytes, kHashLength});
        hashed_accounts.erase();
        account_change_table.upsert(db::to_slice(db::block_key(2)), db::to_slice(address2));

        increment_intermediate_hashes(txn, data_dir.etl().path(), /*from=*/1);

        node_map = read_all_nodes(account_trie);
        CHECK(node_map.size() == 1);

        const Node node1c{node_map.at(nibbles_from_hex("B"))};
        CHECK(0b1011 == node1c.state_mask());
        CHECK(0b0000 == node1c.tree_mask());
        CHECK(0b1011 == node1c.hash_mask());

        CHECK(node1c.root_hash() == std::nullopt);

        REQUIRE(node1c.hashes().size() == 3);
        CHECK(node1b.hashes()[0] != node1c.hashes()[0]);
        CHECK(node1b.hashes()[1] == node1c.hashes()[1]);
        CHECK(node1b.hashes()[2] == node1c.hashes()[2]);
    }

    SECTION("Delete several accounts") {
        hashed_accounts.find(mdbx::slice{key2.bytes, kHashLength});
        hashed_accounts.erase();
        account_change_table.upsert(db::to_slice(db::block_key(2)), db::to_slice(address2));

        hashed_accounts.find(mdbx::slice{key3.bytes, kHashLength});
        hashed_accounts.erase();
        account_change_table.upsert(db::to_slice(db::block_key(2)), db::to_slice(address3));

        increment_intermediate_hashes(txn, data_dir.etl().path(), /*from=*/1);

        node_map = read_all_nodes(account_trie);
        CHECK(node_map.size() == 1);

        const Node node1c{node_map.at(nibbles_from_hex("B"))};
        CHECK(0b1011 == node1c.state_mask());
        CHECK(0b0000 == node1c.tree_mask());
        CHECK(0b1010 == node1c.hash_mask());

        CHECK(node1c.root_hash() == std::nullopt);

        REQUIRE(node1c.hashes().size() == 2);
        CHECK(node1b.hashes()[1] == node1c.hashes()[0]);
        CHECK(node1b.hashes()[2] == node1c.hashes()[1]);
    }
}

TEST_CASE("Account trie around extension node") {
    const Account a{0, 1 * kEther};

    const std::vector<evmc::bytes32> keys{
        0x30af561000000000000000000000000000000000000000000000000000000000_bytes32,
        0x30af569000000000000000000000000000000000000000000000000000000000_bytes32,
        0x30af650000000000000000000000000000000000000000000000000000000000_bytes32,
        0x30af6f0000000000000000000000000000000000000000000000000000000000_bytes32,
        0x30af8f0000000000000000000000000000000000000000000000000000000000_bytes32,
        0x3100000000000000000000000000000000000000000000000000000000000000_bytes32,
    };

    const TemporaryDirectory tmp_dir;
    DataDirectory data_dir{tmp_dir.path()};
    data_dir.deploy();

    // Initialize temporary Database
    db::EnvConfig db_config{data_dir.chaindata().path().string(), /*create*/ true};
    db_config.inmemory = true;
    auto env{db::open_env(db_config)};
    auto txn{env.start_write()};
    db::table::create_all(txn);

    auto hashed_accounts{db::open_cursor(txn, db::table::kHashedAccounts)};
    HashBuilder hb;

    for (const auto& key : keys) {
        auto key_view{full_view(key)};
        hashed_accounts.upsert(db::to_slice(key_view), db::to_slice(a.encode_for_storage()));
        hb.add_leaf(unpack_nibbles(key_view), a.rlp(/*storage_root=*/kEmptyRoot));
    }

    const evmc::bytes32 expected_root{hb.root_hash()};
    CHECK(regenerate_intermediate_hashes(txn, data_dir.etl().path()) == expected_root);

<<<<<<< HEAD
    auto account_trie{db::open_cursor(txn, db::table::kTrieOfAccounts)};
=======
    std::map<Bytes, Node> node_map;
    const auto save_nodes{[&node_map](::mdbx::cursor, mdbx::cursor::move_result& entry) {
        const Node node{*unmarshal_node(db::from_slice(entry.value))};
        node_map.emplace(db::from_slice(entry.key), node);
        return true;
    }};

    auto account_trie{db::open_cursor(txn, db::table::kTrieOfAccounts)};
    account_trie.to_first();
    db::cursor_for_each(account_trie, save_nodes);
>>>>>>> 3f7ccca1

    std::map<Bytes, Node> node_map{read_all_nodes(account_trie)};
    CHECK(node_map.size() == 2);

    const Node node1{node_map.at(nibbles_from_hex("3"))};

    CHECK(0b11 == node1.state_mask());
    CHECK(0b01 == node1.tree_mask());
    CHECK(0b00 == node1.hash_mask());

    CHECK(node1.root_hash() == std::nullopt);
    CHECK(node1.hashes().empty());

    const Node node2{node_map.at(nibbles_from_hex("30af"))};

    CHECK(0b101100000 == node2.state_mask());
    CHECK(0b000000000 == node2.tree_mask());
    CHECK(0b001000000 == node2.hash_mask());

    CHECK(node2.root_hash() == std::nullopt);
    CHECK(node2.hashes().size() == 1);
}

}  // namespace silkworm::trie<|MERGE_RESOLUTION|>--- conflicted
+++ resolved
@@ -151,12 +151,12 @@
 static std::map<Bytes, Node> read_all_nodes(mdbx::cursor& cursor) {
     cursor.to_first();
     std::map<Bytes, Node> out;
-    const auto save_nodes{[&out](mdbx::cursor::move_result& entry) {
+    const auto save_nodes{[&out](mdbx::cursor&, mdbx::cursor::move_result& entry) {
         const Node node{*unmarshal_node(db::from_slice(entry.value))};
         out.emplace(db::from_slice(entry.key), node);
         return true;
     }};
-    db::for_each(cursor, save_nodes);
+    db::cursor_for_each(cursor, save_nodes);
     return out;
 }
 
@@ -233,20 +233,7 @@
     // Check account trie
     // ----------------------------------------------------------------
 
-<<<<<<< HEAD
     auto account_trie{db::open_cursor(txn, db::table::kTrieOfAccounts)};
-=======
-    std::map<Bytes, Node> node_map;
-    const auto save_nodes{[&node_map](::mdbx::cursor, mdbx::cursor::move_result& entry) {
-        const Node node{*unmarshal_node(db::from_slice(entry.value))};
-        node_map.emplace(db::from_slice(entry.key), node);
-        return true;
-    }};
-
-    auto account_trie{db::open_cursor(txn, db::table::kTrieOfAccounts)};
-    account_trie.to_first();
-    db::cursor_for_each(account_trie, save_nodes);
->>>>>>> 3f7ccca1
 
     std::map<Bytes, Node> node_map{read_all_nodes(account_trie)};
     CHECK(node_map.size() == 2);
@@ -274,11 +261,6 @@
     // ----------------------------------------------------------------
 
     auto storage_trie{db::open_cursor(txn, db::table::kTrieOfStorage)};
-<<<<<<< HEAD
-=======
-    storage_trie.to_first();
-    db::cursor_for_each(storage_trie, save_nodes);
->>>>>>> 3f7ccca1
 
     node_map = read_all_nodes(storage_trie);
     CHECK(node_map.size() == 1);
@@ -323,13 +305,8 @@
     CHECK(node1a.hashes()[0] == node1b.hashes()[0]);
     CHECK(node1a.hashes()[1] == node1b.hashes()[2]);
 
-<<<<<<< HEAD
     const Node node2b{node_map.at(nibbles_from_hex("B0"))};
     CHECK(node2a == node2b);
-=======
-        account_trie.to_first();
-        db::cursor_for_each(account_trie, save_nodes);
->>>>>>> 3f7ccca1
 
     // TODO[Issue 179] storage
 
@@ -418,20 +395,7 @@
     const evmc::bytes32 expected_root{hb.root_hash()};
     CHECK(regenerate_intermediate_hashes(txn, data_dir.etl().path()) == expected_root);
 
-<<<<<<< HEAD
     auto account_trie{db::open_cursor(txn, db::table::kTrieOfAccounts)};
-=======
-    std::map<Bytes, Node> node_map;
-    const auto save_nodes{[&node_map](::mdbx::cursor, mdbx::cursor::move_result& entry) {
-        const Node node{*unmarshal_node(db::from_slice(entry.value))};
-        node_map.emplace(db::from_slice(entry.key), node);
-        return true;
-    }};
-
-    auto account_trie{db::open_cursor(txn, db::table::kTrieOfAccounts)};
-    account_trie.to_first();
-    db::cursor_for_each(account_trie, save_nodes);
->>>>>>> 3f7ccca1
 
     std::map<Bytes, Node> node_map{read_all_nodes(account_trie)};
     CHECK(node_map.size() == 2);

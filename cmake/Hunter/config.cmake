#[[
   Copyright 2020-2022 The Silkworm Authors

   Licensed under the Apache License, Version 2.0 (the "License");
   you may not use this file except in compliance with the License.
   You may obtain a copy of the License at

       http://www.apache.org/licenses/LICENSE-2.0

   Unless required by applicable law or agreed to in writing, software
   distributed under the License is distributed on an "AS IS" BASIS,
   WITHOUT WARRANTIES OR CONDITIONS OF ANY KIND, either express or implied.
   See the License for the specific language governing permissions and
   limitations under the License.
]]

hunter_config(
  Catch
  VERSION 2.13.7
  URL https://github.com/catchorg/Catch2/archive/v2.13.7.tar.gz
  SHA1 fa8f14ccf852413d3c6d3999145ada934d37d773
)

hunter_config(
  Microsoft.GSL
  VERSION 3.1.0
  URL https://github.com/microsoft/GSL/archive/v3.1.0.tar.gz
  SHA1 3f2891a46595806563e7a0e25bb7ecbb30776445
)

hunter_config(
  ethash
  VERSION 0.9.0
  CMAKE_ARGS ETHASH_BUILD_ETHASH=ON ETHASH_BUILD_GLOBAL_CONTEXT=NO ETHASH_BUILD_TESTS=OFF
)

hunter_config(
  re2
  VERSION 2021.11.01
  URL https://github.com/google/re2/archive/2021-11-01.tar.gz
  SHA1 4c18662f103ef53f106f8f98d7b46b723615e14f
)

# Downgrade Protobuf version due to a CMake error in 3.19.4-p0
# (protobuf-module.cmake.in: _protobuf_find_threads)
hunter_config(
  Protobuf
  VERSION 3.14.0-4a09d77-p0
)

hunter_config(
  gRPC
<<<<<<< HEAD
  VERSION 1.31.0-p0
  CMAKE_ARGS gRPC_BUILD_TESTS=OFF gRPC_BUILD_CODEGEN=ON gRPC_BUILD_CSHARP_EXT=OFF
=======
  VERSION 1.44.0-p0
  CMAKE_ARGS gRPC_BUILD_TESTS=OFF gRPC_BUILD_CODEGEN=ON gRPC_BUILD_CSHARP_EXT=OFF
)

hunter_config(
  CLI11
  VERSION 2.2.0
  URL https://github.com/CLIUtils/CLI11/archive/v2.2.0.tar.gz
  SHA1 8ff2b5ef3436d73ce7f9db0bd94a912e305f0967
>>>>>>> 4969fcb1
)<|MERGE_RESOLUTION|>--- conflicted
+++ resolved
@@ -50,10 +50,6 @@
 
 hunter_config(
   gRPC
-<<<<<<< HEAD
-  VERSION 1.31.0-p0
-  CMAKE_ARGS gRPC_BUILD_TESTS=OFF gRPC_BUILD_CODEGEN=ON gRPC_BUILD_CSHARP_EXT=OFF
-=======
   VERSION 1.44.0-p0
   CMAKE_ARGS gRPC_BUILD_TESTS=OFF gRPC_BUILD_CODEGEN=ON gRPC_BUILD_CSHARP_EXT=OFF
 )
@@ -63,5 +59,4 @@
   VERSION 2.2.0
   URL https://github.com/CLIUtils/CLI11/archive/v2.2.0.tar.gz
   SHA1 8ff2b5ef3436d73ce7f9db0bd94a912e305f0967
->>>>>>> 4969fcb1
 )
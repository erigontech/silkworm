#[[
   Copyright 2020-2022 The Silkworm Authors

   Licensed under the Apache License, Version 2.0 (the "License");
   you may not use this file except in compliance with the License.
   You may obtain a copy of the License at

       http://www.apache.org/licenses/LICENSE-2.0

   Unless required by applicable law or agreed to in writing, software
   distributed under the License is distributed on an "AS IS" BASIS,
   WITHOUT WARRANTIES OR CONDITIONS OF ANY KIND, either express or implied.
   See the License for the specific language governing permissions and
   limitations under the License.
]]

hunter_config(
  Catch
  VERSION 2.13.7
  URL https://github.com/catchorg/Catch2/archive/v2.13.7.tar.gz
  SHA1 fa8f14ccf852413d3c6d3999145ada934d37d773
)

hunter_config(
<<<<<<< HEAD
  intx
  VERSION 0.6.0
  URL https://github.com/chfast/intx/archive/v0.6.0.tar.gz
  SHA1 507827495de07412863349bc8c2a8704c7b0e5d4
=======
  Microsoft.GSL
  VERSION 3.1.0
  URL https://github.com/microsoft/GSL/archive/v3.1.0.tar.gz
  SHA1 3f2891a46595806563e7a0e25bb7ecbb30776445
>>>>>>> 50bbe84c
)

hunter_config(
  ethash
  VERSION 0.9.0
  CMAKE_ARGS ETHASH_BUILD_ETHASH=ON ETHASH_BUILD_GLOBAL_CONTEXT=NO ETHASH_BUILD_TESTS=OFF
)

hunter_config(
  re2
  VERSION 2021.11.01
  URL https://github.com/google/re2/archive/2021-11-01.tar.gz
  SHA1 4c18662f103ef53f106f8f98d7b46b723615e14f
)

# Downgrade Protobuf version due to a CMake error in 3.19.4-p0
# (protobuf-module.cmake.in: _protobuf_find_threads)
hunter_config(
  Protobuf
  VERSION 3.14.0-4a09d77-p0
)

hunter_config(
  gRPC
  VERSION 1.44.0-p0
  CMAKE_ARGS gRPC_BUILD_TESTS=OFF gRPC_BUILD_CODEGEN=ON gRPC_BUILD_CSHARP_EXT=OFF
)

hunter_config(
  CLI11
  VERSION 2.2.0
  URL https://github.com/CLIUtils/CLI11/archive/v2.2.0.tar.gz
  SHA1 8ff2b5ef3436d73ce7f9db0bd94a912e305f0967
)<|MERGE_RESOLUTION|>--- conflicted
+++ resolved
@@ -22,17 +22,10 @@
 )
 
 hunter_config(
-<<<<<<< HEAD
-  intx
-  VERSION 0.6.0
-  URL https://github.com/chfast/intx/archive/v0.6.0.tar.gz
-  SHA1 507827495de07412863349bc8c2a8704c7b0e5d4
-=======
   Microsoft.GSL
   VERSION 3.1.0
   URL https://github.com/microsoft/GSL/archive/v3.1.0.tar.gz
   SHA1 3f2891a46595806563e7a0e25bb7ecbb30776445
->>>>>>> 50bbe84c
 )
 
 hunter_config(

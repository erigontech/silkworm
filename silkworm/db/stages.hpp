/*
   Copyright 2022 The Silkworm Authors

   Licensed under the Apache License, Version 2.0 (the "License");
   you may not use this file except in compliance with the License.
   You may obtain a copy of the License at

       http://www.apache.org/licenses/LICENSE-2.0

   Unless required by applicable law or agreed to in writing, software
   distributed under the License is distributed on an "AS IS" BASIS,
   WITHOUT WARRANTIES OR CONDITIONS OF ANY KIND, either express or implied.
   See the License for the specific language governing permissions and
   limitations under the License.
*/

#pragma once

#include <silkworm/db/mdbx/mdbx.hpp>
#include <silkworm/db/tables.hpp>

/*
    List of stages keys stored into SyncStage table
*/

namespace silkworm::db::stages {

//! \brief Headers are downloaded, their Proof-Of-Work validity and chaining is verified
inline constexpr const char* kHeadersKey{"Headers"};

//! \brief Headers Number are written, fills blockHash => number bucket
inline constexpr const char* kBlockHashesKey{"BlockHashes"};

//! \brief Block bodies are downloaded, TxHash and UncleHash are getting verified
inline constexpr const char* kBlockBodiesKey{"Bodies"};

//! \brief "From" recovered from signatures
inline constexpr const char* kSendersKey{"Senders"};

//! \brief Executing each block w/o building a trie
inline constexpr const char* kExecutionKey{"Execution"};

//! \brief Generate intermediate hashes, calculate the state root hash
inline constexpr const char* kIntermediateHashesKey{"IntermediateHashes"};

//! \brief Apply Keccak256 to all the keys in the state
inline constexpr const char* kHashStateKey{"HashState"};

//! \brief Generating history index for accounts
inline constexpr const char* kHistoryIndexKey{"HistoryIndex"};

//! \brief Generating history index for accounts
inline constexpr const char* kAccountHistoryIndexKey{"AccountHistoryIndex"};

//! \brief Generating history index for storage
inline constexpr const char* kStorageHistoryIndexKey{"StorageHistoryIndex"};

//! \brief Generating logs index (from receipts)
inline constexpr const char* kLogIndexKey{"LogIndex"};

//! \brief Generating call traces index
inline constexpr const char* kCallTracesKey{"CallTraces"};

//! \brief Generating transactions lookup index
inline constexpr const char* kTxLookupKey{"TxLookup"};

<<<<<<< HEAD
=======
//! \brief Starts Backend
inline constexpr const char* kTxPoolKey{"TxPool"};

//! \brief Triggers stage
inline constexpr const char* kTriggersStageKey{"Triggers"};

>>>>>>> cb4d3741
//! \brief Nominal stage after all other stages
inline constexpr const char* kFinishKey{"Finish"};

//! \brief List of all known stages
inline constexpr const char* kAllStages[]{
    kHeadersKey,
    kBlockHashesKey,
    kBlockBodiesKey,
    kSendersKey,
    kExecutionKey,
    kIntermediateHashesKey,
    kHashStateKey,
    kHistoryIndexKey,
    kAccountHistoryIndexKey,
    kStorageHistoryIndexKey,
    kLogIndexKey,
    kCallTracesKey,
    kTxLookupKey,
<<<<<<< HEAD
=======
    kTxPoolKey,
    kTriggersStageKey,
>>>>>>> cb4d3741
    kFinishKey,
};

//! \brief Stages won't log their "start" if segment is below this threshold
inline constexpr size_t kSmallBlockSegmentWidth{0};

//! \brief Some stages will use this threshold to determine if worth regen vs incremental
inline constexpr size_t kLargeBlockSegmentWorthRegen{100'000};

//! \brief Reads from db the progress (block height) of the provided stage name
//! \param [in] txn : a reference to a ro/rw db transaction
//! \param [in] stage_name : the name of the requested stage (must be known see kAllStages[])
//! \return The actual chain height (BlockNum) the stage has reached
BlockNum read_stage_progress(ROTxn& txn, const char* stage_name);

//! \brief Reads from db the prune progress (block height) of the provided stage name
//! \param [in] txn : a reference to a ro/rw db transaction
//! \param [in] stage_name : the name of the requested stage (must be known see kAllStages[])
//! \return The actual chain height (BlockNum) the stage has pruned its data up to
//! \remarks A pruned height X means the prune stage function has run up to this block
BlockNum read_stage_prune_progress(ROTxn& txn, const char* stage_name);

//! \brief Writes into db the progress (block height) for the provided stage name
//! \param [in] txn : a reference to a rw db transaction
//! \param [in] stage_name : the name of the involved stage (must be known see kAllStages[])
//! \param [in] block_num : the actual chain height (BlockNum) the stage must record
void write_stage_progress(RWTxn& txn, const char* stage_name, BlockNum block_num);

//! \brief Writes into db the prune progress (block height) for the provided stage name
//! \param [in] txn : a reference to a rw db transaction
//! \param [in] stage_name : the name of the involved stage (must be known see kAllStages[])
//! \param [in] block_num : the actual chain height (BlockNum) the stage must record
//! \remarks A pruned height X means the prune stage function has run up to this block
void write_stage_prune_progress(RWTxn& txn, const char* stage_name, BlockNum block_num);

//! \brief Whether the provided stage name is known to Silkworm
//! \param [in] stage_name : The name of the stage to check for
//! \return Whether it exists in kAllStages[]
bool is_known_stage(const char* stage_name);

}  // namespace silkworm::db::stages<|MERGE_RESOLUTION|>--- conflicted
+++ resolved
@@ -64,15 +64,9 @@
 //! \brief Generating transactions lookup index
 inline constexpr const char* kTxLookupKey{"TxLookup"};
 
-<<<<<<< HEAD
-=======
-//! \brief Starts Backend
-inline constexpr const char* kTxPoolKey{"TxPool"};
-
 //! \brief Triggers stage
 inline constexpr const char* kTriggersStageKey{"Triggers"};
 
->>>>>>> cb4d3741
 //! \brief Nominal stage after all other stages
 inline constexpr const char* kFinishKey{"Finish"};
 
@@ -91,11 +85,7 @@
     kLogIndexKey,
     kCallTracesKey,
     kTxLookupKey,
-<<<<<<< HEAD
-=======
-    kTxPoolKey,
     kTriggersStageKey,
->>>>>>> cb4d3741
     kFinishKey,
 };
 

--- conflicted
+++ resolved
@@ -76,10 +76,7 @@
         return exec_raw(key_data);
     }
 
-<<<<<<< HEAD
-=======
     std::optional<elias_fano::EliasFanoList32> exec_raw(ByteView key_data) {
->>>>>>> caf3e3d0
         auto offset_and_data_id = entity_.accessor_index.lookup_by_key(key_data);
         if (!offset_and_data_id) {
             return std::nullopt;

--- conflicted
+++ resolved
@@ -44,18 +44,11 @@
   add_library(cmd_common "${COMMON_SRC}")
   target_link_libraries(cmd_common silkworm-buildinfo CLI11::CLI11 silkworm_infra)
 
+  add_subdirectory(dev)
+
   # Silkworm components
   add_subdirectory(rpcdaemon)
 
-<<<<<<< HEAD
-  add_subdirectory(dev)
-
-  file(GLOB_RECURSE COMMON_SRC CONFIGURE_DEPENDS "common/*.cpp" "common/*.hpp")
-
-  add_executable(silkworm "silkworm.cpp;${COMMON_SRC}")
-  target_link_libraries(
-    silkworm PRIVATE silkworm_node silkworm_sync silkworm-buildinfo CLI11::CLI11 $<$<BOOL:${MSVC}>:Kernel32.lib>
-=======
   # cmake-format: off
   set(SILKWORM_CMD_SRC
       silkworm.cpp
@@ -63,7 +56,6 @@
       common/settings.hpp
       common/snapshot_options.cpp
       common/snapshot_options.hpp
->>>>>>> 3a695b97
   )
   # cmake-format: on
 

/*
   Copyright 2021 The Silkworm Authors

   Licensed under the Apache License, Version 2.0 (the "License");
   you may not use this file except in compliance with the License.
   You may obtain a copy of the License at

       http://www.apache.org/licenses/LICENSE-2.0

   Unless required by applicable law or agreed to in writing, software
   distributed under the License is distributed on an "AS IS" BASIS,
   WITHOUT WARRANTIES OR CONDITIONS OF ANY KIND, either express or implied.
   See the License for the specific language governing permissions and
   limitations under the License.
*/
#include "header_downloader.hpp"

#include <chrono>
#include <thread>

#include <silkworm/common/log.hpp>

#include "messages/InboundMessage.hpp"
#include "messages/OutboundGetBlockHeaders.hpp"
#include "messages/OutboundNewBlockHashes.hpp"

namespace silkworm {

HeaderDownloader::HeaderDownloader(SentryClient& sentry, Db::ReadWriteAccess db_access, ChainIdentity chain_identity)
    : chain_identity_(std::move(chain_identity)),
      db_access_{db_access},
      sentry_{sentry},
      working_chain_(consensus::engine_factory(chain_identity.chain)) {
    auto tx = db_access_.start_ro_tx();
    working_chain_.recover_initial_state(tx);
    working_chain_.set_preverified_hashes(&(PreverifiedHashes::per_chain.at(chain_identity.chain.chain_id)));
}

HeaderDownloader::~HeaderDownloader() {
    stop();
    log::Error() << "HeaderDownloader destroyed";
}

void HeaderDownloader::receive_message(const sentry::InboundMessage& raw_message) {
    auto message = InboundBlockAnnouncementMessage::make(raw_message, working_chain_, sentry_);

    SILKWORM_LOG(LogLevel::Info) << "HeaderDownloader received message " << *message << "\n";

<<<<<<< HEAD
    messages_.push(message);
=======
    log::Info() << "HeaderDownloader, set_status sent";
    sentry::SetStatusReply reply = set_status.reply();

    sentry::Protocol supported_protocol = reply.protocol();
    if (supported_protocol != sentry::Protocol::ETH66) {
        log::Critical() << "HeaderDownloader: sentry do not support eth/66 protocol, is_stopping...";
        sentry_.stop();
        throw HeaderDownloaderException("HeaderDownloader exception, cause: sentry do not support eth/66 protocol");
    }
}

void HeaderDownloader::receive_messages() {
    // todo: handle connection loss and retry (at each re-connect re-send status)

    // send status to sentry
    send_status();

    // send a message subscription
    rpc::ReceiveMessages message_subscription(rpc::ReceiveMessages::Scope::BlockAnnouncements);
    sentry_.exec_remotely(message_subscription);

    // receive messages
    while (!is_stopping() && !sentry_.is_stopping() && message_subscription.receive_one_reply()) {
        auto message = InboundBlockAnnouncementMessage::make(message_subscription.reply(), working_chain_, sentry_);

        log::Info() << "HeaderDownloader received message " << *message;

        messages_.push(message);
    }

    log::Warning() << "HeaderDownloader execution loop is stopping...";
>>>>>>> 89c29afb
}

void HeaderDownloader::execution_loop() {
    using namespace std::chrono_literals;

    sentry_.subscribe(SentryClient::Scope::BlockAnnouncements,
                      [this](const sentry::InboundMessage& msg) { receive_message(msg); });

    while (!is_stopping() && !sentry_.is_stopping()) {
        SILKWORM_LOG(LogLevel::Trace) << "HeaderDownloader status: " << working_chain_.human_readable_status() << "\n";

        // pop a message from the queue
        std::shared_ptr<Message> message;
        bool present = messages_.timed_wait_and_pop(message, 1000ms);
        if (!present) continue;  // timeout, needed to check exiting_

<<<<<<< HEAD
        SILKWORM_LOG(LogLevel::Trace) << "HeaderDownloader processing message " << message->name() << "\n";
=======
        log::Trace() << "HeaderDownloader processing message " << message->name() << " "
                            << "Status: " << working_chain_.human_readable_verbose_status();
>>>>>>> 89c29afb

        // process the message (command pattern)
        message->execute();

        auto out_message = std::dynamic_pointer_cast<OutboundMessage>(message);
        if (out_message) {
            log::Info() << "HeaderDownloader sent message " << *out_message;
        }
    }

    SILKWORM_LOG(LogLevel::Warn) << "HeaderDownloader execution_loop is stopping...\n";
}

auto HeaderDownloader::forward(bool first_sync) -> Stage::Result {
    using std::shared_ptr;
    using namespace std::chrono_literals;

    Stage::Result result;
    bool new_height_reached = false;
    std::thread message_receiving;

    log::Info() << "HeaderDownloader forward operation started";

    try {
        Db::ReadWriteAccess::Tx tx = db_access_.start_tx();  // this will start a new tx only if db_access has not
                                                             // an active tx
        PersistedChain persisted_chain_(tx);

        if (persisted_chain_.unwind_detected()) {
            result.status = Stage::Result::Unknown;  // todo: Erigon does not change stage-state here, what can we do?
            return result;
        }

        // sync status
        auto sync_command = sync_working_chain(persisted_chain_.initial_height());
        sync_command->result().get();  // blocking

        // message processing
        time_point_t last_request;
        while (!new_height_reached && !sentry_.is_stopping()) {
            // at every minute...
            if (std::chrono::system_clock::now() - last_request > 60s) {
                last_request = std::chrono::system_clock::now();

                // make some outbound header requests
                send_header_requests();

                // check if it needs to persist some headers
                auto command = withdraw_stable_headers();
                auto [stable_headers, in_sync] = command->result().get();  // blocking
                log::Trace() << "HeaderDownloader persisting " << stable_headers.size() << " headers";
                persisted_chain_.persist(stable_headers);

                // do announcements
                send_announcements();

                // check if finished - todo: improve clarity
                if (first_sync) {  // first_sync_ = installation time or run time after a long break
                    // if this is the first sync, we want to make sure we insert as many headers as possible
                    new_height_reached = in_sync && persisted_chain_.best_header_changed();
                } else {
                    // if this is not the first sync, we are working at the tip of the chain,
                    // so we need to react quickly when new headers are coming in
                    new_height_reached = persisted_chain_.best_header_changed();
                }

                // todo: log progress - logProgressHeaders(logPrefix, prevProgress, progress)
                log::Trace() << "HeaderDownloader status: current persisted height="
                                    << persisted_chain_.highest_height();
            } else {
                std::this_thread::sleep_for(1s);
            }
        }

        result.status = Stage::Result::Done;

        // see HeadersForward
        if (persisted_chain_.unwind()) {
            result.status = Result::UnwindNeeded;
            result.unwind_point = persisted_chain_.unwind_point();
        }

        persisted_chain_.close();

        tx.commit();  // this will commit if the tx was started here

        log::Info() << "HeaderDownloader forward operation completed";
    } catch (const std::exception& e) {
        log::Error() << "HeaderDownloader forward operation is stopping due to an exception: " << e.what();
        // tx rollback executed automatically if needed
        result.status = Stage::Result::Error;
    }

    stop();  // todo: it is better to try to cancel the grpc call, do a message_subscription.try_cancel() or both
    message_receiving.join();

    log::Debug() << "HeaderDownloader forward operation clean exit";
    return result;
}

auto HeaderDownloader::unwind_to(BlockNum new_height, Hash bad_block) -> Stage::Result {
    Stage::Result result;

    log::Info() << "HeaderDownloader unwind operation started";

    try {
        Db::ReadWriteAccess::Tx tx = db_access_.start_tx();

        std::optional<BlockNum> new_max_block_num;
        std::set<Hash> bad_headers = PersistedChain::remove_headers(new_height, bad_block, new_max_block_num, tx);
        // todo: do we need to save bad_headers in the state and pass old bad headers here?

        if (new_max_block_num.has_value()) {  // happens when bad_block has value
            result.status = Result::DoneAndUpdated;
            result.current_point = new_max_block_num;
        } else {
            result.status = Result::SkipTx;  // todo:  here Erigon does unwind_state.signal(skip_tx), check!
        }

        update_bad_headers(std::move(bad_headers));

        tx.commit();

        log::Info() << "HeaderDownloader unwind operation completed";
    } catch (const std::exception& e) {
        log::Error() << "HeaderDownloader unwind operation is stopping due to an exception: " << e.what();
        // tx rollback executed automatically if needed
        result.status = Stage::Result::Error;
    }

    return result;
}

// Request new headers from peers
void HeaderDownloader::send_header_requests() {
    // if (!sentry_.ready()) return;

    auto message = std::make_shared<OutboundGetBlockHeaders>(working_chain_, sentry_);

    log::Info() << "HeaderDownloader sending message " << *message;

    messages_.push(message);
}

// New block hash announcements propagation
void HeaderDownloader::send_announcements() {
    // if (!sentry_.ready()) return;

    auto message = std::make_shared<OutboundNewBlockHashes>(working_chain_, sentry_);

    log::Info() << "HeaderDownloader sending announcements";

    messages_.push(message);
}

auto HeaderDownloader::sync_working_chain(BlockNum highest_in_db) -> std::shared_ptr<InternalMessage<void>> {
    auto message = std::make_shared<InternalMessage<void>>(
        working_chain_, [highest_in_db](WorkingChain& wc) { wc.sync_current_state(highest_in_db); });

    messages_.push(message);

    return message;
}

auto HeaderDownloader::withdraw_stable_headers() -> std::shared_ptr<InternalMessage<std::tuple<Headers, bool>>> {
    using result_t = std::tuple<Headers, bool>;

    auto message = std::make_shared<InternalMessage<result_t>>(working_chain_, [](WorkingChain& wc) {
        Headers headers = wc.withdraw_stable_headers();
        bool in_sync = wc.in_sync();
        return result_t{std::move(headers), in_sync};
    });

    messages_.push(message);

    return message;
}

auto HeaderDownloader::update_bad_headers(std::set<Hash> bad_headers) -> std::shared_ptr<InternalMessage<void>> {
    auto message = std::make_shared<InternalMessage<void>>(
        working_chain_, [bads = std::move(bad_headers)](WorkingChain& wc) { wc.add_bad_headers(bads); });

    messages_.push(message);

    return message;
}

}  // namespace silkworm<|MERGE_RESOLUTION|>--- conflicted
+++ resolved
@@ -44,43 +44,9 @@
 void HeaderDownloader::receive_message(const sentry::InboundMessage& raw_message) {
     auto message = InboundBlockAnnouncementMessage::make(raw_message, working_chain_, sentry_);
 
-    SILKWORM_LOG(LogLevel::Info) << "HeaderDownloader received message " << *message << "\n";
-
-<<<<<<< HEAD
-    messages_.push(message);
-=======
-    log::Info() << "HeaderDownloader, set_status sent";
-    sentry::SetStatusReply reply = set_status.reply();
-
-    sentry::Protocol supported_protocol = reply.protocol();
-    if (supported_protocol != sentry::Protocol::ETH66) {
-        log::Critical() << "HeaderDownloader: sentry do not support eth/66 protocol, is_stopping...";
-        sentry_.stop();
-        throw HeaderDownloaderException("HeaderDownloader exception, cause: sentry do not support eth/66 protocol");
-    }
-}
-
-void HeaderDownloader::receive_messages() {
-    // todo: handle connection loss and retry (at each re-connect re-send status)
-
-    // send status to sentry
-    send_status();
-
-    // send a message subscription
-    rpc::ReceiveMessages message_subscription(rpc::ReceiveMessages::Scope::BlockAnnouncements);
-    sentry_.exec_remotely(message_subscription);
-
-    // receive messages
-    while (!is_stopping() && !sentry_.is_stopping() && message_subscription.receive_one_reply()) {
-        auto message = InboundBlockAnnouncementMessage::make(message_subscription.reply(), working_chain_, sentry_);
-
-        log::Info() << "HeaderDownloader received message " << *message;
-
-        messages_.push(message);
-    }
-
-    log::Warning() << "HeaderDownloader execution loop is stopping...";
->>>>>>> 89c29afb
+    log::Info() << "HeaderDownloader received message " << *message << "\n";
+
+    messages_.push(message);
 }
 
 void HeaderDownloader::execution_loop() {
@@ -90,19 +56,14 @@
                       [this](const sentry::InboundMessage& msg) { receive_message(msg); });
 
     while (!is_stopping() && !sentry_.is_stopping()) {
-        SILKWORM_LOG(LogLevel::Trace) << "HeaderDownloader status: " << working_chain_.human_readable_status() << "\n";
+        log::Trace() << "HeaderDownloader status: " << working_chain_.human_readable_status() << "\n";
 
         // pop a message from the queue
         std::shared_ptr<Message> message;
         bool present = messages_.timed_wait_and_pop(message, 1000ms);
         if (!present) continue;  // timeout, needed to check exiting_
 
-<<<<<<< HEAD
-        SILKWORM_LOG(LogLevel::Trace) << "HeaderDownloader processing message " << message->name() << "\n";
-=======
-        log::Trace() << "HeaderDownloader processing message " << message->name() << " "
-                            << "Status: " << working_chain_.human_readable_verbose_status();
->>>>>>> 89c29afb
+        log::Trace() << "HeaderDownloader processing message " << message->name() << "\n";
 
         // process the message (command pattern)
         message->execute();

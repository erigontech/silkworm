// Copyright 2025 The Silkworm Authors
// SPDX-License-Identifier: Apache-2.0

#include "receipts.hpp"

#include <silkworm/core/types/address.hpp>
#include <silkworm/core/types/evmc_bytes32.hpp>
#include <silkworm/db/state/receipts_domain.hpp>
#include <silkworm/db/tables.hpp>
#include <silkworm/db/util.hpp>
#include <silkworm/execution/state_factory.hpp>
#include <silkworm/infra/common/log.hpp>
#include <silkworm/rpc/common/async_task.hpp>
#include <silkworm/rpc/core/evm_executor.hpp>
#include <silkworm/rpc/core/receipts_cache.hpp>
#include <silkworm/rpc/ethdb/cbor.hpp>
#include <silkworm/rpc/ethdb/walk.hpp>
#include <silkworm/rpc/types/receipt.hpp>

namespace silkworm::rpc::core {

using ethdb::walk;

static constexpr int kGasPerBlob = 0x20000;
const Bytes kCumulativeGasUsedKey{static_cast<uint8_t>(db::state::ReceiptsDomainKey::kCumulativeGasUsedInBlockKey)};
const Bytes kFirstLogIndexKey{static_cast<uint8_t>(db::state::ReceiptsDomainKey::kFirstLogIndexKey)};

ReceiptCache receipt_cache;
ReceiptsCache receipts_cache;

Task<std::shared_ptr<Receipts>> get_cached_receipts(const evmc::bytes32& hash) {
    const auto receipts = receipts_cache.get(hash);
    if (receipts != nullptr) {
        co_return (receipts);
    }
    co_return nullptr;
}

Task<std::shared_ptr<Receipts>> get_receipts(db::kv::api::Transaction& tx,
                                             const silkworm::BlockWithHash& block_with_hash,
                                             const db::chain::ChainStorage& chain_storage,
                                             WorkerPool& workers,
                                             bool extended_receipt_info) {
    if (block_with_hash.block.transactions.empty()) {
        co_return std::make_shared<Receipts>();
    }

    const evmc::bytes32 block_hash = block_with_hash.hash;
    const BlockNum block_num = block_with_hash.block.header.number;

    const auto cached_receipts = receipts_cache.get(block_hash);
    if (cached_receipts != nullptr) {
        co_return (cached_receipts);
    }

    // Try to read receipts from storage, if not present regenerate them
    auto receipts_ptr = co_await read_receipts(tx, block_num);
    if (receipts_ptr == nullptr || receipts_ptr->empty()) {
        receipts_ptr = co_await generate_receipts(tx, block_with_hash.block, chain_storage, workers);
        if (receipts_ptr == nullptr || receipts_ptr->empty()) {
            co_return std::make_shared<Receipts>();
        }
    }

    auto& receipts = *receipts_ptr;

    const auto& transactions = block_with_hash.block.transactions;
    SILK_DEBUG << "#transactions=" << block_with_hash.block.transactions.size() << " #receipts=" << receipts.size();
    if (transactions.size() != receipts.size()) {
        throw std::runtime_error{"#transactions and #receipts do not match in get_receipts"};
    }

    if (!extended_receipt_info) {
        co_return receipts_ptr;
    }

    // Add derived fields to the receipts
    const auto& header = block_with_hash.block.header;

    uint32_t log_index{0};
    for (size_t i{0}; i < receipts.size(); ++i) {
        // The tx hash can be calculated by the tx content itself
        auto tx_hash{transactions[i].hash()};
        receipts[i]->tx_hash = to_bytes32(tx_hash.bytes);
        receipts[i]->effective_gas_price = transactions[i].effective_gas_price(block_with_hash.block.header.base_fee_per_gas.value_or(0));

        receipts[i]->tx_index = static_cast<uint32_t>(i);

        receipts[i]->block_hash = block_hash;
        receipts[i]->block_num = block_num;

        if (!transactions[i].blob_versioned_hashes.empty()) {
            receipts[i]->blob_gas_used = kGasPerBlob * transactions[i].blob_versioned_hashes.size();
            if (header.excess_blob_gas) {
                receipts[i]->blob_gas_price = header.blob_gas_price();
            }
        }

        // When tx receiver is not set, create a contract with address depending on tx sender and its nonce
        if (!transactions[i].to.has_value()) {
            receipts[i]->contract_address = create_address(*transactions[i].sender(), transactions[i].nonce);
        }

        // The gas used can be calculated by the previous receipt
        if (i == 0) {
            receipts[i]->gas_used = receipts[i]->cumulative_gas_used;
        } else {
            receipts[i]->gas_used = receipts[i]->cumulative_gas_used - receipts[i - 1]->cumulative_gas_used;
        }

<<<<<<< HEAD
        receipts[i].from = transactions[i].sender();
        receipts[i].to = transactions[i].to;
        receipts[i].type = transactions[i].type;
        receipts[i].effective_gas_price = transactions[i].effective_gas_price(header.base_fee_per_gas.value_or(0));
=======
        receipts[i]->from = transactions[i].sender();
        receipts[i]->to = transactions[i].to;
        receipts[i]->type = transactions[i].type;
>>>>>>> e4b79bd7

        // The derived fields of receipt are taken from block and transaction
        for (size_t j{0}; j < receipts[i]->logs.size(); ++j) {
            receipts[i]->logs[j].block_num = block_num;
            receipts[i]->logs[j].block_hash = block_hash;
            receipts[i]->logs[j].tx_hash = receipts[i]->tx_hash;
            receipts[i]->logs[j].tx_index = static_cast<uint32_t>(i);
            receipts[i]->logs[j].index = log_index++;
            receipts[i]->logs[j].removed = false;
        }
    }

    receipts_cache.insert(block_with_hash.hash, receipts_ptr);
    co_return receipts_ptr;
}

Task<std::shared_ptr<Receipts>> read_receipts(db::kv::api::Transaction& tx, BlockNum block_num) {
    const auto block_key = db::block_key(block_num);
    const auto data = co_await tx.get_one(db::table::kBlockReceiptsName, block_key);
    SILK_TRACE << "read_receipts data: " << silkworm::to_hex(data);
    if (data.empty()) {
        co_return nullptr;
    }

    auto receipts_ptr = std::make_shared<Receipts>();
    auto& receipts = *receipts_ptr;
    const bool decoding_ok{cbor_decode(data, receipts)};
    if (!decoding_ok) {
        throw std::runtime_error("cannot decode raw receipts in block: " + std::to_string(block_num));
    }
    SILK_TRACE << "#receipts: " << receipts.size();
    if (receipts.empty()) {
        co_return receipts_ptr;
    }
    auto log_key = db::log_key(block_num, 0);
    SILK_DEBUG << "log_key: " << silkworm::to_hex(log_key);
    auto walker = [&](const silkworm::Bytes& k, const silkworm::Bytes& v) {
        if (k.size() != sizeof(uint64_t) + sizeof(uint32_t)) {
            return false;
        }
        auto tx_id = endian::load_big_u32(&k[sizeof(uint64_t)]);
        const bool decode_ok{cbor_decode(v, receipts[tx_id]->logs)};
        if (!decode_ok) {
            SILK_WARN << "cannot decode logs for receipt: " << tx_id << " in block: " << block_num;
            return false;
        }
        receipts[tx_id]->bloom = bloom_from_logs(receipts[tx_id]->logs);
        SILK_DEBUG << "#receipts[" << tx_id << "].logs: " << receipts[tx_id]->logs.size();
        return true;
    };
    co_await walk(tx, db::table::kLogsName, log_key, 8 * CHAR_BIT, walker);

    co_return receipts_ptr;
}

Task<std::shared_ptr<Receipts>> generate_receipts(db::kv::api::Transaction& tx,
                                                  const silkworm::Block& block,
                                                  const db::chain::ChainStorage& chain_storage,
                                                  WorkerPool& workers) {
    auto block_num = block.header.number;
    const auto& transactions = block.transactions;

    SILK_TRACE << "generate_receipts: block_num: " << std::dec << block_num << " #txns: " << transactions.size();

    const auto chain_config = co_await chain_storage.read_chain_config();
    auto current_executor = co_await boost::asio::this_coro::executor;

    execution::StateFactory state_factory{tx};
    const auto txn_id = co_await tx.user_txn_id_at(block_num);

    const auto generated_receipts = co_await async_task(workers.executor(), [&]() -> std::shared_ptr<Receipts> {
        auto receipts = std::make_shared<Receipts>();
        receipts->reserve(transactions.size());

        auto state = state_factory.make(current_executor, chain_storage, txn_id);
        EVMExecutor executor{block, chain_config, workers, state};

        uint64_t cumulative_gas_used{0};

        for (size_t index = 0; index < transactions.size(); ++index) {
            auto& transaction = transactions[index];
            auto receipt = std::make_shared<Receipt>();

            auto result = executor.call_with_receipt(transaction, *receipt, {}, /*refund=*/true, /*gas_bailout=*/false);

            cumulative_gas_used += receipt->gas_used;
            receipt->cumulative_gas_used = cumulative_gas_used;
            receipts->push_back(receipt);
            executor.reset();
        }
        return receipts;
    });

    co_return generated_receipts;
}

Task<std::shared_ptr<Receipt>> get_receipt(db::kv::api::Transaction& tx,
                                           const silkworm::Block& block,
                                           TxnId txn_id,
                                           uint32_t tx_index,
                                           const silkworm::Transaction& transaction,
                                           const db::chain::ChainStorage& chain_storage,
                                           WorkerPool& workers) {
    using Word = snapshots::Decoder::Word;

    const auto tx_receipt = receipt_cache.get(transaction.hash());
    if (tx_receipt != nullptr) {
        co_return tx_receipt;
    }

    const auto receipts = receipts_cache.get(block.header.hash());
    if (receipts != nullptr) {
        SILKWORM_ASSERT(tx_index < receipts->size() && (*receipts)[tx_index] != nullptr);
        co_return (*receipts)[tx_index];
    }

    const auto chain_config = co_await chain_storage.read_chain_config();
    auto current_executor = co_await boost::asio::this_coro::executor;

    execution::StateFactory state_factory{tx};

    auto new_receipt = co_await async_task(workers.executor(), [&]() -> std::shared_ptr<Receipt> {
        auto state = state_factory.make(current_executor, chain_storage, txn_id);

        EVMExecutor executor{block, chain_config, workers, state};

        auto receipt = std::make_shared<Receipt>();

        auto result = executor.call_with_receipt(transaction, *receipt, {}, /*refund=*/true, /*gas_bailout=*/false);

        return receipt;
    });

    txn_id++;  // query db on next txn

    db::kv::api::GetAsOfRequest query_cumulative_gas{
        .table = std::string{db::table::kReceiptDomain},
        .key = kCumulativeGasUsedKey,
        .timestamp = static_cast<db::kv::api::Timestamp>(txn_id),
    };
    auto result = co_await tx.get_as_of(std::move(query_cumulative_gas));
    if (!result.success) {
        co_return nullptr;
    }

    db::state::VarintSnapshotsDecoder varint;
    Word value1{std::move(result.value)};
    varint.decode_word(value1);
    const auto first_cumulative_gas_used_in_tx = varint.value;

    db::kv::api::GetAsOfRequest query_first_log_index{
        .table = std::string{db::table::kReceiptDomain},
        .key = kFirstLogIndexKey,
        .timestamp = static_cast<db::kv::api::Timestamp>(txn_id),
    };
    result = co_await tx.get_as_of(std::move(query_first_log_index));
    if (!result.success) {
        co_return nullptr;
    }

    Word value2{std::move(result.value)};
    varint.decode_word(value2);
    auto first_log_index = static_cast<uint32_t>(varint.value);

    new_receipt->cumulative_gas_used = first_cumulative_gas_used_in_tx;
    new_receipt->from = transaction.sender();
    new_receipt->to = transaction.to;
    new_receipt->type = transaction.type;
    new_receipt->block_num = block.header.number;
    new_receipt->block_hash = block.header.hash();
    new_receipt->tx_hash = transaction.hash();
    new_receipt->tx_index = tx_index;
    new_receipt->effective_gas_price = transaction.effective_gas_price(block.header.base_fee_per_gas.value_or(0));

    // When tx receiver is not set, compute contract address depending on tx sender and its nonce
    const auto sender = transaction.sender();
    if (!transaction.to && sender) {
        new_receipt->contract_address = create_address(*sender, transaction.nonce);
    }

    for (auto& curr_log : new_receipt->logs) {
        curr_log.block_num = block.header.number;
        curr_log.block_hash = block.header.hash();
        curr_log.tx_hash = transaction.hash();
        curr_log.tx_index = tx_index;
        curr_log.index = first_log_index++;
        curr_log.removed = false;
    }

    receipt_cache.insert(transaction.hash(), new_receipt);
    co_return new_receipt;
}

}  // namespace silkworm::rpc::core<|MERGE_RESOLUTION|>--- conflicted
+++ resolved
@@ -108,16 +108,10 @@
             receipts[i]->gas_used = receipts[i]->cumulative_gas_used - receipts[i - 1]->cumulative_gas_used;
         }
 
-<<<<<<< HEAD
         receipts[i].from = transactions[i].sender();
         receipts[i].to = transactions[i].to;
         receipts[i].type = transactions[i].type;
         receipts[i].effective_gas_price = transactions[i].effective_gas_price(header.base_fee_per_gas.value_or(0));
-=======
-        receipts[i]->from = transactions[i].sender();
-        receipts[i]->to = transactions[i].to;
-        receipts[i]->type = transactions[i].type;
->>>>>>> e4b79bd7
 
         // The derived fields of receipt are taken from block and transaction
         for (size_t j{0}; j < receipts[i]->logs.size(); ++j) {

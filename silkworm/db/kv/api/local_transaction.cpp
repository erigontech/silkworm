--- conflicted
+++ resolved
@@ -61,21 +61,13 @@
 }
 
 std::shared_ptr<State> LocalTransaction::create_state(boost::asio::any_io_executor&, const chain::ChainStorage&, BlockNum block_number) {
-<<<<<<< HEAD
+    // The calling thread *must* be *different* from the one which created this LocalTransaction instance
     return std::make_shared<state::LocalState>(block_number, data_store_);
 }
 
 std::shared_ptr<chain::ChainStorage> LocalTransaction::create_storage() {
+    // The calling thread *must* be the *same* which created this LocalTransaction instance
     return std::make_shared<chain::LocalChainStorage>(DataModel{txn_, data_store_.repository});
-=======
-    // The calling thread *must* be *different* from the one which created this LocalTransaction instance
-    return std::make_shared<state::LocalState>(block_number, chaindata_env_);
-}
-
-std::shared_ptr<chain::ChainStorage> LocalTransaction::create_storage() {
-    // The calling thread *must* be the *same* which created this LocalTransaction instance
-    return std::make_shared<chain::LocalChainStorage>(txn_);
->>>>>>> f885fed1
 }
 
 Task<TxnId> LocalTransaction::first_txn_num_in_block(BlockNum /*block_num*/) {

--- conflicted
+++ resolved
@@ -39,11 +39,7 @@
     parsed_bytes = from_hex("0x0");
     CHECK((parsed_bytes.has_value() == true && parsed_bytes.value() == expected_bytes));
 
-<<<<<<< HEAD
-    expected_bytes = 0x0a;
-=======
     expected_bytes = Bytes{0x0a};
->>>>>>> a954f36b
     parsed_bytes = from_hex("0xa");
     CHECK((parsed_bytes.has_value() == true && parsed_bytes.value() == expected_bytes));
 

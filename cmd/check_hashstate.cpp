/*
   Copyright 2021 The Silkworm Authors

   Licensed under the Apache License, Version 2.0 (the "License");
   you may not use this file except in compliance with the License.
   You may obtain a copy of the License at

       http://www.apache.org/licenses/LICENSE-2.0

   Unless required by applicable law or agreed to in writing, software
   distributed under the License is distributed on an "AS IS" BASIS,
   WITHOUT WARRANTIES OR CONDITIONS OF ANY KIND, either express or implied.
   See the License for the specific language governing permissions and
   limitations under the License.
*/

<<<<<<< HEAD
#include <filesystem>
=======
>>>>>>> 6832032b
#include <iostream>

#include <CLI/CLI.hpp>
#include <boost/endian/conversion.hpp>
<<<<<<< HEAD
=======
#include <boost/filesystem.hpp>
>>>>>>> 6832032b

#include <silkworm/common/log.hpp>
#include <silkworm/db/access_layer.hpp>
#include <silkworm/db/stages.hpp>
#include <silkworm/db/tables.hpp>
#include <silkworm/etl/collector.hpp>

using namespace silkworm;
namespace fs = std::filesystem;

<<<<<<< HEAD
enum Operation {
    HashAccount,
    HashStorage,
    Code,
};
=======
enum Operation { HashAccount, HashStorage, Code };
>>>>>>> 6832032b

std::pair<lmdb::TableConfig, lmdb::TableConfig> get_tables_for_checking(Operation operation) {
    switch (operation) {
        case HashAccount:
            return {db::table::kPlainState, db::table::kHashedAccounts};
        case HashStorage:
            return {db::table::kPlainState, db::table::kHashedStorage};
        default:
            return {db::table::kPlainContractCode, db::table::kContractCode};
    }
}
<<<<<<< HEAD

=======
>>>>>>> 6832032b
void check(lmdb::Transaction* txn, Operation operation) {
    auto [source_config, target_config] = get_tables_for_checking(operation);
    auto source_table{txn->open(source_config)};
    auto target_table{txn->open(target_config)};
    MDB_val mdb_key{db::to_mdb_val(Bytes(8, '\0'))};
    MDB_val mdb_data;
    int rc{source_table->seek(&mdb_key, &mdb_data)};
    while (!rc) { /* Loop as long as we have no errors*/
        Bytes mdb_key_as_bytes{static_cast<uint8_t*>(mdb_key.mv_data), mdb_key.mv_size};
        Bytes expected_value{static_cast<uint8_t*>(mdb_data.mv_data), mdb_data.mv_size};

        if (operation == HashAccount) {
            // Account
            if (mdb_key.mv_size != kAddressLength) {
                rc = source_table->get_next(&mdb_key, &mdb_data);
                continue;
            }
            auto hash{keccak256(mdb_key_as_bytes)};
            auto key{full_view(hash.bytes)};
            auto actual_value{target_table->get(key)};
            if (actual_value == std::nullopt) {
                SILKWORM_LOG(LogLevel::Error) << "key: " << to_hex(key) << ", does not exist." << std::endl;
                return;
            }
            if (actual_value->compare(expected_value) != 0) {
<<<<<<< HEAD
                SILKWORM_LOG(LogError) << "Expected: " << to_hex(expected_value) << ", Actual: << "
                                       << to_hex(*actual_value) << std::endl;
=======
                SILKWORM_LOG(LogLevel::Error)
                    << "Expected: " << to_hex(expected_value) << ", Actual: << " << to_hex(*actual_value) << std::endl;
>>>>>>> 6832032b
                return;
            }
            rc = source_table->get_next(&mdb_key, &mdb_data);
        } else if (operation == HashStorage) {
            // Storage
            if (mdb_key.mv_size == kAddressLength) {
                rc = source_table->get_next(&mdb_key, &mdb_data);
                continue;
            }
            Bytes key(kHashLength * 2 + db::kIncarnationLength, '\0');
            std::memcpy(&key[0], keccak256(mdb_key_as_bytes.substr(0, kAddressLength)).bytes, kHashLength);
            std::memcpy(&key[kHashLength], &mdb_key_as_bytes[kAddressLength], db::kIncarnationLength);
            std::memcpy(&key[kHashLength + db::kIncarnationLength],
                        keccak256(mdb_key_as_bytes.substr(kAddressLength + db::kIncarnationLength)).bytes, kHashLength);
            MDB_val mdb_key_hashed{db::to_mdb_val(key)};
            MDB_val mdb_data_hashed{db::to_mdb_val(expected_value)};
            rc = target_table->seek_exact(&mdb_key_hashed, &mdb_data_hashed);
            if (rc != 0) {
                SILKWORM_LOG(LogLevel::Error) << "Key: " << to_hex(key) << ", does not exist." << std::endl;
                return;
            }
            rc = source_table->get_next(&mdb_key, &mdb_data);
        } else {
            // Code
            if (mdb_key.mv_size != kAddressLength + db::kIncarnationLength) {
                rc = source_table->get_next(&mdb_key, &mdb_data);
                continue;
            }
            Bytes key(kHashLength + db::kIncarnationLength, '\0');
            std::memcpy(&key[0], keccak256(mdb_key_as_bytes.substr(0, kAddressLength)).bytes, kHashLength);
            std::memcpy(&key[kHashLength], &mdb_key_as_bytes[kAddressLength], db::kIncarnationLength);
            auto actual_value{target_table->get(key)};
            if (actual_value == std::nullopt) {
                SILKWORM_LOG(LogLevel::Error) << "Key: " << to_hex(key) << ", does not exist." << std::endl;
                rc = source_table->get_next(&mdb_key, &mdb_data);
                continue;
            }

            if (actual_value->compare(expected_value) != 0) {
<<<<<<< HEAD
                SILKWORM_LOG(LogError) << "Expected: " << to_hex(expected_value) << ", Actual: << "
                                       << to_hex(*actual_value) << std::endl;
=======
                SILKWORM_LOG(LogLevel::Error)
                    << "Expected: " << to_hex(expected_value) << ", Actual: << " << to_hex(*actual_value) << std::endl;
>>>>>>> 6832032b
                return;
            }
            rc = source_table->get_next(&mdb_key, &mdb_data);
        }
    }

    if (rc && rc != MDB_NOTFOUND) { /* MDB_NOTFOUND is not actually an error rather eof */
        lmdb::err_handler(rc);
    }
}

int main(int argc, char* argv[]) {
    CLI::App app{"Check Hashed state"};

    std::string db_path{db::default_path()};
    app.add_option("-d,--datadir", db_path, "Path to a database populated by Turbo-Geth", true)
        ->check(CLI::ExistingDirectory);
    CLI11_PARSE(app, argc, argv);
<<<<<<< HEAD
    SILKWORM_LOG(LogInfo) << "Checking HashState" << std::endl;

    // Check data.mdb exists in provided directory
    fs::path db_file{fs::path(db_path) / fs::path("data.mdb")};
    if (!fs::exists(db_file)) {
        SILKWORM_LOG(LogError) << "Can't find a valid TG data file in " << db_path << std::endl;
=======
    SILKWORM_LOG(LogLevel::Info) << "Checking HashState" << std::endl;

    // Check data.mdb exists in provided directory
    boost::filesystem::path db_file{boost::filesystem::path(db_path) / boost::filesystem::path("data.mdb")};
    if (!boost::filesystem::exists(db_file)) {
        SILKWORM_LOG(LogLevel::Error) << "Can't find a valid TG data file in " << db_path << std::endl;
>>>>>>> 6832032b
        return -1;
    }
    fs::path datadir(db_path);
    fs::path etl_path(datadir.parent_path() / fs::path("etl-temp"));

    lmdb::DatabaseConfig db_config{db_path};
    db_config.set_readonly(false);
    std::shared_ptr<lmdb::Environment> env{lmdb::get_env(db_config)};
    std::unique_ptr<lmdb::Transaction> txn{env->begin_rw_transaction()};

    try {
        SILKWORM_LOG(LogLevel::Info) << "Checking Accounts" << std::endl;
        check(txn.get(), HashAccount);
        SILKWORM_LOG(LogLevel::Info) << "Checking Storage" << std::endl;
        check(txn.get(), HashStorage);
        SILKWORM_LOG(LogLevel::Info) << "Checking Code Keys" << std::endl;
        check(txn.get(), Code);
        SILKWORM_LOG(LogLevel::Info) << "All Done!" << std::endl;
    } catch (const std::exception& ex) {
        SILKWORM_LOG(LogLevel::Error) << ex.what() << std::endl;
        return -5;
    }
}<|MERGE_RESOLUTION|>--- conflicted
+++ resolved
@@ -14,18 +14,11 @@
    limitations under the License.
 */
 
-<<<<<<< HEAD
 #include <filesystem>
-=======
->>>>>>> 6832032b
 #include <iostream>
 
 #include <CLI/CLI.hpp>
 #include <boost/endian/conversion.hpp>
-<<<<<<< HEAD
-=======
-#include <boost/filesystem.hpp>
->>>>>>> 6832032b
 
 #include <silkworm/common/log.hpp>
 #include <silkworm/db/access_layer.hpp>
@@ -36,15 +29,11 @@
 using namespace silkworm;
 namespace fs = std::filesystem;
 
-<<<<<<< HEAD
 enum Operation {
     HashAccount,
     HashStorage,
     Code,
 };
-=======
-enum Operation { HashAccount, HashStorage, Code };
->>>>>>> 6832032b
 
 std::pair<lmdb::TableConfig, lmdb::TableConfig> get_tables_for_checking(Operation operation) {
     switch (operation) {
@@ -56,10 +45,7 @@
             return {db::table::kPlainContractCode, db::table::kContractCode};
     }
 }
-<<<<<<< HEAD
 
-=======
->>>>>>> 6832032b
 void check(lmdb::Transaction* txn, Operation operation) {
     auto [source_config, target_config] = get_tables_for_checking(operation);
     auto source_table{txn->open(source_config)};
@@ -85,13 +71,8 @@
                 return;
             }
             if (actual_value->compare(expected_value) != 0) {
-<<<<<<< HEAD
-                SILKWORM_LOG(LogError) << "Expected: " << to_hex(expected_value) << ", Actual: << "
-                                       << to_hex(*actual_value) << std::endl;
-=======
                 SILKWORM_LOG(LogLevel::Error)
                     << "Expected: " << to_hex(expected_value) << ", Actual: << " << to_hex(*actual_value) << std::endl;
->>>>>>> 6832032b
                 return;
             }
             rc = source_table->get_next(&mdb_key, &mdb_data);
@@ -131,13 +112,8 @@
             }
 
             if (actual_value->compare(expected_value) != 0) {
-<<<<<<< HEAD
-                SILKWORM_LOG(LogError) << "Expected: " << to_hex(expected_value) << ", Actual: << "
-                                       << to_hex(*actual_value) << std::endl;
-=======
                 SILKWORM_LOG(LogLevel::Error)
                     << "Expected: " << to_hex(expected_value) << ", Actual: << " << to_hex(*actual_value) << std::endl;
->>>>>>> 6832032b
                 return;
             }
             rc = source_table->get_next(&mdb_key, &mdb_data);
@@ -156,21 +132,12 @@
     app.add_option("-d,--datadir", db_path, "Path to a database populated by Turbo-Geth", true)
         ->check(CLI::ExistingDirectory);
     CLI11_PARSE(app, argc, argv);
-<<<<<<< HEAD
-    SILKWORM_LOG(LogInfo) << "Checking HashState" << std::endl;
+    SILKWORM_LOG(LogLevel::Info) << "Checking HashState" << std::endl;
 
     // Check data.mdb exists in provided directory
     fs::path db_file{fs::path(db_path) / fs::path("data.mdb")};
     if (!fs::exists(db_file)) {
-        SILKWORM_LOG(LogError) << "Can't find a valid TG data file in " << db_path << std::endl;
-=======
-    SILKWORM_LOG(LogLevel::Info) << "Checking HashState" << std::endl;
-
-    // Check data.mdb exists in provided directory
-    boost::filesystem::path db_file{boost::filesystem::path(db_path) / boost::filesystem::path("data.mdb")};
-    if (!boost::filesystem::exists(db_file)) {
         SILKWORM_LOG(LogLevel::Error) << "Can't find a valid TG data file in " << db_path << std::endl;
->>>>>>> 6832032b
         return -1;
     }
     fs::path datadir(db_path);

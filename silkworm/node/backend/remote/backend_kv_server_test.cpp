/*
   Copyright 2022 The Silkworm Authors

   Licensed under the Apache License, Version 2.0 (the "License");
   you may not use this file except in compliance with the License.
   You may obtain a copy of the License at

       http://www.apache.org/licenses/LICENSE-2.0

   Unless required by applicable law or agreed to in writing, software
   distributed under the License is distributed on an "AS IS" BASIS,
   WITHOUT WARRANTIES OR CONDITIONS OF ANY KIND, either express or implied.
   See the License for the specific language governing permissions and
   limitations under the License.
*/

#include "backend_kv_server.hpp"

#include <chrono>
#include <condition_variable>  // DO NOT remove: CLion bug in suggestion 'Unused "#include <condition_variable>"'
#include <functional>
#include <memory>
#include <mutex>
#include <string>
#include <thread>
#include <utility>
#include <vector>

#include <catch2/catch.hpp>

#include <silkworm/core/common/base.hpp>
#include <silkworm/infra/common/directories.hpp>
#include <silkworm/infra/common/log.hpp>
#include <silkworm/infra/concurrency/context_pool_settings.hpp>
#include <silkworm/infra/rpc/common/conversion.hpp>
#include <silkworm/infra/rpc/common/util.hpp>
#include <silkworm/infra/test/log.hpp>
#include <silkworm/interfaces/types/types.pb.h>
#include <silkworm/node/backend/ethereum_backend.hpp>
#include <silkworm/node/backend/remote/rpc/backend_calls.hpp>
#include <silkworm/node/backend/remote/rpc/kv_calls.hpp>
#include <silkworm/node/backend/state_change_collection.hpp>
#include <silkworm/node/db/mdbx.hpp>
#include <silkworm/node/test/os.hpp>
#include <silkworm/sentry/api/api_common/sentry_client.hpp>

using namespace std::chrono_literals;

namespace {  // Trick suggested by gRPC team to avoid name clashes in multiple test modules

class BackEndClient {
  public:
    explicit BackEndClient(remote::ETHBACKEND::StubInterface* stub) : stub_(stub) {}

    grpc::Status etherbase(remote::EtherbaseReply* response) {
        grpc::ClientContext context;
        return stub_->Etherbase(&context, remote::EtherbaseRequest{}, response);
    }

    grpc::Status net_version(remote::NetVersionReply* response) {
        grpc::ClientContext context;
        return stub_->NetVersion(&context, remote::NetVersionRequest{}, response);
    }

    grpc::Status net_peer_count(remote::NetPeerCountReply* response) {
        grpc::ClientContext context;
        return stub_->NetPeerCount(&context, remote::NetPeerCountRequest{}, response);
    }

    grpc::Status version(types::VersionReply* response) {
        grpc::ClientContext context;
        return stub_->Version(&context, google::protobuf::Empty{}, response);
    }

    grpc::Status protocol_version(remote::ProtocolVersionReply* response) {
        grpc::ClientContext context;
        return stub_->ProtocolVersion(&context, remote::ProtocolVersionRequest{}, response);
    }

    grpc::Status client_version(remote::ClientVersionReply* response) {
        grpc::ClientContext context;
        return stub_->ClientVersion(&context, remote::ClientVersionRequest{}, response);
    }

    grpc::Status subscribe_and_consume(const remote::SubscribeRequest& request,
                                       std::vector<remote::SubscribeReply>& responses) {
        grpc::ClientContext context;
        auto subscribe_reply_reader = stub_->Subscribe(&context, request);
        bool has_more{true};
        do {
            has_more = subscribe_reply_reader->Read(&responses.emplace_back());
        } while (has_more);
        responses.pop_back();
        return subscribe_reply_reader->Finish();
    }

    grpc::Status node_info(const remote::NodesInfoRequest& request, remote::NodesInfoReply* response) {
        grpc::ClientContext context;
        return stub_->NodeInfo(&context, request, response);
    }

  private:
    remote::ETHBACKEND::StubInterface* stub_;
};

using TxStreamPtr = std::unique_ptr<grpc::ClientReaderWriterInterface<remote::Cursor, remote::Pair>>;

class KvClient {
  public:
    explicit KvClient(remote::KV::StubInterface* stub) : stub_(stub) {}

    grpc::Status version(types::VersionReply* response) {
        grpc::ClientContext context;
        return stub_->Version(&context, google::protobuf::Empty{}, response);
    }

    grpc::Status tx(std::vector<remote::Cursor>& requests, std::vector<remote::Pair>& responses) {
        grpc::ClientContext context;
        auto tx_reader_writer = stub_->Tx(&context);
        tx_reader_writer->Read(&responses.emplace_back());
        uint32_t cursor_id{0};
        for (auto& req : requests) {
            if (req.cursor() == 0) {
                req.set_cursor(cursor_id);
            }
            const bool write_ok = tx_reader_writer->Write(req);
            if (!write_ok) {
                break;
            }
            const bool read_ok = tx_reader_writer->Read(&responses.emplace_back());
            if (!read_ok) {
                responses.pop_back();
                break;
            }
            if (cursor_id == 0) {
                cursor_id = responses.back().cursor_id();
            }
            if (req.op() == remote::Op::CLOSE) {
                cursor_id = 0;
            }
        }
        tx_reader_writer->WritesDone();
        return tx_reader_writer->Finish();
    }

    auto tx_start(grpc::ClientContext* context) { return stub_->Tx(context); }

    auto statechanges_start(grpc::ClientContext* context, const remote::StateChangeRequest& request) {
        return stub_->StateChanges(context, request);
    }

  private:
    remote::KV::StubInterface* stub_;
};

class ThreadedKvClient {
  public:
    //! It is safe to call this method *only after* join_and_finish() has been called
    std::vector<remote::StateChangeBatch> responses() const { return responses_; }

    void start_and_consume_statechanges(KvClient client) {
        // Start StateChanges server-streaming call on calling thread
        remote::StateChangeRequest request;
        statechangebatch_reader_ = client.statechanges_start(&context_, request);

        // We need a dedicated thread to consume the incoming messages because only one (blocking)
        // Read completion will tell us that server-side subscription really happened. This machinery
        // is needed just in these all-in-one tests
        consumer_thread_ = std::thread{[&]() {
            bool has_more{true};
            do {
                has_more = statechangebatch_reader_->Read(&responses_.emplace_back());
                // As soon as the first Read has completed, we know for sure that subscription has occurred
                std::unique_lock subscribed_lock{subscribed_mutex_};
                if (!subscribed_) {
                    subscribed_ = true;
                    subscribed_lock.unlock();
                    subscribed_condition_.notify_one();
                }
            } while (has_more);
            // Last response read is void so discard it
            responses_.pop_back();
        }};
    }

    bool wait_one_milli_for_subscription() {
        std::unique_lock subscribed_lock{subscribed_mutex_};
        return subscribed_condition_.wait_for(subscribed_lock, 1ms, [&] { return subscribed_; });
    }

    grpc::Status join_and_finish() {
        consumer_thread_.join();
        return statechangebatch_reader_->Finish();
    }

  private:
    grpc::ClientContext context_;
    std::unique_ptr<grpc::ClientReaderInterface<remote::StateChangeBatch>> statechangebatch_reader_;
    std::thread consumer_thread_;
    std::mutex subscribed_mutex_;
    std::condition_variable subscribed_condition_;
    bool subscribed_{false};
    std::vector<remote::StateChangeBatch> responses_;
};

const uint64_t kTestSentryPeerCount{10};
constexpr const char* kTestSentryNodeId{"24bfa2cdce7c6a41184fa0809ad8d76969b7280952e9aa46179d90cfbab90f7d2b004928f0364389a1aa8d5166281f2ff7568493c1f719e8f6148ef8cf8af42d"};
constexpr const char* kTestSentryNodeClientId{"MockSentryClient"};

class MockSentryClient
    : public std::enable_shared_from_this<MockSentryClient>,
      public silkworm::sentry::api::api_common::SentryClient,
      public silkworm::sentry::api::api_common::Service {
    std::shared_ptr<silkworm::sentry::api::api_common::Service> service() override {
        return shared_from_this();
    }

    boost::asio::awaitable<void> set_status(silkworm::sentry::eth::StatusData /*status_data*/) override {
        throw std::runtime_error("not implemented");
    }
    boost::asio::awaitable<uint8_t> handshake() override {
        throw std::runtime_error("not implemented");
    }
    boost::asio::awaitable<silkworm::sentry::api::api_common::NodeInfo> node_info() override {
        const std::string ip_str = "1.2.3.4";
        const uint16_t port = 50555;
        const std::string node_url_str = std::string("enode://") + kTestSentryNodeId + "@" + ip_str + ":" + std::to_string(port);

        silkworm::sentry::api::api_common::NodeInfo info = {
            silkworm::sentry::common::EnodeUrl{node_url_str},
            silkworm::sentry::common::EccPublicKey::deserialize_hex(kTestSentryNodeId),
            kTestSentryNodeClientId,
            boost::asio::ip::tcp::endpoint{boost::asio::ip::make_address(ip_str), port},
            port,
        };
        co_return info;
    }

    boost::asio::awaitable<PeerKeys> send_message_by_id(silkworm::sentry::common::Message /*message*/, silkworm::sentry::common::EccPublicKey /*public_key*/) override {
        throw std::runtime_error("not implemented");
    }
    boost::asio::awaitable<PeerKeys> send_message_to_random_peers(silkworm::sentry::common::Message /*message*/, size_t /*max_peers*/) override {
        throw std::runtime_error("not implemented");
    }
    boost::asio::awaitable<PeerKeys> send_message_to_all(silkworm::sentry::common::Message /*message*/) override {
        throw std::runtime_error("not implemented");
    }
    boost::asio::awaitable<PeerKeys> send_message_by_min_block(silkworm::sentry::common::Message /*message*/, size_t /*max_peers*/) override {
        throw std::runtime_error("not implemented");
    }
    boost::asio::awaitable<void> peer_min_block(silkworm::sentry::common::EccPublicKey /*public_key*/) override {
        throw std::runtime_error("not implemented");
    }
    boost::asio::awaitable<void> messages(
        silkworm::sentry::api::api_common::MessageIdSet /*message_id_filter*/,
        std::function<boost::asio::awaitable<void>(silkworm::sentry::api::api_common::MessageFromPeer)> /*consumer*/) override {
        throw std::runtime_error("not implemented");
    }

    boost::asio::awaitable<silkworm::sentry::api::api_common::PeerInfos> peers() override {
        throw std::runtime_error("not implemented");
    }
    boost::asio::awaitable<size_t> peer_count() override {
        co_return kTestSentryPeerCount;
    }
    boost::asio::awaitable<std::optional<silkworm::sentry::api::api_common::PeerInfo>> peer_by_id(silkworm::sentry::common::EccPublicKey /*public_key*/) override {
        throw std::runtime_error("not implemented");
    }
    boost::asio::awaitable<void> penalize_peer(silkworm::sentry::common::EccPublicKey /*public_key*/) override {
        throw std::runtime_error("not implemented");
    }
    boost::asio::awaitable<void> peer_events(std::function<boost::asio::awaitable<void>(silkworm::sentry::api::api_common::PeerEvent)> /*consumer*/) override {
        throw std::runtime_error("not implemented");
    }
};

// TODO(canepat): better copy grpc_pick_unused_port_or_die to generate unused port
const std::string kTestAddressUri{"localhost:12345"};

const silkworm::db::MapConfig kTestMap{"TestTable"};
const silkworm::db::MapConfig kTestMultiMap{"TestMultiTable", mdbx::key_mode::usual, mdbx::value_mode::multi};

using namespace silkworm;

using StateChangeTokenObserver = std::function<void(std::optional<StateChangeToken>)>;

struct TestableStateChangeCollection : public StateChangeCollection {
    std::optional<StateChangeToken> subscribe(StateChangeConsumer consumer, StateChangeFilter filter) override {
        const auto token = StateChangeCollection::subscribe(consumer, filter);
        if (token_observer_) {
            token_observer_(token);
        }
        return token;
    }

    void set_token(StateChangeToken next_token) { next_token_ = next_token; }

    void register_token_observer(StateChangeTokenObserver token_observer) { token_observer_ = std::move(token_observer); }

    StateChangeTokenObserver token_observer_;
};

class TestableEthereumBackEnd : public EthereumBackEnd {
  public:
    TestableEthereumBackEnd(const NodeSettings& node_settings, mdbx::env* chaindata_env)
        : EthereumBackEnd{
              node_settings,
              chaindata_env,
              std::make_shared<MockSentryClient>(),
              std::make_unique<TestableStateChangeCollection>(),
          } {}

    [[nodiscard]] TestableStateChangeCollection* state_change_source_for_test() const noexcept {
        return dynamic_cast<TestableStateChangeCollection*>(EthereumBackEnd::state_change_source());
    }
};

struct BackEndKvE2eTest {
    explicit BackEndKvE2eTest(
        silkworm::log::Level log_verbosity = silkworm::log::Level::kNone,
        NodeSettings&& options = {})
        : set_verbosity_log_guard{log_verbosity} {
        std::shared_ptr<grpc::Channel> channel =
            grpc::CreateChannel(kTestAddressUri, grpc::InsecureChannelCredentials());
        ethbackend_stub = remote::ETHBACKEND::NewStub(channel);
        backend_client = std::make_unique<BackEndClient>(ethbackend_stub.get());
        kv_stub = remote::KV::NewStub(channel);
        kv_client = std::make_unique<KvClient>(kv_stub.get());

        concurrency::ContextPoolSettings context_pool_settings;
        context_pool_settings.num_contexts = 1;
        srv_config.set_context_pool_settings(context_pool_settings);
        srv_config.set_address_uri(kTestAddressUri);

        DataDirectory data_dir{tmp_dir.path()};
        REQUIRE_NOTHROW(data_dir.deploy());
        db_config = std::make_unique<db::EnvConfig>();
        db_config->max_readers = options.chaindata_env_config.max_readers;
        db_config->path = data_dir.chaindata().path().string();
        db_config->create = true;
        db_config->in_memory = true;
        database_env = db::open_env(*db_config);
        auto rw_txn{database_env.start_write()};
        db::open_map(rw_txn, kTestMap);
        db::open_map(rw_txn, kTestMultiMap);
        rw_txn.commit();

        backend = std::make_unique<TestableEthereumBackEnd>(options, &database_env);
        server = std::make_unique<rpc::BackEndKvServer>(srv_config, *backend);
        server->build_and_start();
    }

    void fill_tables() {
        auto rw_txn = database_env.start_write();
        db::PooledCursor rw_cursor1{rw_txn, kTestMap};
        rw_cursor1.upsert(mdbx::slice{"AA"}, mdbx::slice{"00"});
        rw_cursor1.upsert(mdbx::slice{"BB"}, mdbx::slice{"11"});
        db::PooledCursor rw_cursor2{rw_txn, kTestMultiMap};
        rw_cursor2.upsert(mdbx::slice{"AA"}, mdbx::slice{"00"});
        rw_cursor2.upsert(mdbx::slice{"AA"}, mdbx::slice{"11"});
        rw_cursor2.upsert(mdbx::slice{"AA"}, mdbx::slice{"22"});
        rw_cursor2.upsert(mdbx::slice{"BB"}, mdbx::slice{"22"});
        rw_txn.commit();
    }

    void alter_tables() {
        auto rw_txn = database_env.start_write();
        db::PooledCursor rw_cursor1{rw_txn, kTestMap};
        rw_cursor1.upsert(mdbx::slice{"CC"}, mdbx::slice{"22"});
        db::PooledCursor rw_cursor2{rw_txn, kTestMultiMap};
        rw_cursor2.upsert(mdbx::slice{"AA"}, mdbx::slice{"33"});
        rw_cursor2.upsert(mdbx::slice{"BB"}, mdbx::slice{"33"});
        rw_txn.commit();
    }

    ~BackEndKvE2eTest() {
        server->shutdown();
        server->join();
    }

    test::SetLogVerbosityGuard set_verbosity_log_guard;
    rpc::Grpc2SilkwormLogGuard grpc2silkworm_log_guard;
    std::unique_ptr<remote::ETHBACKEND::Stub> ethbackend_stub;
    std::unique_ptr<BackEndClient> backend_client;
    std::unique_ptr<remote::KV::Stub> kv_stub;
    std::unique_ptr<KvClient> kv_client;
    rpc::ServerConfig srv_config;
    TemporaryDirectory tmp_dir;
    std::unique_ptr<db::EnvConfig> db_config;
    mdbx::env_managed database_env;
    std::unique_ptr<TestableEthereumBackEnd> backend;
    std::unique_ptr<rpc::BackEndKvServer> server;
};

}  // namespace

namespace silkworm::rpc {

// Exclude gRPC tests from sanitizer builds due to data race warnings inside gRPC library
#ifndef SILKWORM_SANITIZE
TEST_CASE("BackEndKvServer", "[silkworm][node][rpc]") {
    test::SetLogVerbosityGuard guard{log::Level::kNone};
    Grpc2SilkwormLogGuard log_guard;
    ServerConfig srv_config;
    srv_config.set_address_uri(kTestAddressUri);
    TemporaryDirectory tmp_dir;
    DataDirectory data_dir{tmp_dir.path()};
    REQUIRE_NOTHROW(data_dir.deploy());
    db::EnvConfig db_config{data_dir.chaindata().path().string()};
    db_config.create = true;
    db_config.in_memory = true;
    auto database_env = db::open_env(db_config);
    NodeSettings node_settings;
    TestableEthereumBackEnd backend{node_settings, &database_env};

    SECTION("BackEndKvServer::BackEndKvServer OK: create/destroy server") {
        BackEndKvServer server{srv_config, backend};
    }

    SECTION("BackEndKvServer::BackEndKvServer OK: create/shutdown/destroy server") {
        BackEndKvServer server{srv_config, backend};
        server.shutdown();
    }

    SECTION("BackEndKvServer::build_and_start OK: run server in separate thread") {
        BackEndKvServer server{srv_config, backend};
        server.build_and_start();
        std::thread server_thread{[&server]() { server.join(); }};
        server.shutdown();
        server_thread.join();
    }

    SECTION("BackEndKvServer::build_and_start OK: create/shutdown/run/destroy server") {
        BackEndKvServer server{srv_config, backend};
        server.shutdown();
        server.build_and_start();
    }

    SECTION("BackEndKvServer::shutdown OK: shutdown server not running") {
        BackEndKvServer server{srv_config, backend};
        server.shutdown();
    }

    SECTION("BackEndKvServer::shutdown OK: shutdown twice server not running") {
        BackEndKvServer server{srv_config, backend};
        server.shutdown();
        server.shutdown();
    }

    SECTION("BackEndKvServer::shutdown OK: shutdown running server") {
        BackEndKvServer server{srv_config, backend};
        server.build_and_start();
        server.shutdown();
        server.join();
    }

    SECTION("BackEndKvServer::shutdown OK: shutdown twice running server") {
        BackEndKvServer server{srv_config, backend};
        server.build_and_start();
        server.shutdown();
        server.shutdown();
        server.join();
    }

    SECTION("BackEndKvServer::shutdown OK: shutdown running server again after join") {
        BackEndKvServer server{srv_config, backend};
        server.build_and_start();
        server.shutdown();
        server.join();
        server.shutdown();
    }

    SECTION("BackEndKvServer::join OK: shutdown joined server") {
        BackEndKvServer server{srv_config, backend};
        server.build_and_start();
        std::thread server_thread{[&server]() { server.join(); }};
        server.shutdown();
        server_thread.join();
    }

    SECTION("BackEndKvServer::join OK: shutdown joined server and join again") {
        BackEndKvServer server{srv_config, backend};
        server.build_and_start();
        std::thread server_thread{[&server]() { server.join(); }};
        server.shutdown();
        server_thread.join();
        server.join();  // cannot move before server_thread.join() due to data race in boost::asio::detail::posix_thread
    }
}

TEST_CASE("BackEndKvServer E2E: empty node settings", "[silkworm][node][rpc]") {
    BackEndKvE2eTest test;
    auto backend_client = *test.backend_client;

    SECTION("Etherbase: return missing coinbase error") {
        remote::EtherbaseReply response;
        const auto status = backend_client.etherbase(&response);
        CHECK(!status.ok());
        CHECK(status.error_code() == grpc::StatusCode::INTERNAL);
        CHECK(status.error_message() == "etherbase must be explicitly specified");
        CHECK(!response.has_address());
    }

    SECTION("NetVersion: return out-of-range network ID") {
        remote::NetVersionReply response;
        const auto status = backend_client.net_version(&response);
        CHECK(status.ok());
        CHECK(response.id() == 0);
    }

    SECTION("Version: return ETHBACKEND version") {
        types::VersionReply response;
        const auto status = backend_client.version(&response);
        CHECK(status.ok());
        CHECK(response.major() == 2);
        CHECK(response.minor() == 3);
        CHECK(response.patch() == 0);
    }

    SECTION("ProtocolVersion: return ETH protocol version") {
        remote::ProtocolVersionReply response;
        const auto status = backend_client.protocol_version(&response);
        CHECK(status.ok());
        CHECK(response.id() == kEthDevp2pProtocolVersion);
    }

    SECTION("ClientVersion: return Silkworm client version") {
        remote::ClientVersionReply response;
        const auto status = backend_client.client_version(&response);
        CHECK(status.ok());
        CHECK(response.node_name().find("silkworm") != std::string::npos);
    }

    // TODO(canepat): change using something meaningful when really implemented
    SECTION("Subscribe: return streamed subscriptions") {
        remote::SubscribeRequest request;
        std::vector<remote::SubscribeReply> responses;
        const auto status = backend_client.subscribe_and_consume(request, responses);
        CHECK(status.ok());
        CHECK(responses.size() == 2);
    }
<<<<<<< HEAD

    SECTION("NodeInfo: return information about zero nodes") {
        remote::NodesInfoRequest request;
        request.set_limit(0);
        remote::NodesInfoReply response;
        const auto status = backend_client.node_info(request, &response);
        CHECK(status.ok());
        CHECK(response.nodes_info_size() == 0);
    }
=======
>>>>>>> 8909f3c2
}

TEST_CASE("BackEndKvServer E2E: KV", "[silkworm][node][rpc]") {
    BackEndKvE2eTest test;
    auto kv_client = *test.kv_client;

    SECTION("Version: return KV version") {
        types::VersionReply response;
        const auto status = kv_client.version(&response);
        CHECK(status.ok());
        CHECK(response.major() == 5);
        CHECK(response.minor() == 1);
        CHECK(response.patch() == 0);
    }

    SECTION("Tx KO: empty table name") {
        remote::Cursor open;
        open.set_op(remote::Op::OPEN);
        std::vector<remote::Cursor> requests{open};
        std::vector<remote::Pair> responses;
        const auto status = kv_client.tx(requests, responses);
        CHECK(!status.ok());
        CHECK(status.error_code() == grpc::StatusCode::INVALID_ARGUMENT);
        CHECK(status.error_message().find("unknown bucket") != std::string::npos);
        CHECK(responses.size() == 1);
        CHECK(responses[0].tx_id() != 0);
    }

    SECTION("Tx KO: invalid table name") {
        remote::Cursor open;
        open.set_op(remote::Op::OPEN);
        open.set_bucket_name("NonexistentTable");
        std::vector<remote::Cursor> requests{open};
        std::vector<remote::Pair> responses;
        const auto status = kv_client.tx(requests, responses);
        CHECK(!status.ok());
        CHECK(status.error_code() == grpc::StatusCode::INVALID_ARGUMENT);
        CHECK(status.error_message().find("unknown bucket") != std::string::npos);
        CHECK(responses.size() == 1);
        CHECK(responses[0].tx_id() != 0);
    }

    SECTION("Tx KO: missing operation") {
        remote::Cursor open;
        open.set_bucket_name(kTestMap.name);
        std::vector<remote::Cursor> requests{open};
        std::vector<remote::Pair> responses;
        const auto status = kv_client.tx(requests, responses);
        CHECK(!status.ok());
        CHECK(status.error_code() == grpc::StatusCode::INVALID_ARGUMENT);
        CHECK(status.error_message().find("unknown cursor") != std::string::npos);
        CHECK(responses.size() == 1);
        CHECK(responses[0].tx_id() != 0);
    }

    SECTION("Tx OK: just start then finish") {
        std::vector<remote::Cursor> requests{};
        std::vector<remote::Pair> responses;
        const auto status = kv_client.tx(requests, responses);
        CHECK(status.ok());
        CHECK(responses.size() == 1);
        CHECK(responses[0].tx_id() != 0);
    }

    SECTION("Tx OK: cursor opened") {
        remote::Cursor open;
        open.set_op(remote::Op::OPEN);
        open.set_bucket_name(kTestMap.name);
        std::vector<remote::Cursor> requests{open};
        std::vector<remote::Pair> responses;
        const auto status = kv_client.tx(requests, responses);
        CHECK(status.ok());
        CHECK(responses.size() == 2);
        CHECK(responses[0].tx_id() != 0);
        CHECK(responses[1].cursor_id() != 0);
    }

    SECTION("Tx OK: cursor dup_sort opened") {
        remote::Cursor open_dup_sort;
        open_dup_sort.set_op(remote::Op::OPEN_DUP_SORT);
        open_dup_sort.set_bucket_name(kTestMultiMap.name);
        std::vector<remote::Cursor> requests{open_dup_sort};
        std::vector<remote::Pair> responses;
        const auto status = kv_client.tx(requests, responses);
        CHECK(status.ok());
        CHECK(responses.size() == 2);
        CHECK(responses[0].tx_id() != 0);
        CHECK(responses[1].cursor_id() != 0);
    }

    SECTION("Tx OK: cursor opened then closed") {
        remote::Cursor open;
        open.set_op(remote::Op::OPEN);
        open.set_bucket_name(kTestMap.name);
        remote::Cursor close;
        close.set_op(remote::Op::CLOSE);
        close.set_cursor(0);
        std::vector<remote::Cursor> requests{open, close};
        std::vector<remote::Pair> responses;
        const auto status = kv_client.tx(requests, responses);
        CHECK(status.ok());
        CHECK(responses.size() == 3);
        CHECK(responses[0].tx_id() != 0);
        CHECK(responses[1].cursor_id() != 0);
        CHECK(responses[2].cursor_id() == 0);
    }

    SECTION("Tx OK: cursor dup_sort opened then closed") {
        remote::Cursor open;
        open.set_op(remote::Op::OPEN_DUP_SORT);
        open.set_bucket_name(kTestMultiMap.name);
        remote::Cursor close;
        close.set_op(remote::Op::CLOSE);
        close.set_cursor(0);
        std::vector<remote::Cursor> requests{open, close};
        std::vector<remote::Pair> responses;
        const auto status = kv_client.tx(requests, responses);
        CHECK(status.ok());
        CHECK(responses.size() == 3);
        CHECK(responses[0].tx_id() != 0);
        CHECK(responses[1].cursor_id() != 0);
        CHECK(responses[2].cursor_id() == 0);
    }

    SECTION("Tx KO: cursor opened then unknown") {
        remote::Cursor open;
        open.set_op(remote::Op::OPEN);
        open.set_bucket_name(kTestMap.name);
        remote::Cursor close;
        close.set_op(remote::Op::CLOSE);
        close.set_cursor(12345);
        std::vector<remote::Cursor> requests{open, close};
        std::vector<remote::Pair> responses;
        const auto status = kv_client.tx(requests, responses);
        CHECK(!status.ok());
        CHECK(status.error_code() == grpc::StatusCode::INVALID_ARGUMENT);
        CHECK(status.error_message().find("unknown cursor") != std::string::npos);
        CHECK(responses.size() == 2);
        CHECK(responses[0].tx_id() != 0);
        CHECK(responses[1].cursor_id() != 0);
    }

    SECTION("Tx OK: one FIRST operation on empty table gives empty result") {
        remote::Cursor open;
        open.set_op(remote::Op::OPEN);
        open.set_bucket_name(kTestMap.name);
        remote::Cursor first;
        first.set_op(remote::Op::FIRST);
        first.set_cursor(0);
        std::vector<remote::Cursor> requests{open, first};
        std::vector<remote::Pair> responses;
        const auto status = kv_client.tx(requests, responses);
        CHECK(status.ok());
        CHECK(responses.size() == 3);
        CHECK(responses[0].tx_id() != 0);
        CHECK(responses[1].cursor_id() != 0);
        CHECK(responses[1].k().empty());
        CHECK(responses[1].v().empty());
    }

    SECTION("Tx KO: one NEXT operation on empty table gives empty result") {
        remote::Cursor open;
        open.set_op(remote::Op::OPEN);
        open.set_bucket_name(kTestMap.name);
        remote::Cursor next;
        next.set_op(remote::Op::NEXT);
        next.set_cursor(0);
        std::vector<remote::Cursor> requests{open, next};
        std::vector<remote::Pair> responses;
        const auto status = kv_client.tx(requests, responses);
        CHECK(status.ok());
        CHECK(responses.size() == 3);
        CHECK(responses[0].tx_id() != 0);
        CHECK(responses[1].cursor_id() != 0);
        CHECK(responses[1].k().empty());
        CHECK(responses[1].v().empty());
    }

    SECTION("StateChanges OK: receive streamed state changes") {
        static constexpr uint64_t kTestPendingBaseFee{10'000};
        static constexpr uint64_t kTestGasLimit{10'000'000};
        auto* state_change_source = test.backend->state_change_source();

        ThreadedKvClient threaded_kv_client;

        // Start StateChanges server-streaming call and consume incoming messages on dedicated thread
        threaded_kv_client.start_and_consume_statechanges(kv_client);

        // Keep publishing state changes using the Catch2 thread until at least one has been received
        BlockNum block_number{0};
        bool publishing{true};
        while (publishing) {
            state_change_source->start_new_batch(++block_number, kEmptyHash, std::vector<Bytes>{}, /*unwind=*/false);
            state_change_source->notify_batch(kTestPendingBaseFee, kTestGasLimit);

            publishing = !threaded_kv_client.wait_one_milli_for_subscription();
        }
        // After at least one state change has been received, close the server-side RPC stream
        state_change_source->close();

        // then wait for consumer thread termination and get the client-side RPC result
        const auto status = threaded_kv_client.join_and_finish();

        CHECK(status.ok());
        CHECK(!threaded_kv_client.responses().empty());
    }

    SECTION("StateChanges OK: multiple concurrent subscriptions") {
        static constexpr uint64_t kTestPendingBaseFee{10'000};
        static constexpr uint64_t kTestGasLimit{10'000'000};
        auto* state_change_source = test.backend->state_change_source();

        ThreadedKvClient threaded_kv_client1, threaded_kv_client2;

        // Start StateChanges server-streaming call and consume incoming messages on dedicated thread
        threaded_kv_client1.start_and_consume_statechanges(kv_client);
        threaded_kv_client2.start_and_consume_statechanges(kv_client);

        // Keep publishing state changes using the Catch2 thread until at least one has been received
        BlockNum block_number{0};
        bool publishing{true};
        while (publishing) {
            state_change_source->start_new_batch(++block_number, kEmptyHash, {}, /*unwind=*/false);
            state_change_source->notify_batch(kTestPendingBaseFee, kTestGasLimit);

            publishing = !(threaded_kv_client1.wait_one_milli_for_subscription() &&
                           threaded_kv_client2.wait_one_milli_for_subscription());
        }
        // After at least one state change has been received, close the server-side RPC stream
        state_change_source->close();

        // then wait for consumer thread termination and get the client-side RPC result
        const auto status1 = threaded_kv_client1.join_and_finish();
        const auto status2 = threaded_kv_client2.join_and_finish();

        CHECK(status1.ok());
        CHECK(status2.ok());
        CHECK(!threaded_kv_client1.responses().empty());
        CHECK(!threaded_kv_client2.responses().empty());
    }

    SECTION("StateChanges KO: token already in use") {
        auto* state_change_source = test.backend->state_change_source_for_test();

        std::mutex token_reset_mutex;
        std::condition_variable token_reset_condition;
        bool token_reset{false};
        state_change_source->register_token_observer([&](std::optional<StateChangeToken> token) {
            if (token) {
                // Purposely reset the subscription token
                state_change_source->set_token(0);

                std::unique_lock token_reset_lock{token_reset_mutex};
                token_reset = true;
                token_reset_lock.unlock();
                token_reset_condition.notify_one();
            }
        });

        // Start a StateChanges server-streaming call
        grpc::ClientContext context1;
        remote::StateChangeRequest request1;
        auto subscribe_reply_reader1 = kv_client.statechanges_start(&context1, request1);

        // Wait for token reset condition to happen
        std::unique_lock token_reset_lock{token_reset_mutex};
        token_reset_condition.wait(token_reset_lock, [&] { return token_reset; });

        // Start another StateChanges server-streaming call and check it fails
        grpc::ClientContext context2;
        remote::StateChangeRequest request2;
        auto subscribe_reply_reader2 = kv_client.statechanges_start(&context2, request2);

        const auto status2 = subscribe_reply_reader2->Finish();
        CHECK(!status2.ok());
        CHECK(status2.error_code() == grpc::StatusCode::ALREADY_EXISTS);
        CHECK(status2.error_message().find("assigned consumer token already in use") != std::string::npos);

        // Close the server-side RPC stream and check first call completes successfully
        state_change_source->close();

        const auto status1 = subscribe_reply_reader1->Finish();
        CHECK(status1.ok());
    }
}

TEST_CASE("BackEndKvServer E2E: mainnet chain with zero etherbase", "[silkworm][node][rpc]") {
    NodeSettings node_settings;
    node_settings.chain_config = *(silkworm::lookup_known_chain("mainnet")->second);
    node_settings.etherbase = evmc::address{};
    BackEndKvE2eTest test{silkworm::log::Level::kNone, std::move(node_settings)};
    auto backend_client = *test.backend_client;

    SECTION("Etherbase: return coinbase address") {
        remote::EtherbaseReply response;
        const auto status = backend_client.etherbase(&response);
        CHECK(status.ok());
        CHECK(response.has_address());
        CHECK(response.address() == types::H160());
    }

    SECTION("NetVersion: return network ID") {
        remote::NetVersionReply response;
        const auto status = backend_client.net_version(&response);
        CHECK(status.ok());
        CHECK(response.id() == kMainnetConfig.chain_id);
    }
}

TEST_CASE("BackEndKvServer E2E: one Sentry status OK", "[silkworm][node][rpc]") {
    BackEndKvE2eTest test;
    auto backend_client = *test.backend_client;

    SECTION("NetPeerCount: return peer count") {
        remote::NetPeerCountReply response;
        const auto status = backend_client.net_peer_count(&response);
        CHECK(status.ok());
        CHECK(response.count() == kTestSentryPeerCount);
    }

    SECTION("NodeInfo: return information about nodes") {
        remote::NodesInfoRequest request;
        request.set_limit(0);
        remote::NodesInfoReply response;
        const auto status = backend_client.node_info(request, &response);
        CHECK(status.ok());
<<<<<<< HEAD
        CHECK(response.nodes_info_size() == 1);
        CHECK(response.nodes_info(0).id() == kTestSentryPeerId);
        CHECK(response.nodes_info(0).name() == kTestSentryPeerName);
    }
}

TEST_CASE("BackEndKvServer E2E: one Sentry status KO", "[silkworm][node][rpc]") {
    NodeSettings node_settings;
    node_settings.external_sentry_addr = kTestSentryAddress1;
    grpc::Status DEADLINE_EXCEEDED_ERROR{grpc::StatusCode::DEADLINE_EXCEEDED, "timeout"};
    BackEndKvE2eTest test{silkworm::log::Level::kNone, std::move(node_settings), {DEADLINE_EXCEEDED_ERROR}};
    auto backend_client = *test.backend_client;

    SECTION("NetPeerCount: return expected status error") {
        remote::NetPeerCountReply response;
        const auto status = backend_client.net_peer_count(&response);
        CHECK(status == DEADLINE_EXCEEDED_ERROR);
    }

    SECTION("NodeInfo: return expected status error") {
        remote::NodesInfoRequest request;
        request.set_limit(0);
        remote::NodesInfoReply response;
        const auto status = backend_client.node_info(request, &response);
        CHECK(status == DEADLINE_EXCEEDED_ERROR);
    }
}

TEST_CASE("BackEndKvServer E2E: more than one Sentry all status OK", "[silkworm][node][rpc]") {
    NodeSettings node_settings;
    node_settings.external_sentry_addr = kTestSentryAddress1 + "," + kTestSentryAddress2;
    BackEndKvE2eTest test{silkworm::log::Level::kNone, std::move(node_settings), {grpc::Status::OK, grpc::Status::OK}};
    auto backend_client = *test.backend_client;

    SECTION("NetPeerCount: return peer count") {
        remote::NetPeerCountReply response;
        const auto status = backend_client.net_peer_count(&response);
        CHECK(status.ok());
        CHECK(response.count() == 2 * kTestSentryPeerCount);
    }

    SECTION("NodeInfo: return information about nodes") {
        remote::NodesInfoRequest request;
        request.set_limit(0);
        remote::NodesInfoReply response;
        const auto status = backend_client.node_info(request, &response);
        CHECK(status.ok());
        CHECK(response.nodes_info_size() == 2);
        for (int i{0}; i < response.nodes_info_size(); i++) {
            const types::NodeInfoReply& nodes_info = response.nodes_info(i);
            CHECK(nodes_info.id() == kTestSentryPeerId);
            CHECK(nodes_info.name() == kTestSentryPeerName);
        }
    }
}

TEST_CASE("BackEndKvServer E2E: more than one Sentry at least one status KO", "[silkworm][node][rpc]") {
    NodeSettings node_settings;
    node_settings.external_sentry_addr = kTestSentryAddress1 + "," + kTestSentryAddress2;
    BackEndKvE2eTest test{silkworm::log::Level::kNone, std::move(node_settings), {grpc::Status::OK, grpc::Status::CANCELLED}};
    auto backend_client = *test.backend_client;

    SECTION("NetPeerCount: return expected status error") {
        remote::NetPeerCountReply response;
        const auto status = backend_client.net_peer_count(&response);
        CHECK(status == grpc::Status::CANCELLED);
    }

    SECTION("NodeInfo: return expected status error") {
        remote::NodesInfoRequest request;
        request.set_limit(0);
        remote::NodesInfoReply response;
        const auto status = backend_client.node_info(request, &response);
        CHECK(status == grpc::Status::CANCELLED);
    }
}

TEST_CASE("BackEndKvServer E2E: more than one Sentry all status KO", "[silkworm][node][rpc]") {
    NodeSettings node_settings;
    node_settings.external_sentry_addr = kTestSentryAddress1 + "," + kTestSentryAddress2;
    grpc::Status INTERNAL_ERROR{grpc::StatusCode::INTERNAL, "internal error"};
    grpc::Status INVALID_ARGUMENT_ERROR{grpc::StatusCode::INVALID_ARGUMENT, "invalid"};
    BackEndKvE2eTest test{silkworm::log::Level::kNone, std::move(node_settings), {INTERNAL_ERROR, INVALID_ARGUMENT_ERROR}};
    auto backend_client = *test.backend_client;

    SECTION("NetPeerCount: return expected status error") {
        remote::NetPeerCountReply response;
        const auto status = backend_client.net_peer_count(&response);
        CHECK((status == INTERNAL_ERROR || status == INVALID_ARGUMENT_ERROR));
    }

    SECTION("NodeInfo: return expected status error") {
        remote::NodesInfoRequest request;
        request.set_limit(0);
        remote::NodesInfoReply response;
        const auto status = backend_client.node_info(request, &response);
        CHECK((status == INTERNAL_ERROR || status == INVALID_ARGUMENT_ERROR));
=======
        CHECK(response.nodesinfo_size() == 1);
        CHECK(response.nodesinfo(0).id() == kTestSentryNodeId);
        CHECK(response.nodesinfo(0).name() == kTestSentryNodeClientId);
>>>>>>> 8909f3c2
    }
}

TEST_CASE("BackEndKvServer E2E: trigger server-side write error", "[silkworm][node][rpc]") {
    {
        const uint32_t kNumTxs{1000};
        BackEndKvE2eTest test{silkworm::log::Level::kError};
        test.fill_tables();
        auto kv_client = *test.kv_client;

        // Start many Tx calls w/o reading responses after writing requests.
        for (uint32_t i{0}; i < kNumTxs; i++) {
            grpc::ClientContext context;
            auto tx_stream = kv_client.tx_start(&context);
            remote::Pair response;
            CHECK(tx_stream->Read(&response));
            CHECK(response.tx_id() != 0);
            remote::Cursor open;
            open.set_op(remote::Op::OPEN);
            open.set_bucket_name(kTestMap.name);
            CHECK(tx_stream->Write(open));
        }
    }
    // Server-side life cycle of Tx calls must be OK.
}

TEST_CASE("BackEndKvServer E2E: Tx max simultaneous readers exceeded", "[silkworm][node][rpc]") {
    // This check can be improved in Catch2 version 3.3.0 where SKIP is available
    if (test::OS::max_file_descriptors() < 1024) {
        FAIL("insufficient number of process file descriptors, increase to 1024 at least");
    }

    BackEndKvE2eTest test;
    test.fill_tables();
    auto kv_client = *test.kv_client;

    // Start and keep open as many Tx calls as the maximum number of readers.
    std::vector<std::unique_ptr<grpc::ClientContext>> client_contexts;
    std::vector<TxStreamPtr> tx_streams;
    for (uint32_t i{0}; i < test.database_env.max_readers(); i++) {
        auto& context = client_contexts.emplace_back(std::make_unique<grpc::ClientContext>());
        auto tx_stream = kv_client.tx_start(context.get());
        // You must read at least the first unsolicited incoming message (TxID announcement).
        remote::Pair response;
        REQUIRE(tx_stream->Read(&response));
        REQUIRE(response.tx_id() != 0);
        tx_streams.push_back(std::move(tx_stream));
    }

    // Now trying to start another Tx call will exceed the maximum number of readers.
    grpc::ClientContext context;
    const auto failing_tx_stream = kv_client.tx_start(&context);
    remote::Pair response;
    REQUIRE(!failing_tx_stream->Read(&response));  // Tx RPC immediately fails for exhaustion, no TxID announcement
    auto failing_tx_status = failing_tx_stream->Finish();
    CHECK(!failing_tx_status.ok());
    CHECK(failing_tx_status.error_code() == grpc::StatusCode::RESOURCE_EXHAUSTED);
    CHECK(failing_tx_status.error_message().find("start tx failed") != std::string::npos);

    // Dispose all the opened Tx calls.
    for (const auto& tx_stream : tx_streams) {
        REQUIRE(tx_stream->WritesDone());
        auto status = tx_stream->Finish();
        REQUIRE(status.ok());
    }
}

TEST_CASE("BackEndKvServer E2E: Tx max opened cursors exceeded", "[silkworm][node][rpc]") {
    BackEndKvE2eTest test;
    test.fill_tables();
    auto kv_client = *test.kv_client;

    grpc::ClientContext context;
    const auto tx_stream = kv_client.tx_start(&context);
    // You must read at least the first unsolicited incoming message (TxID announcement).
    remote::Pair response;
    REQUIRE(tx_stream->Read(&response));
    REQUIRE(response.tx_id() != 0);
    response.clear_tx_id();
    // Open as many cursors as possible expecting successful result.
    for (uint32_t i{0}; i < kMaxTxCursors; i++) {
        remote::Cursor open;
        open.set_op(remote::Op::OPEN);
        open.set_bucket_name(kTestMap.name);
        REQUIRE(tx_stream->Write(open));
        response.clear_cursor_id();
        REQUIRE(tx_stream->Read(&response));
        REQUIRE(response.cursor_id() != 0);
    }
    // Try to open one more and get failure from server-side on the stream.
    remote::Cursor open;
    open.set_op(remote::Op::OPEN);
    open.set_bucket_name(kTestMap.name);
    REQUIRE(tx_stream->Write(open));
    response.clear_cursor_id();
    REQUIRE(!tx_stream->Read(&response));
    REQUIRE(response.cursor_id() == 0);
    // Half-close the stream and complete the call checking expected failure.
    REQUIRE(tx_stream->WritesDone());
    auto status = tx_stream->Finish();
    CHECK(!status.ok());
    CHECK(status.error_code() == grpc::StatusCode::RESOURCE_EXHAUSTED);
    CHECK(status.error_message().find("maximum cursors per txn") != std::string::npos);
}

class TxIdleTimeoutGuard {
  public:
    explicit TxIdleTimeoutGuard(uint8_t t) { TxCall::set_max_idle_duration(std::chrono::milliseconds{t}); }
    ~TxIdleTimeoutGuard() { TxCall::set_max_idle_duration(server::kDefaultMaxIdleDuration); }
};

TEST_CASE("BackEndKvServer E2E: bidirectional idle timeout", "[silkworm][node][rpc]") {
    TxIdleTimeoutGuard timeout_guard{100};
    BackEndKvE2eTest test;
    test.fill_tables();
    auto kv_client = *test.kv_client;

    // This commented test *blocks* starting from gRPC 1.44.0-p0 (works using gRPC 1.38.0-p0)
    // The reason could be that according to gRPC API spec this is kind of API misuse: it is
    // *appropriate* to call Finish only after all incoming messages have been read (not the
    // case here, missing tx ID announcement read) *and* no outgoing messages need to be sent.
    /*SECTION("Tx KO: immediate finish", "[.]") {
        grpc::ClientContext context;
        const auto tx_reader_writer = kv_client.tx_start(&context);
        auto status = tx_reader_writer->Finish();
        CHECK(!status.ok());
        CHECK(status.error_code() == grpc::StatusCode::DEADLINE_EXCEEDED);
        CHECK(status.error_message().find("call idle, no incoming request") != std::string::npos);
    }*/

    SECTION("Tx KO: finish after first read (w/o WritesDone)") {
        grpc::ClientContext context;
        const auto tx_reader_writer = kv_client.tx_start(&context);
        remote::Pair response;
        CHECK(tx_reader_writer->Read(&response));
        CHECK(response.tx_id() != 0);
        auto status = tx_reader_writer->Finish();
        CHECK(!status.ok());
        CHECK(status.error_code() == grpc::StatusCode::DEADLINE_EXCEEDED);
        CHECK(status.error_message().find("no incoming request") != std::string::npos);
    }

    SECTION("Tx KO: finish after first read and one write/read (w/o WritesDone)") {
        grpc::ClientContext context;
        const auto tx_reader_writer = kv_client.tx_start(&context);
        remote::Pair response;
        CHECK(tx_reader_writer->Read(&response));
        CHECK(response.tx_id() != 0);
        remote::Cursor open;
        open.set_op(remote::Op::OPEN);
        open.set_bucket_name(kTestMap.name);
        CHECK(tx_reader_writer->Write(open));
        response.clear_tx_id();
        CHECK(tx_reader_writer->Read(&response));
        CHECK(response.cursor_id() != 0);
        auto status = tx_reader_writer->Finish();
        CHECK(!status.ok());
        CHECK(status.error_code() == grpc::StatusCode::DEADLINE_EXCEEDED);
        CHECK(status.error_message().find("no incoming request") != std::string::npos);
    }
}

TEST_CASE("BackEndKvServer E2E: Tx cursor valid operations", "[silkworm][node][rpc]") {
    BackEndKvE2eTest test;
    test.fill_tables();
    auto kv_client = *test.kv_client;

    SECTION("Tx OK: one FIRST operation") {
        remote::Cursor open;
        open.set_op(remote::Op::OPEN);
        open.set_bucket_name(kTestMap.name);
        remote::Cursor first;
        first.set_op(remote::Op::FIRST);
        first.set_cursor(0);  // automatically assigned by KvClient::tx
        remote::Cursor close;
        close.set_op(remote::Op::CLOSE);
        close.set_cursor(0);  // automatically assigned by KvClient::tx
        std::vector<remote::Cursor> requests{open, first, close};
        std::vector<remote::Pair> responses;
        const auto status = kv_client.tx(requests, responses);
        CHECK(status.ok());
        CHECK(status.error_message().empty());
        CHECK(responses.size() == 4);
        CHECK(responses[0].tx_id() != 0);
        CHECK(responses[1].cursor_id() != 0);
        CHECK(responses[2].k() == "AA");
        CHECK(responses[2].v() == "00");
        CHECK(responses[3].cursor_id() == 0);
    }

    SECTION("Tx OK: two FIRST operations") {
        remote::Cursor open;
        open.set_op(remote::Op::OPEN);
        open.set_bucket_name(kTestMap.name);
        remote::Cursor first1;
        first1.set_op(remote::Op::FIRST);
        first1.set_cursor(0);  // automatically assigned by KvClient::tx
        remote::Cursor first2;
        first2.set_op(remote::Op::FIRST);
        first2.set_cursor(0);  // automatically assigned by KvClient::tx
        remote::Cursor close;
        close.set_op(remote::Op::CLOSE);
        close.set_cursor(0);  // automatically assigned by KvClient::tx
        std::vector<remote::Cursor> requests{open, first1, first2, close};
        std::vector<remote::Pair> responses;
        const auto status = kv_client.tx(requests, responses);
        CHECK(status.ok());
        CHECK(status.error_message().empty());
        CHECK(responses.size() == 5);
        CHECK(responses[0].tx_id() != 0);
        CHECK(responses[1].cursor_id() != 0);
        CHECK(responses[2].k() == "AA");
        CHECK(responses[2].v() == "00");
        CHECK(responses[3].k() == "AA");
        CHECK(responses[3].v() == "00");
        CHECK(responses[4].cursor_id() == 0);
    }

    SECTION("Tx OK: one LAST operation") {
        remote::Cursor open;
        open.set_op(remote::Op::OPEN);
        open.set_bucket_name(kTestMap.name);
        remote::Cursor last;
        last.set_op(remote::Op::LAST);
        last.set_cursor(0);  // automatically assigned by KvClient::tx
        remote::Cursor close;
        close.set_op(remote::Op::CLOSE);
        close.set_cursor(0);  // automatically assigned by KvClient::tx
        std::vector<remote::Cursor> requests{open, last, close};
        std::vector<remote::Pair> responses;
        const auto status = kv_client.tx(requests, responses);
        CHECK(status.ok());
        CHECK(status.error_message().empty());
        CHECK(responses.size() == 4);
        CHECK(responses[0].tx_id() != 0);
        CHECK(responses[1].cursor_id() != 0);
        CHECK(responses[2].k() == "BB");
        CHECK(responses[2].v() == "11");
        CHECK(responses[3].cursor_id() == 0);
    }

    SECTION("Tx OK: two LAST operations") {
        remote::Cursor open;
        open.set_op(remote::Op::OPEN);
        open.set_bucket_name(kTestMap.name);
        remote::Cursor last1;
        last1.set_op(remote::Op::LAST);
        last1.set_cursor(0);  // automatically assigned by KvClient::tx
        remote::Cursor last2;
        last2.set_op(remote::Op::LAST);
        last2.set_cursor(0);  // automatically assigned by KvClient::tx
        remote::Cursor close;
        close.set_op(remote::Op::CLOSE);
        close.set_cursor(0);  // automatically assigned by KvClient::tx
        std::vector<remote::Cursor> requests{open, last1, last2, close};
        std::vector<remote::Pair> responses;
        const auto status = kv_client.tx(requests, responses);
        CHECK(status.ok());
        CHECK(status.error_message().empty());
        CHECK(responses.size() == 5);
        CHECK(responses[0].tx_id() != 0);
        CHECK(responses[1].cursor_id() != 0);
        CHECK(responses[2].k() == "BB");
        CHECK(responses[2].v() == "11");
        CHECK(responses[3].k() == "BB");
        CHECK(responses[3].v() == "11");
        CHECK(responses[4].cursor_id() == 0);
    }

    SECTION("Tx OK: one NEXT operation") {
        remote::Cursor open;
        open.set_op(remote::Op::OPEN);
        open.set_bucket_name(kTestMap.name);
        remote::Cursor next;
        next.set_op(remote::Op::NEXT);
        next.set_cursor(0);  // automatically assigned by KvClient::tx
        remote::Cursor close;
        close.set_op(remote::Op::CLOSE);
        close.set_cursor(0);  // automatically assigned by KvClient::tx
        std::vector<remote::Cursor> requests{open, next, close};
        std::vector<remote::Pair> responses;
        const auto status = kv_client.tx(requests, responses);
        CHECK(status.ok());
        CHECK(status.error_message().empty());
        CHECK(responses.size() == 4);
        CHECK(responses[0].tx_id() != 0);
        CHECK(responses[1].cursor_id() != 0);
        CHECK(responses[2].k() == "AA");
        CHECK(responses[2].v() == "00");
        CHECK(responses[3].cursor_id() == 0);
    }

    SECTION("Tx OK: two NEXT operations") {
        remote::Cursor open;
        open.set_op(remote::Op::OPEN);
        open.set_bucket_name(kTestMap.name);
        remote::Cursor next1;
        next1.set_op(remote::Op::NEXT);
        next1.set_cursor(0);  // automatically assigned by KvClient::tx
        remote::Cursor next2;
        next2.set_op(remote::Op::NEXT);
        next2.set_cursor(0);  // automatically assigned by KvClient::tx
        remote::Cursor close;
        close.set_op(remote::Op::CLOSE);
        close.set_cursor(0);  // automatically assigned by KvClient::tx
        std::vector<remote::Cursor> requests{open, next1, next2, close};
        std::vector<remote::Pair> responses;
        const auto status = kv_client.tx(requests, responses);
        CHECK(status.ok());
        CHECK(status.error_message().empty());
        CHECK(responses.size() == 5);
        CHECK(responses[0].tx_id() != 0);
        CHECK(responses[1].cursor_id() != 0);
        CHECK(responses[2].k() == "AA");
        CHECK(responses[2].v() == "00");
        CHECK(responses[3].k() == "BB");
        CHECK(responses[3].v() == "11");
        CHECK(responses[4].cursor_id() == 0);
    }

    SECTION("Tx OK: two NEXT operations using different cursors") {
        remote::Cursor open1;
        open1.set_op(remote::Op::OPEN);
        open1.set_bucket_name(kTestMap.name);
        remote::Cursor next1;
        next1.set_op(remote::Op::NEXT);
        next1.set_cursor(0);  // automatically assigned by KvClient::tx
        remote::Cursor close1;
        close1.set_op(remote::Op::CLOSE);
        close1.set_cursor(0);  // automatically assigned by KvClient::tx
        remote::Cursor open2;
        open2.set_op(remote::Op::OPEN);
        open2.set_bucket_name(kTestMap.name);
        remote::Cursor next2;
        next2.set_op(remote::Op::NEXT);
        next2.set_cursor(0);  // automatically assigned by KvClient::tx
        remote::Cursor close2;
        close2.set_op(remote::Op::CLOSE);
        close2.set_cursor(0);  // automatically assigned by KvClient::tx
        std::vector<remote::Cursor> requests{open1, next1, close1, open2, next2, close2};
        std::vector<remote::Pair> responses;
        const auto status = kv_client.tx(requests, responses);
        CHECK(status.ok());
        CHECK(status.error_message().empty());
        CHECK(responses.size() == 7);
        CHECK(responses[0].tx_id() != 0);
        CHECK(responses[1].cursor_id() != 0);
        CHECK(responses[2].k() == "AA");
        CHECK(responses[2].v() == "00");
        CHECK(responses[3].cursor_id() == 0);
        CHECK(responses[4].cursor_id() != 0);
        CHECK(responses[5].k() == "AA");
        CHECK(responses[5].v() == "00");
        CHECK(responses[6].cursor_id() == 0);
    }

    SECTION("Tx OK: one PREV operation") {
        remote::Cursor open;
        open.set_op(remote::Op::OPEN);
        open.set_bucket_name(kTestMap.name);
        remote::Cursor prev;
        prev.set_op(remote::Op::PREV);
        prev.set_cursor(0);  // automatically assigned by KvClient::tx
        remote::Cursor close;
        close.set_op(remote::Op::CLOSE);
        close.set_cursor(0);  // automatically assigned by KvClient::tx
        std::vector<remote::Cursor> requests{open, prev, close};
        std::vector<remote::Pair> responses;
        const auto status = kv_client.tx(requests, responses);
        CHECK(status.ok());
        CHECK(status.error_message().empty());
        CHECK(responses.size() == 4);
        CHECK(responses[0].tx_id() != 0);
        CHECK(responses[1].cursor_id() != 0);
        CHECK(responses[2].k() == "BB");
        CHECK(responses[2].v() == "11");
        CHECK(responses[3].cursor_id() == 0);
    }

    SECTION("Tx OK: two PREV operations") {
        remote::Cursor open;
        open.set_op(remote::Op::OPEN);
        open.set_bucket_name(kTestMap.name);
        remote::Cursor prev1;
        prev1.set_op(remote::Op::PREV);
        prev1.set_cursor(0);  // automatically assigned by KvClient::tx
        remote::Cursor prev2;
        prev2.set_op(remote::Op::PREV);
        prev2.set_cursor(0);  // automatically assigned by KvClient::tx
        remote::Cursor close;
        close.set_op(remote::Op::CLOSE);
        close.set_cursor(0);  // automatically assigned by KvClient::tx
        std::vector<remote::Cursor> requests{open, prev1, prev2, close};
        std::vector<remote::Pair> responses;
        const auto status = kv_client.tx(requests, responses);
        CHECK(status.ok());
        CHECK(status.error_message().empty());
        CHECK(responses.size() == 5);
        CHECK(responses[0].tx_id() != 0);
        CHECK(responses[1].cursor_id() != 0);
        CHECK(responses[2].k() == "BB");
        CHECK(responses[2].v() == "11");
        CHECK(responses[3].k() == "AA");
        CHECK(responses[3].v() == "00");
        CHECK(responses[4].cursor_id() == 0);
    }

    SECTION("Tx OK: two PREV operations using different cursors") {
        remote::Cursor open1;
        open1.set_op(remote::Op::OPEN);
        open1.set_bucket_name(kTestMap.name);
        remote::Cursor prev1;
        prev1.set_op(remote::Op::PREV);
        prev1.set_cursor(0);  // automatically assigned by KvClient::tx
        remote::Cursor close1;
        close1.set_op(remote::Op::CLOSE);
        close1.set_cursor(0);  // automatically assigned by KvClient::tx
        remote::Cursor open2;
        open2.set_op(remote::Op::OPEN);
        open2.set_bucket_name(kTestMap.name);
        remote::Cursor prev2;
        prev2.set_op(remote::Op::PREV);
        prev2.set_cursor(0);  // automatically assigned by KvClient::tx
        remote::Cursor close2;
        close2.set_op(remote::Op::CLOSE);
        close2.set_cursor(0);  // automatically assigned by KvClient::tx
        std::vector<remote::Cursor> requests{open1, prev1, close1, open2, prev2, close2};
        std::vector<remote::Pair> responses;
        const auto status = kv_client.tx(requests, responses);
        CHECK(status.ok());
        CHECK(status.error_message().empty());
        CHECK(responses.size() == 7);
        CHECK(responses[0].tx_id() != 0);
        CHECK(responses[1].cursor_id() != 0);
        CHECK(responses[2].k() == "BB");
        CHECK(responses[2].v() == "11");
        CHECK(responses[3].cursor_id() == 0);
        CHECK(responses[4].cursor_id() != 0);
        CHECK(responses[5].k() == "BB");
        CHECK(responses[5].v() == "11");
        CHECK(responses[6].cursor_id() == 0);
    }

    SECTION("Tx OK: FIRST + CURRENT operations on multi-value table") {
        remote::Cursor open;
        open.set_op(remote::Op::OPEN);
        open.set_bucket_name(kTestMultiMap.name);
        remote::Cursor first;
        first.set_op(remote::Op::FIRST);
        first.set_cursor(0);  // automatically assigned by KvClient::tx
        remote::Cursor current;
        current.set_op(remote::Op::CURRENT);
        current.set_cursor(0);  // automatically assigned by KvClient::tx
        remote::Cursor close;
        close.set_op(remote::Op::CLOSE);
        close.set_cursor(0);  // automatically assigned by KvClient::tx
        std::vector<remote::Cursor> requests{open, first, current, close};
        std::vector<remote::Pair> responses;
        const auto status = kv_client.tx(requests, responses);
        CHECK(status.ok());
        CHECK(responses.size() == 5);
        CHECK(responses[0].tx_id() != 0);
        CHECK(responses[1].cursor_id() != 0);
        CHECK(responses[2].k() == "AA");
        CHECK(responses[2].v() == "00");
        CHECK(responses[3].k() == "AA");
        CHECK(responses[3].v() == "00");
        CHECK(responses[4].cursor_id() == 0);
    }

    SECTION("Tx OK: LAST + CURRENT operations on multi-value table") {
        remote::Cursor open;
        open.set_op(remote::Op::OPEN);
        open.set_bucket_name(kTestMultiMap.name);
        remote::Cursor last;
        last.set_op(remote::Op::LAST);
        last.set_cursor(0);  // automatically assigned by KvClient::tx
        remote::Cursor current;
        current.set_op(remote::Op::CURRENT);
        current.set_cursor(0);  // automatically assigned by KvClient::tx
        remote::Cursor close;
        close.set_op(remote::Op::CLOSE);
        close.set_cursor(0);  // automatically assigned by KvClient::tx
        std::vector<remote::Cursor> requests{open, last, current, close};
        std::vector<remote::Pair> responses;
        const auto status = kv_client.tx(requests, responses);
        CHECK(status.ok());
        CHECK(responses.size() == 5);
        CHECK(responses[0].tx_id() != 0);
        CHECK(responses[1].cursor_id() != 0);
        CHECK(responses[2].k() == "BB");
        CHECK(responses[2].v() == "22");
        CHECK(responses[3].k() == "BB");
        CHECK(responses[3].v() == "22");
        CHECK(responses[4].cursor_id() == 0);
    }

    SECTION("Tx OK: FIRST + FIRST_DUP operations on multi-value table") {
        remote::Cursor open;
        open.set_op(remote::Op::OPEN);
        open.set_bucket_name(kTestMultiMap.name);
        remote::Cursor first;
        first.set_op(remote::Op::FIRST);
        first.set_cursor(0);  // automatically assigned by KvClient::tx
        remote::Cursor first_dup;
        first_dup.set_op(remote::Op::FIRST_DUP);
        first_dup.set_cursor(0);  // automatically assigned by KvClient::tx
        remote::Cursor close;
        close.set_op(remote::Op::CLOSE);
        close.set_cursor(0);  // automatically assigned by KvClient::tx
        std::vector<remote::Cursor> requests{open, first, first_dup, close};
        std::vector<remote::Pair> responses;
        const auto status = kv_client.tx(requests, responses);
        CHECK(status.ok());
        CHECK(responses.size() == 5);
        CHECK(responses[0].tx_id() != 0);
        CHECK(responses[1].cursor_id() != 0);
        CHECK(responses[2].k() == "AA");
        CHECK(responses[2].v() == "00");
        CHECK(responses[3].k().empty());
        CHECK(responses[3].v() == "00");
        CHECK(responses[4].cursor_id() == 0);
    }

    SECTION("Tx OK: LAST + FIRST_DUP operations on multi-value table") {
        remote::Cursor open;
        open.set_op(remote::Op::OPEN);
        open.set_bucket_name(kTestMultiMap.name);
        remote::Cursor last;
        last.set_op(remote::Op::LAST);
        last.set_cursor(0);  // automatically assigned by KvClient::tx
        remote::Cursor first_dup;
        first_dup.set_op(remote::Op::FIRST_DUP);
        first_dup.set_cursor(0);  // automatically assigned by KvClient::tx
        first_dup.set_k("AA");
        remote::Cursor close;
        close.set_op(remote::Op::CLOSE);
        close.set_cursor(0);  // automatically assigned by KvClient::tx
        std::vector<remote::Cursor> requests{open, last, first_dup, close};
        std::vector<remote::Pair> responses;
        const auto status = kv_client.tx(requests, responses);
        CHECK(status.ok());
        CHECK(responses.size() == 5);
        CHECK(responses[0].tx_id() != 0);
        CHECK(responses[1].cursor_id() != 0);
        CHECK(responses[2].k() == "BB");
        CHECK(responses[2].v() == "22");
        CHECK(responses[3].k().empty());
        CHECK(responses[3].v() == "22");
        CHECK(responses[4].cursor_id() == 0);
    }

    SECTION("Tx OK: one FIRST + two NEXT_DUP operations on multi-value table") {
        remote::Cursor open;
        open.set_op(remote::Op::OPEN);
        open.set_bucket_name(kTestMultiMap.name);
        remote::Cursor first;
        first.set_op(remote::Op::FIRST);
        first.set_cursor(0);  // automatically assigned by KvClient::tx
        remote::Cursor next_dup1;
        next_dup1.set_op(remote::Op::NEXT_DUP);
        next_dup1.set_cursor(0);  // automatically assigned by KvClient::tx
        remote::Cursor next_dup2;
        next_dup2.set_op(remote::Op::NEXT_DUP);
        next_dup2.set_cursor(0);  // automatically assigned by KvClient::tx
        remote::Cursor close;
        close.set_op(remote::Op::CLOSE);
        close.set_cursor(0);  // automatically assigned by KvClient::tx
        std::vector<remote::Cursor> requests{open, first, next_dup1, next_dup2, close};
        std::vector<remote::Pair> responses;
        const auto status = kv_client.tx(requests, responses);
        CHECK(status.ok());
        CHECK(responses.size() == 6);
        CHECK(responses[0].tx_id() != 0);
        CHECK(responses[1].cursor_id() != 0);
        CHECK(responses[2].k() == "AA");
        CHECK(responses[2].v() == "00");
        CHECK(responses[3].k() == "AA");
        CHECK(responses[3].v() == "11");
        CHECK(responses[4].k() == "AA");
        CHECK(responses[4].v() == "22");
        CHECK(responses[5].cursor_id() == 0);
    }

    SECTION("Tx OK: NEXT_DUP operation on single-value table") {
        remote::Cursor open;
        open.set_op(remote::Op::OPEN);
        open.set_bucket_name(kTestMap.name);
        remote::Cursor first;
        first.set_op(remote::Op::FIRST);
        first.set_cursor(0);  // automatically assigned by KvClient::tx
        remote::Cursor next_dup;
        next_dup.set_op(remote::Op::NEXT_DUP);
        next_dup.set_cursor(0);  // automatically assigned by KvClient::tx
        remote::Cursor close;
        close.set_op(remote::Op::CLOSE);
        close.set_cursor(0);  // automatically assigned by KvClient::tx
        std::vector<remote::Cursor> requests{open, next_dup, close};
        std::vector<remote::Pair> responses;
        const auto status = kv_client.tx(requests, responses);
        CHECK(status.ok());
        CHECK(responses.size() == 4);
        CHECK(responses[0].tx_id() != 0);
        CHECK(responses[1].cursor_id() != 0);
        CHECK(responses[2].k() == "AA");
        CHECK(responses[2].v() == "00");
        CHECK(responses[3].cursor_id() == 0);
    }

    SECTION("Tx OK: one PREV_DUP operation on single-value table") {
        remote::Cursor open;
        open.set_op(remote::Op::OPEN);
        open.set_bucket_name(kTestMap.name);
        remote::Cursor prev_dup;
        prev_dup.set_op(remote::Op::PREV_DUP);
        prev_dup.set_cursor(0);  // automatically assigned by KvClient::tx
        remote::Cursor close;
        close.set_op(remote::Op::CLOSE);
        close.set_cursor(0);  // automatically assigned by KvClient::tx
        std::vector<remote::Cursor> requests{open, prev_dup, close};
        std::vector<remote::Pair> responses;
        const auto status = kv_client.tx(requests, responses);
        CHECK(status.ok());
        CHECK(responses.size() == 4);
        CHECK(responses[0].tx_id() != 0);
        CHECK(responses[1].cursor_id() != 0);
        CHECK(responses[2].k() == "BB");
        CHECK(responses[2].v() == "11");
        CHECK(responses[3].cursor_id() == 0);
    }

    SECTION("Tx OK: one NEXT_DUP operation on multi-value table") {
        remote::Cursor open;
        open.set_op(remote::Op::OPEN);
        open.set_bucket_name(kTestMultiMap.name);
        remote::Cursor next_dup;
        next_dup.set_op(remote::Op::NEXT_DUP);
        next_dup.set_cursor(0);  // automatically assigned by KvClient::tx
        remote::Cursor close;
        close.set_op(remote::Op::CLOSE);
        close.set_cursor(0);  // automatically assigned by KvClient::tx
        std::vector<remote::Cursor> requests{open, next_dup, close};
        std::vector<remote::Pair> responses;
        const auto status = kv_client.tx(requests, responses);
        CHECK(status.ok());
        CHECK(responses.size() == 4);
        CHECK(responses[0].tx_id() != 0);
        CHECK(responses[1].cursor_id() != 0);
        CHECK(responses[2].k() == "AA");
        CHECK(responses[2].v() == "00");
        CHECK(responses[3].cursor_id() == 0);
    }

    SECTION("Tx OK: one PREV_DUP operation on multi-value table") {
        remote::Cursor open;
        open.set_op(remote::Op::OPEN);
        open.set_bucket_name(kTestMultiMap.name);
        remote::Cursor prev_dup;
        prev_dup.set_op(remote::Op::PREV_DUP);
        prev_dup.set_cursor(0);  // automatically assigned by KvClient::tx
        remote::Cursor close;
        close.set_op(remote::Op::CLOSE);
        close.set_cursor(0);  // automatically assigned by KvClient::tx
        std::vector<remote::Cursor> requests{open, prev_dup, close};
        std::vector<remote::Pair> responses;
        const auto status = kv_client.tx(requests, responses);
        CHECK(status.ok());
        CHECK(responses.size() == 4);
        CHECK(responses[0].tx_id() != 0);
        CHECK(responses[1].cursor_id() != 0);
        CHECK(responses[2].k() == "BB");
        CHECK(responses[2].v() == "22");
        CHECK(responses[3].cursor_id() == 0);
    }

    SECTION("Tx OK: one FIRST + one LAST_DUP operation on multi-value table") {
        remote::Cursor open;
        open.set_op(remote::Op::OPEN);
        open.set_bucket_name(kTestMultiMap.name);
        remote::Cursor first;
        first.set_op(remote::Op::FIRST);
        first.set_cursor(0);  // automatically assigned by KvClient::tx
        remote::Cursor last_dup;
        last_dup.set_op(remote::Op::LAST_DUP);
        last_dup.set_cursor(0);  // automatically assigned by KvClient::tx
        remote::Cursor close;
        close.set_op(remote::Op::CLOSE);
        close.set_cursor(0);  // automatically assigned by KvClient::tx
        std::vector<remote::Cursor> requests{open, first, last_dup, close};
        std::vector<remote::Pair> responses;
        const auto status = kv_client.tx(requests, responses);
        CHECK(status.ok());
        CHECK(responses.size() == 5);
        CHECK(responses[0].tx_id() != 0);
        CHECK(responses[1].cursor_id() != 0);
        CHECK(responses[2].k() == "AA");
        CHECK(responses[2].v() == "00");
        CHECK(responses[3].k().empty());
        CHECK(responses[3].v() == "22");
        CHECK(responses[4].cursor_id() == 0);
    }

    SECTION("Tx OK: one LAST + one LAST_DUP operation on multi-value table") {
        remote::Cursor open;
        open.set_op(remote::Op::OPEN);
        open.set_bucket_name(kTestMultiMap.name);
        remote::Cursor last;
        last.set_op(remote::Op::LAST);
        last.set_cursor(0);  // automatically assigned by KvClient::tx
        remote::Cursor last_dup;
        last_dup.set_op(remote::Op::LAST_DUP);
        last_dup.set_cursor(0);  // automatically assigned by KvClient::tx
        remote::Cursor close;
        close.set_op(remote::Op::CLOSE);
        close.set_cursor(0);  // automatically assigned by KvClient::tx
        std::vector<remote::Cursor> requests{open, last, last_dup, close};
        std::vector<remote::Pair> responses;
        const auto status = kv_client.tx(requests, responses);
        CHECK(status.ok());
        CHECK(responses.size() == 5);
        CHECK(responses[0].tx_id() != 0);
        CHECK(responses[1].cursor_id() != 0);
        CHECK(responses[2].k() == "BB");
        CHECK(responses[2].v() == "22");
        CHECK(responses[3].k().empty());
        CHECK(responses[3].v() == "22");
        CHECK(responses[4].cursor_id() == 0);
    }

    SECTION("Tx OK: one NEXT_NO_DUP operation on multi-value table") {
        remote::Cursor open;
        open.set_op(remote::Op::OPEN);
        open.set_bucket_name(kTestMultiMap.name);
        remote::Cursor next_no_dup;
        next_no_dup.set_op(remote::Op::NEXT_NO_DUP);
        next_no_dup.set_cursor(0);  // automatically assigned by KvClient::tx
        remote::Cursor close;
        close.set_op(remote::Op::CLOSE);
        close.set_cursor(0);  // automatically assigned by KvClient::tx
        std::vector<remote::Cursor> requests{open, next_no_dup, close};
        std::vector<remote::Pair> responses;
        const auto status = kv_client.tx(requests, responses);
        CHECK(status.ok());
        CHECK(responses.size() == 4);
        CHECK(responses[0].tx_id() != 0);
        CHECK(responses[1].cursor_id() != 0);
        CHECK(responses[2].k() == "AA");
        CHECK(responses[2].v() == "00");
        CHECK(responses[3].cursor_id() == 0);
    }

    SECTION("Tx OK: one PREV_NO_DUP operation on multi-value table") {
        remote::Cursor open;
        open.set_op(remote::Op::OPEN);
        open.set_bucket_name(kTestMultiMap.name);
        remote::Cursor prev_no_dup;
        prev_no_dup.set_op(remote::Op::PREV_NO_DUP);
        prev_no_dup.set_cursor(0);  // automatically assigned by KvClient::tx
        remote::Cursor close;
        close.set_op(remote::Op::CLOSE);
        close.set_cursor(0);  // automatically assigned by KvClient::tx
        std::vector<remote::Cursor> requests{open, prev_no_dup, close};
        std::vector<remote::Pair> responses;
        const auto status = kv_client.tx(requests, responses);
        CHECK(status.ok());
        CHECK(responses.size() == 4);
        CHECK(responses[0].tx_id() != 0);
        CHECK(responses[1].cursor_id() != 0);
        CHECK(responses[2].k() == "BB");
        CHECK(responses[2].v() == "22");
        CHECK(responses[3].cursor_id() == 0);
    }

    SECTION("Tx OK: SEEK operation w/o key on single-value table") {
        remote::Cursor open;
        open.set_op(remote::Op::OPEN);
        open.set_bucket_name(kTestMap.name);
        remote::Cursor seek;
        seek.set_op(remote::Op::SEEK);
        seek.set_cursor(0);  // automatically assigned by KvClient::tx
        remote::Cursor close;
        close.set_op(remote::Op::CLOSE);
        close.set_cursor(0);  // automatically assigned by KvClient::tx
        std::vector<remote::Cursor> requests{open, seek, close};
        std::vector<remote::Pair> responses;
        const auto status = kv_client.tx(requests, responses);
        CHECK(status.ok());
        CHECK(responses.size() == 4);
        CHECK(responses[0].tx_id() != 0);
        CHECK(responses[1].cursor_id() != 0);
        CHECK(responses[2].k() == "AA");
        CHECK(responses[2].v() == "00");
        CHECK(responses[3].cursor_id() == 0);
    }

    SECTION("Tx OK: SEEK operation w/ existent key on single-value table") {
        remote::Cursor open;
        open.set_op(remote::Op::OPEN);
        open.set_bucket_name(kTestMap.name);
        remote::Cursor seek;
        seek.set_op(remote::Op::SEEK);
        seek.set_cursor(0);  // automatically assigned by KvClient::tx
        seek.set_k("BB");
        remote::Cursor close;
        close.set_op(remote::Op::CLOSE);
        close.set_cursor(0);  // automatically assigned by KvClient::tx
        std::vector<remote::Cursor> requests{open, seek, close};
        std::vector<remote::Pair> responses;
        const auto status = kv_client.tx(requests, responses);
        CHECK(status.ok());
        CHECK(responses.size() == 4);
        CHECK(responses[0].tx_id() != 0);
        CHECK(responses[1].cursor_id() != 0);
        CHECK(responses[2].k() == "BB");
        CHECK(responses[2].v() == "11");
        CHECK(responses[3].cursor_id() == 0);
    }

    SECTION("Tx OK: SEEK operation w/ unexisting key on single-value table") {
        remote::Cursor open;
        open.set_op(remote::Op::OPEN);
        open.set_bucket_name(kTestMap.name);
        remote::Cursor seek;
        seek.set_op(remote::Op::SEEK);
        seek.set_cursor(0);  // automatically assigned by KvClient::tx
        seek.set_k("ZZ");
        remote::Cursor close;
        close.set_op(remote::Op::CLOSE);
        close.set_cursor(0);  // automatically assigned by KvClient::tx
        std::vector<remote::Cursor> requests{open, seek, close};
        std::vector<remote::Pair> responses;
        const auto status = kv_client.tx(requests, responses);
        CHECK(status.ok());
        CHECK(responses.size() == 4);
        CHECK(responses[0].tx_id() != 0);
        CHECK(responses[1].cursor_id() != 0);
        CHECK(responses[2].k().empty());
        CHECK(responses[2].v().empty());
        CHECK(responses[3].cursor_id() == 0);
    }

    SECTION("Tx OK: SEEK_EXACT operation w/o key on single-value table") {
        remote::Cursor open;
        open.set_op(remote::Op::OPEN);
        open.set_bucket_name(kTestMap.name);
        remote::Cursor seek_exact;
        seek_exact.set_op(remote::Op::SEEK_EXACT);
        seek_exact.set_cursor(0);  // automatically assigned by KvClient::tx
        remote::Cursor close;
        close.set_op(remote::Op::CLOSE);
        close.set_cursor(0);  // automatically assigned by KvClient::tx
        std::vector<remote::Cursor> requests{open, seek_exact, close};
        std::vector<remote::Pair> responses;
        const auto status = kv_client.tx(requests, responses);
        CHECK(status.ok());
        CHECK(responses.size() == 4);
        CHECK(responses[0].tx_id() != 0);
        CHECK(responses[1].cursor_id() != 0);
        CHECK(responses[2].k().empty());
        CHECK(responses[2].v().empty());
        CHECK(responses[3].cursor_id() == 0);
    }

    SECTION("Tx OK: SEEK_EXACT operation w/ existent key on single-value table") {
        remote::Cursor open;
        open.set_op(remote::Op::OPEN);
        open.set_bucket_name(kTestMap.name);
        remote::Cursor seek_exact;
        seek_exact.set_op(remote::Op::SEEK_EXACT);
        seek_exact.set_cursor(0);  // automatically assigned by KvClient::tx
        seek_exact.set_k("BB");
        remote::Cursor close;
        close.set_op(remote::Op::CLOSE);
        close.set_cursor(0);  // automatically assigned by KvClient::tx
        std::vector<remote::Cursor> requests{open, seek_exact, close};
        std::vector<remote::Pair> responses;
        const auto status = kv_client.tx(requests, responses);
        CHECK(status.ok());
        CHECK(responses.size() == 4);
        CHECK(responses[0].tx_id() != 0);
        CHECK(responses[1].cursor_id() != 0);
        CHECK(responses[2].k() == "BB");
        CHECK(responses[2].v() == "11");
        CHECK(responses[3].cursor_id() == 0);
    }

    SECTION("Tx OK: SEEK_EXACT operation w/ nonexistent key on single-value table") {
        remote::Cursor open;
        open.set_op(remote::Op::OPEN);
        open.set_bucket_name(kTestMap.name);
        remote::Cursor seek_exact;
        seek_exact.set_op(remote::Op::SEEK_EXACT);
        seek_exact.set_cursor(0);  // automatically assigned by KvClient::tx
        seek_exact.set_k("ZZ");
        remote::Cursor close;
        close.set_op(remote::Op::CLOSE);
        close.set_cursor(0);  // automatically assigned by KvClient::tx
        std::vector<remote::Cursor> requests{open, seek_exact, close};
        std::vector<remote::Pair> responses;
        const auto status = kv_client.tx(requests, responses);
        CHECK(status.ok());
        CHECK(responses.size() == 4);
        CHECK(responses[0].tx_id() != 0);
        CHECK(responses[1].cursor_id() != 0);
        CHECK(responses[2].k().empty());
        CHECK(responses[2].v().empty());
        CHECK(responses[3].cursor_id() == 0);
    }

    SECTION("Tx OK: one SEEK_BOTH w/o key operation on multi-value table") {
        remote::Cursor open;
        open.set_op(remote::Op::OPEN);
        open.set_bucket_name(kTestMultiMap.name);
        remote::Cursor seek_both;
        seek_both.set_op(remote::Op::SEEK_BOTH);
        seek_both.set_cursor(0);  // automatically assigned by KvClient::tx
        remote::Cursor close;
        close.set_op(remote::Op::CLOSE);
        close.set_cursor(0);  // automatically assigned by KvClient::tx
        std::vector<remote::Cursor> requests{open, seek_both, close};
        std::vector<remote::Pair> responses;
        const auto status = kv_client.tx(requests, responses);
        CHECK(status.ok());
        CHECK(responses.size() == 4);
        CHECK(responses[0].tx_id() != 0);
        CHECK(responses[1].cursor_id() != 0);
        CHECK(responses[2].k().empty());
        CHECK(responses[2].v().empty());
        CHECK(responses[3].cursor_id() == 0);
    }

    SECTION("Tx OK: one SEEK_BOTH w/ nonexistent key operation on multi-value table") {
        remote::Cursor open;
        open.set_op(remote::Op::OPEN);
        open.set_bucket_name(kTestMultiMap.name);
        remote::Cursor seek_both;
        seek_both.set_op(remote::Op::SEEK_BOTH);
        seek_both.set_cursor(0);  // automatically assigned by KvClient::tx
        seek_both.set_k("CC");
        remote::Cursor close;
        close.set_op(remote::Op::CLOSE);
        close.set_cursor(0);  // automatically assigned by KvClient::tx
        std::vector<remote::Cursor> requests{open, seek_both, close};
        std::vector<remote::Pair> responses;
        const auto status = kv_client.tx(requests, responses);
        CHECK(status.ok());
        CHECK(responses.size() == 4);
        CHECK(responses[0].tx_id() != 0);
        CHECK(responses[1].cursor_id() != 0);
        CHECK(responses[2].k().empty());
        CHECK(responses[2].v().empty());
        CHECK(responses[3].cursor_id() == 0);
    }

    SECTION("Tx OK: one SEEK_BOTH w/ existent key operation on multi-value table") {
        remote::Cursor open;
        open.set_op(remote::Op::OPEN);
        open.set_bucket_name(kTestMultiMap.name);
        remote::Cursor seek_both;
        seek_both.set_op(remote::Op::SEEK_BOTH);
        seek_both.set_cursor(0);  // automatically assigned by KvClient::tx
        seek_both.set_k("AA");
        remote::Cursor close;
        close.set_op(remote::Op::CLOSE);
        close.set_cursor(0);  // automatically assigned by KvClient::tx
        std::vector<remote::Cursor> requests{open, seek_both, close};
        std::vector<remote::Pair> responses;
        const auto status = kv_client.tx(requests, responses);
        CHECK(status.ok());
        CHECK(responses.size() == 4);
        CHECK(responses[0].tx_id() != 0);
        CHECK(responses[1].cursor_id() != 0);
        CHECK(responses[2].k().empty());
        CHECK(responses[2].v() == "00");
        CHECK(responses[3].cursor_id() == 0);
    }

    SECTION("Tx OK: one SEEK_BOTH w/ existent key+value operation on multi-value table") {
        remote::Cursor open;
        open.set_op(remote::Op::OPEN);
        open.set_bucket_name(kTestMultiMap.name);
        remote::Cursor seek_both;
        seek_both.set_op(remote::Op::SEEK_BOTH);
        seek_both.set_cursor(0);  // automatically assigned by KvClient::tx
        seek_both.set_k("AA");
        seek_both.set_v("22");
        remote::Cursor close;
        close.set_op(remote::Op::CLOSE);
        close.set_cursor(0);  // automatically assigned by KvClient::tx
        std::vector<remote::Cursor> requests{open, seek_both, close};
        std::vector<remote::Pair> responses;
        const auto status = kv_client.tx(requests, responses);
        CHECK(status.ok());
        CHECK(responses.size() == 4);
        CHECK(responses[0].tx_id() != 0);
        CHECK(responses[1].cursor_id() != 0);
        CHECK(responses[2].k().empty());
        CHECK(responses[2].v() == "22");
        CHECK(responses[3].cursor_id() == 0);
    }

    SECTION("Tx OK: one SEEK_BOTH_EXACT w/o key operation on multi-value table") {
        remote::Cursor open;
        open.set_op(remote::Op::OPEN);
        open.set_bucket_name(kTestMultiMap.name);
        remote::Cursor seek_both_exact;
        seek_both_exact.set_op(remote::Op::SEEK_BOTH_EXACT);
        seek_both_exact.set_cursor(0);  // automatically assigned by KvClient::tx
        remote::Cursor close;
        close.set_op(remote::Op::CLOSE);
        close.set_cursor(0);  // automatically assigned by KvClient::tx
        std::vector<remote::Cursor> requests{open, seek_both_exact, close};
        std::vector<remote::Pair> responses;
        const auto status = kv_client.tx(requests, responses);
        CHECK(status.ok());
        CHECK(responses.size() == 4);
        CHECK(responses[0].tx_id() != 0);
        CHECK(responses[1].cursor_id() != 0);
        CHECK(responses[2].k().empty());
        CHECK(responses[2].v().empty());
        CHECK(responses[3].cursor_id() == 0);
    }

    SECTION("Tx OK: one SEEK_BOTH_EXACT w/ nonexistent key operation on multi-value table") {
        remote::Cursor open;
        open.set_op(remote::Op::OPEN);
        open.set_bucket_name(kTestMultiMap.name);
        remote::Cursor seek_both_exact;
        seek_both_exact.set_op(remote::Op::SEEK_BOTH_EXACT);
        seek_both_exact.set_cursor(0);  // automatically assigned by KvClient::tx
        seek_both_exact.set_k("CC");
        remote::Cursor close;
        close.set_op(remote::Op::CLOSE);
        close.set_cursor(0);  // automatically assigned by KvClient::tx
        std::vector<remote::Cursor> requests{open, seek_both_exact, close};
        std::vector<remote::Pair> responses;
        const auto status = kv_client.tx(requests, responses);
        CHECK(status.ok());
        CHECK(responses.size() == 4);
        CHECK(responses[0].tx_id() != 0);
        CHECK(responses[1].cursor_id() != 0);
        CHECK(responses[2].k().empty());
        CHECK(responses[2].v().empty());
        CHECK(responses[3].cursor_id() == 0);
    }

    SECTION("Tx OK: one SEEK_BOTH_EXACT w/ existent key operation on multi-value table") {
        remote::Cursor open;
        open.set_op(remote::Op::OPEN);
        open.set_bucket_name(kTestMultiMap.name);
        remote::Cursor seek_both_exact;
        seek_both_exact.set_op(remote::Op::SEEK_BOTH_EXACT);
        seek_both_exact.set_cursor(0);  // automatically assigned by KvClient::tx
        seek_both_exact.set_k("AA");
        remote::Cursor close;
        close.set_op(remote::Op::CLOSE);
        close.set_cursor(0);  // automatically assigned by KvClient::tx
        std::vector<remote::Cursor> requests{open, seek_both_exact, close};
        std::vector<remote::Pair> responses;
        const auto status = kv_client.tx(requests, responses);
        CHECK(status.ok());
        CHECK(responses.size() == 4);
        CHECK(responses[0].tx_id() != 0);
        CHECK(responses[1].cursor_id() != 0);
        CHECK(responses[2].k().empty());
        CHECK(responses[2].v().empty());
        CHECK(responses[3].cursor_id() == 0);
    }

    SECTION("Tx OK: one SEEK_BOTH_EXACT w/ existent key+value operation on multi-value table") {
        remote::Cursor open;
        open.set_op(remote::Op::OPEN);
        open.set_bucket_name(kTestMultiMap.name);
        remote::Cursor seek_both_exact;
        seek_both_exact.set_op(remote::Op::SEEK_BOTH_EXACT);
        seek_both_exact.set_cursor(0);  // automatically assigned by KvClient::tx
        seek_both_exact.set_k("AA");
        seek_both_exact.set_v("22");
        remote::Cursor close;
        close.set_op(remote::Op::CLOSE);
        close.set_cursor(0);  // automatically assigned by KvClient::tx
        std::vector<remote::Cursor> requests{open, seek_both_exact, close};
        std::vector<remote::Pair> responses;
        const auto status = kv_client.tx(requests, responses);
        CHECK(status.ok());
        CHECK(responses.size() == 4);
        CHECK(responses[0].tx_id() != 0);
        CHECK(responses[1].cursor_id() != 0);
        CHECK(responses[2].k() == "AA");
        CHECK(responses[2].v() == "22");
        CHECK(responses[3].cursor_id() == 0);
    }
}

TEST_CASE("BackEndKvServer E2E: Tx cursor invalid operations", "[silkworm][node][rpc]") {
    BackEndKvE2eTest test;
    test.fill_tables();
    auto kv_client = *test.kv_client;

    SECTION("Tx KO: CURRENT operation") {
        remote::Cursor open;
        open.set_op(remote::Op::OPEN);
        open.set_bucket_name(kTestMap.name);
        remote::Cursor current;
        current.set_op(remote::Op::CURRENT);
        current.set_cursor(0);  // automatically assigned by KvClient::tx
        remote::Cursor close;
        close.set_op(remote::Op::CLOSE);
        close.set_cursor(0);  // automatically assigned by KvClient::tx
        std::vector<remote::Cursor> requests{open, current, close};
        std::vector<remote::Pair> responses;
        const auto status = kv_client.tx(requests, responses);
        CHECK(!status.ok());
        CHECK(status.error_code() == grpc::StatusCode::INTERNAL);
        CHECK(status.error_message().find("exception: MDBX_ENODATA") != std::string::npos);
        CHECK(responses.size() == 2);
        CHECK(responses[0].tx_id() != 0);
        CHECK(responses[1].cursor_id() != 0);
    }

    SECTION("Tx KO: FIRST_DUP operation on single-value table") {
        remote::Cursor open;
        open.set_op(remote::Op::OPEN);
        open.set_bucket_name(kTestMap.name);
        remote::Cursor first;
        first.set_op(remote::Op::FIRST);
        first.set_cursor(0);  // automatically assigned by KvClient::tx
        remote::Cursor first_dup;
        first_dup.set_op(remote::Op::FIRST_DUP);
        first_dup.set_cursor(0);  // automatically assigned by KvClient::tx
        remote::Cursor close;
        close.set_op(remote::Op::CLOSE);
        close.set_cursor(0);  // automatically assigned by KvClient::tx
        std::vector<remote::Cursor> requests{open, first, first_dup, close};
        std::vector<remote::Pair> responses;
        const auto status = kv_client.tx(requests, responses);
        CHECK(!status.ok());
        CHECK(status.error_code() == grpc::StatusCode::INTERNAL);
        CHECK(status.error_message().find("exception: MDBX_INCOMPATIBLE") != std::string::npos);
        CHECK(responses.size() == 3);
        CHECK(responses[0].tx_id() != 0);
        CHECK(responses[1].cursor_id() != 0);
    }

    SECTION("Tx KO: LAST_DUP operation on single-value table") {
        remote::Cursor open;
        open.set_op(remote::Op::OPEN);
        open.set_bucket_name(kTestMap.name);
        remote::Cursor first;
        first.set_op(remote::Op::FIRST);
        first.set_cursor(0);  // automatically assigned by KvClient::tx
        remote::Cursor last_dup;
        last_dup.set_op(remote::Op::LAST_DUP);
        last_dup.set_cursor(0);  // automatically assigned by KvClient::tx
        remote::Cursor close;
        close.set_op(remote::Op::CLOSE);
        close.set_cursor(0);  // automatically assigned by KvClient::tx
        std::vector<remote::Cursor> requests{open, first, last_dup, close};
        std::vector<remote::Pair> responses;
        const auto status = kv_client.tx(requests, responses);
        CHECK(!status.ok());
        CHECK(status.error_code() == grpc::StatusCode::INTERNAL);
        CHECK(status.error_message().find("exception: MDBX_INCOMPATIBLE") != std::string::npos);
        CHECK(responses.size() == 3);
        CHECK(responses[0].tx_id() != 0);
        CHECK(responses[1].cursor_id() != 0);
    }

    SECTION("Tx KO: FIRST_DUP operation w/o positioned key") {
        remote::Cursor open;
        open.set_op(remote::Op::OPEN);
        open.set_bucket_name(kTestMultiMap.name);
        remote::Cursor first_dup;
        first_dup.set_op(remote::Op::FIRST_DUP);
        first_dup.set_cursor(0);  // automatically assigned by KvClient::tx
        remote::Cursor close;
        close.set_op(remote::Op::CLOSE);
        close.set_cursor(0);  // automatically assigned by KvClient::tx
        std::vector<remote::Cursor> requests{open, first_dup, close};
        std::vector<remote::Pair> responses;
        const auto status = kv_client.tx(requests, responses);
        CHECK(!status.ok());
        CHECK(status.error_code() == grpc::StatusCode::INTERNAL);
        CHECK(status.error_message().find("exception: mdbx") != std::string::npos);
        CHECK(responses.size() == 2);
        CHECK(responses[0].tx_id() != 0);
    }

    SECTION("Tx KO: LAST_DUP operation w/o positioned key") {
        remote::Cursor open;
        open.set_op(remote::Op::OPEN);
        open.set_bucket_name(kTestMultiMap.name);
        remote::Cursor last_dup;
        last_dup.set_op(remote::Op::LAST_DUP);
        last_dup.set_cursor(0);  // automatically assigned by KvClient::tx
        remote::Cursor close;
        close.set_op(remote::Op::CLOSE);
        close.set_cursor(0);  // automatically assigned by KvClient::tx
        std::vector<remote::Cursor> requests{open, last_dup, close};
        std::vector<remote::Pair> responses;
        const auto status = kv_client.tx(requests, responses);
        CHECK(!status.ok());
        CHECK(status.error_code() == grpc::StatusCode::INTERNAL);
        CHECK(status.error_message().find("exception: mdbx") != std::string::npos);
        CHECK(responses.size() == 2);
        CHECK(responses[0].tx_id() != 0);
    }

    SECTION("Tx KO: SEEK_BOTH operation on single-value table") {
        remote::Cursor open;
        open.set_op(remote::Op::OPEN);
        open.set_bucket_name(kTestMap.name);
        remote::Cursor seek_both;
        seek_both.set_op(remote::Op::SEEK_BOTH);
        seek_both.set_cursor(0);  // automatically assigned by KvClient::tx
        remote::Cursor close;
        close.set_op(remote::Op::CLOSE);
        close.set_cursor(0);  // automatically assigned by KvClient::tx
        std::vector<remote::Cursor> requests{open, seek_both, close};
        std::vector<remote::Pair> responses;
        const auto status = kv_client.tx(requests, responses);
        CHECK(!status.ok());
        CHECK(status.error_code() == grpc::StatusCode::INTERNAL);
        CHECK(status.error_message().find("MDBX_INCOMPATIBLE") != std::string::npos);
        CHECK(responses.size() == 2);
        CHECK(responses[0].tx_id() != 0);
    }

    SECTION("Tx KO: SEEK_BOTH_EXACT operation on single-value table") {
        remote::Cursor open;
        open.set_op(remote::Op::OPEN);
        open.set_bucket_name(kTestMap.name);
        remote::Cursor seek_both_exact;
        seek_both_exact.set_op(remote::Op::SEEK_BOTH_EXACT);
        seek_both_exact.set_cursor(0);  // automatically assigned by KvClient::tx
        remote::Cursor close;
        close.set_op(remote::Op::CLOSE);
        close.set_cursor(0);  // automatically assigned by KvClient::tx
        std::vector<remote::Cursor> requests{open, seek_both_exact, close};
        std::vector<remote::Pair> responses;
        const auto status = kv_client.tx(requests, responses);
        CHECK(!status.ok());
        CHECK(status.error_code() == grpc::StatusCode::INTERNAL);
        CHECK(status.error_message().find("MDBX_INCOMPATIBLE") != std::string::npos);
        CHECK(responses.size() == 2);
        CHECK(responses[0].tx_id() != 0);
    }
}

class TxMaxTimeToLiveGuard {
  public:
    explicit TxMaxTimeToLiveGuard(uint8_t t) { TxCall::set_max_ttl_duration(std::chrono::milliseconds{t}); }
    ~TxMaxTimeToLiveGuard() { TxCall::set_max_ttl_duration(kMaxTxDuration); }
};

TEST_CASE("BackEndKvServer E2E: bidirectional max TTL duration", "[silkworm][node][rpc]") {
    constexpr uint8_t kCustomMaxTimeToLive{100};
    TxMaxTimeToLiveGuard ttl_guard{kCustomMaxTimeToLive};
    BackEndKvE2eTest test;
    test.fill_tables();
    auto kv_client = *test.kv_client;

    SECTION("Tx: cursor NEXT ops across renew are consecutive") {
        grpc::ClientContext context;
        const auto tx_reader_writer = kv_client.tx_start(&context);
        remote::Pair response;
        CHECK(tx_reader_writer->Read(&response));
        CHECK(response.tx_id() != 0);
        remote::Cursor open;
        open.set_op(remote::Op::OPEN);
        open.set_bucket_name(kTestMap.name);
        CHECK(tx_reader_writer->Write(open));
        response.clear_tx_id();
        CHECK(tx_reader_writer->Read(&response));
        const auto cursor_id = response.cursor_id();
        CHECK(cursor_id != 0);
        remote::Cursor next1;
        next1.set_op(remote::Op::NEXT);
        next1.set_cursor(cursor_id);
        CHECK(tx_reader_writer->Write(next1));
        response.clear_cursor_id();
        CHECK(tx_reader_writer->Read(&response));
        CHECK(response.k() == "AA");
        CHECK(response.v() == "00");
        std::this_thread::sleep_for(std::chrono::milliseconds{kCustomMaxTimeToLive});
        remote::Cursor next2;
        next2.set_op(remote::Op::NEXT);
        next2.set_cursor(cursor_id);
        CHECK(tx_reader_writer->Write(next2));
        response.clear_cursor_id();
        CHECK(tx_reader_writer->Read(&response));
        CHECK(response.k() == "BB");
        CHECK(response.v() == "11");
        tx_reader_writer->WritesDone();
        auto status = tx_reader_writer->Finish();
        CHECK(status.ok());
    }

    SECTION("Tx: cursor NEXT_DUP ops across renew are consecutive") {
        grpc::ClientContext context;
        const auto tx_reader_writer = kv_client.tx_start(&context);
        remote::Pair response;
        CHECK(tx_reader_writer->Read(&response));
        CHECK(response.tx_id() != 0);
        remote::Cursor open;
        open.set_op(remote::Op::OPEN);
        open.set_bucket_name(kTestMultiMap.name);
        CHECK(tx_reader_writer->Write(open));
        response.clear_tx_id();
        CHECK(tx_reader_writer->Read(&response));
        const auto cursor_id = response.cursor_id();
        CHECK(cursor_id != 0);
        remote::Cursor next_dup1;
        next_dup1.set_op(remote::Op::NEXT_DUP);
        next_dup1.set_cursor(cursor_id);
        CHECK(tx_reader_writer->Write(next_dup1));
        response.clear_cursor_id();
        CHECK(tx_reader_writer->Read(&response));
        CHECK(response.k() == "AA");
        CHECK(response.v() == "00");
        std::this_thread::sleep_for(std::chrono::milliseconds{kCustomMaxTimeToLive});
        remote::Cursor next_dup2;
        next_dup2.set_op(remote::Op::NEXT_DUP);
        next_dup2.set_cursor(cursor_id);
        CHECK(tx_reader_writer->Write(next_dup2));
        response.clear_cursor_id();
        CHECK(tx_reader_writer->Read(&response));
        CHECK(response.k() == "AA");
        CHECK(response.v() == "11");
        tx_reader_writer->WritesDone();
        auto status = tx_reader_writer->Finish();
        CHECK(status.ok());
    }

    SECTION("Tx: cursor NEXT op after renew sees changes") {
        grpc::ClientContext context;
        // Start Tx RPC and open one cursor for TestMap table
        const auto tx_reader_writer = kv_client.tx_start(&context);
        remote::Pair response;
        CHECK(tx_reader_writer->Read(&response));
        CHECK(response.tx_id() != 0);
        remote::Cursor open;
        open.set_op(remote::Op::OPEN);
        open.set_bucket_name(kTestMap.name);
        CHECK(tx_reader_writer->Write(open));
        response.clear_tx_id();
        CHECK(tx_reader_writer->Read(&response));
        const auto cursor_id = response.cursor_id();
        CHECK(cursor_id != 0);
        // Change database content *after* Tx RPC has been opened
        test.alter_tables();
        // Tx RPC opened *before* database changes won't see them
        remote::Cursor next1;
        next1.set_op(remote::Op::NEXT);
        next1.set_cursor(cursor_id);
        CHECK(tx_reader_writer->Write(next1));
        response.clear_cursor_id();
        CHECK(tx_reader_writer->Read(&response));
        CHECK(response.k() == "AA");
        CHECK(response.v() == "00");
        CHECK(tx_reader_writer->Write(next1));
        response.clear_k();
        response.clear_v();
        CHECK(tx_reader_writer->Read(&response));
        CHECK(response.k() == "BB");
        CHECK(response.v() == "11");
        CHECK(tx_reader_writer->Write(next1));
        response.clear_k();
        response.clear_v();
        CHECK(tx_reader_writer->Read(&response));
        CHECK(response.k().empty());
        CHECK(response.v().empty());
        // Let the max TTL timer expire causing server-side tx renewal
        std::this_thread::sleep_for(std::chrono::milliseconds{kCustomMaxTimeToLive});
        // Now the already existing cursor (i.e. same cursor_id) can see the changes
        remote::Cursor first;
        first.set_op(remote::Op::FIRST);
        first.set_cursor(cursor_id);
        CHECK(tx_reader_writer->Write(first));
        response.clear_cursor_id();
        CHECK(tx_reader_writer->Read(&response));
        CHECK(response.k() == "AA");
        CHECK(response.v() == "00");
        remote::Cursor next2;
        next2.set_op(remote::Op::NEXT);
        next2.set_cursor(cursor_id);
        CHECK(tx_reader_writer->Write(next2));
        response.clear_k();
        response.clear_v();
        CHECK(tx_reader_writer->Read(&response));
        CHECK(response.k() == "BB");
        CHECK(response.v() == "11");
        CHECK(tx_reader_writer->Write(next2));
        response.clear_k();
        response.clear_v();
        CHECK(tx_reader_writer->Read(&response));
        CHECK(response.k() == "CC");
        CHECK(response.v() == "22");
        tx_reader_writer->WritesDone();
        auto status = tx_reader_writer->Finish();
        CHECK(status.ok());
    }

    SECTION("Tx: cursor NEXT_DUP op after renew sees changes") {
        grpc::ClientContext context;
        // Start Tx RPC and open one cursor for TestMultiMap table
        const auto tx_reader_writer = kv_client.tx_start(&context);
        remote::Pair response;
        CHECK(tx_reader_writer->Read(&response));
        CHECK(response.tx_id() != 0);
        remote::Cursor open;
        open.set_op(remote::Op::OPEN);
        open.set_bucket_name(kTestMultiMap.name);
        CHECK(tx_reader_writer->Write(open));
        response.clear_tx_id();
        CHECK(tx_reader_writer->Read(&response));
        const auto cursor_id = response.cursor_id();
        CHECK(cursor_id != 0);
        // Change database content *after* Tx RPC has been opened
        test.alter_tables();
        // Tx RPC opened *before* database changes won't see them
        remote::Cursor next_dup;
        next_dup.set_op(remote::Op::NEXT_DUP);
        next_dup.set_cursor(cursor_id);
        CHECK(tx_reader_writer->Write(next_dup));
        response.clear_cursor_id();
        CHECK(tx_reader_writer->Read(&response));
        CHECK(response.k() == "AA");
        CHECK(response.v() == "00");
        CHECK(tx_reader_writer->Write(next_dup));
        response.clear_k();
        response.clear_v();
        CHECK(tx_reader_writer->Read(&response));
        CHECK(response.k() == "AA");
        CHECK(response.v() == "11");
        CHECK(tx_reader_writer->Write(next_dup));
        response.clear_k();
        response.clear_v();
        CHECK(tx_reader_writer->Read(&response));
        CHECK(response.k() == "AA");
        CHECK(response.v() == "22");
        CHECK(tx_reader_writer->Write(next_dup));
        response.clear_k();
        response.clear_v();
        CHECK(tx_reader_writer->Read(&response));
        CHECK(response.k().empty());
        CHECK(response.v().empty());
        // Let the max TTL timer expire causing server-side tx renewal
        std::this_thread::sleep_for(std::chrono::milliseconds{kCustomMaxTimeToLive});
        // Now the already existing cursor (i.e. same cursor_id) can see the changes
        remote::Cursor first;
        first.set_op(remote::Op::FIRST);
        first.set_cursor(cursor_id);
        CHECK(tx_reader_writer->Write(first));
        response.clear_cursor_id();
        CHECK(tx_reader_writer->Read(&response));
        CHECK(response.k() == "AA");
        CHECK(response.v() == "00");
        CHECK(tx_reader_writer->Write(next_dup));
        response.clear_k();
        response.clear_v();
        CHECK(tx_reader_writer->Read(&response));
        CHECK(response.k() == "AA");
        CHECK(response.v() == "11");
        CHECK(tx_reader_writer->Write(next_dup));
        response.clear_k();
        response.clear_v();
        CHECK(tx_reader_writer->Read(&response));
        CHECK(response.k() == "AA");
        CHECK(response.v() == "22");
        CHECK(tx_reader_writer->Write(next_dup));
        response.clear_k();
        response.clear_v();
        CHECK(tx_reader_writer->Read(&response));
        CHECK(response.k() == "AA");
        CHECK(response.v() == "33");
        CHECK(tx_reader_writer->Write(next_dup));
        response.clear_k();
        response.clear_v();
        CHECK(tx_reader_writer->Read(&response));
        CHECK(response.k().empty());
        CHECK(response.v().empty());
        tx_reader_writer->WritesDone();
        auto status = tx_reader_writer->Finish();
        CHECK(status.ok());
    }
}
#endif  // SILKWORM_SANITIZE

}  // namespace silkworm::rpc<|MERGE_RESOLUTION|>--- conflicted
+++ resolved
@@ -539,18 +539,6 @@
         CHECK(status.ok());
         CHECK(responses.size() == 2);
     }
-<<<<<<< HEAD
-
-    SECTION("NodeInfo: return information about zero nodes") {
-        remote::NodesInfoRequest request;
-        request.set_limit(0);
-        remote::NodesInfoReply response;
-        const auto status = backend_client.node_info(request, &response);
-        CHECK(status.ok());
-        CHECK(response.nodes_info_size() == 0);
-    }
-=======
->>>>>>> 8909f3c2
 }
 
 TEST_CASE("BackEndKvServer E2E: KV", "[silkworm][node][rpc]") {
@@ -877,109 +865,9 @@
         remote::NodesInfoReply response;
         const auto status = backend_client.node_info(request, &response);
         CHECK(status.ok());
-<<<<<<< HEAD
         CHECK(response.nodes_info_size() == 1);
-        CHECK(response.nodes_info(0).id() == kTestSentryPeerId);
-        CHECK(response.nodes_info(0).name() == kTestSentryPeerName);
-    }
-}
-
-TEST_CASE("BackEndKvServer E2E: one Sentry status KO", "[silkworm][node][rpc]") {
-    NodeSettings node_settings;
-    node_settings.external_sentry_addr = kTestSentryAddress1;
-    grpc::Status DEADLINE_EXCEEDED_ERROR{grpc::StatusCode::DEADLINE_EXCEEDED, "timeout"};
-    BackEndKvE2eTest test{silkworm::log::Level::kNone, std::move(node_settings), {DEADLINE_EXCEEDED_ERROR}};
-    auto backend_client = *test.backend_client;
-
-    SECTION("NetPeerCount: return expected status error") {
-        remote::NetPeerCountReply response;
-        const auto status = backend_client.net_peer_count(&response);
-        CHECK(status == DEADLINE_EXCEEDED_ERROR);
-    }
-
-    SECTION("NodeInfo: return expected status error") {
-        remote::NodesInfoRequest request;
-        request.set_limit(0);
-        remote::NodesInfoReply response;
-        const auto status = backend_client.node_info(request, &response);
-        CHECK(status == DEADLINE_EXCEEDED_ERROR);
-    }
-}
-
-TEST_CASE("BackEndKvServer E2E: more than one Sentry all status OK", "[silkworm][node][rpc]") {
-    NodeSettings node_settings;
-    node_settings.external_sentry_addr = kTestSentryAddress1 + "," + kTestSentryAddress2;
-    BackEndKvE2eTest test{silkworm::log::Level::kNone, std::move(node_settings), {grpc::Status::OK, grpc::Status::OK}};
-    auto backend_client = *test.backend_client;
-
-    SECTION("NetPeerCount: return peer count") {
-        remote::NetPeerCountReply response;
-        const auto status = backend_client.net_peer_count(&response);
-        CHECK(status.ok());
-        CHECK(response.count() == 2 * kTestSentryPeerCount);
-    }
-
-    SECTION("NodeInfo: return information about nodes") {
-        remote::NodesInfoRequest request;
-        request.set_limit(0);
-        remote::NodesInfoReply response;
-        const auto status = backend_client.node_info(request, &response);
-        CHECK(status.ok());
-        CHECK(response.nodes_info_size() == 2);
-        for (int i{0}; i < response.nodes_info_size(); i++) {
-            const types::NodeInfoReply& nodes_info = response.nodes_info(i);
-            CHECK(nodes_info.id() == kTestSentryPeerId);
-            CHECK(nodes_info.name() == kTestSentryPeerName);
-        }
-    }
-}
-
-TEST_CASE("BackEndKvServer E2E: more than one Sentry at least one status KO", "[silkworm][node][rpc]") {
-    NodeSettings node_settings;
-    node_settings.external_sentry_addr = kTestSentryAddress1 + "," + kTestSentryAddress2;
-    BackEndKvE2eTest test{silkworm::log::Level::kNone, std::move(node_settings), {grpc::Status::OK, grpc::Status::CANCELLED}};
-    auto backend_client = *test.backend_client;
-
-    SECTION("NetPeerCount: return expected status error") {
-        remote::NetPeerCountReply response;
-        const auto status = backend_client.net_peer_count(&response);
-        CHECK(status == grpc::Status::CANCELLED);
-    }
-
-    SECTION("NodeInfo: return expected status error") {
-        remote::NodesInfoRequest request;
-        request.set_limit(0);
-        remote::NodesInfoReply response;
-        const auto status = backend_client.node_info(request, &response);
-        CHECK(status == grpc::Status::CANCELLED);
-    }
-}
-
-TEST_CASE("BackEndKvServer E2E: more than one Sentry all status KO", "[silkworm][node][rpc]") {
-    NodeSettings node_settings;
-    node_settings.external_sentry_addr = kTestSentryAddress1 + "," + kTestSentryAddress2;
-    grpc::Status INTERNAL_ERROR{grpc::StatusCode::INTERNAL, "internal error"};
-    grpc::Status INVALID_ARGUMENT_ERROR{grpc::StatusCode::INVALID_ARGUMENT, "invalid"};
-    BackEndKvE2eTest test{silkworm::log::Level::kNone, std::move(node_settings), {INTERNAL_ERROR, INVALID_ARGUMENT_ERROR}};
-    auto backend_client = *test.backend_client;
-
-    SECTION("NetPeerCount: return expected status error") {
-        remote::NetPeerCountReply response;
-        const auto status = backend_client.net_peer_count(&response);
-        CHECK((status == INTERNAL_ERROR || status == INVALID_ARGUMENT_ERROR));
-    }
-
-    SECTION("NodeInfo: return expected status error") {
-        remote::NodesInfoRequest request;
-        request.set_limit(0);
-        remote::NodesInfoReply response;
-        const auto status = backend_client.node_info(request, &response);
-        CHECK((status == INTERNAL_ERROR || status == INVALID_ARGUMENT_ERROR));
-=======
-        CHECK(response.nodesinfo_size() == 1);
-        CHECK(response.nodesinfo(0).id() == kTestSentryNodeId);
-        CHECK(response.nodesinfo(0).name() == kTestSentryNodeClientId);
->>>>>>> 8909f3c2
+        CHECK(response.nodes_info(0).id() == kTestSentryNodeId);
+        CHECK(response.nodes_info(0).name() == kTestSentryNodeClientId);
     }
 }
 

/*
   Copyright 2023 The Silkworm Authors

   Licensed under the Apache License, Version 2.0 (the "License");
   you may not use this file except in compliance with the License.
   You may obtain a copy of the License at

       http://www.apache.org/licenses/LICENSE-2.0

   Unless required by applicable law or agreed to in writing, software
   distributed under the License is distributed on an "AS IS" BASIS,
   WITHOUT WARRANTIES OR CONDITIONS OF ANY KIND, either express or implied.
   See the License for the specific language governing permissions and
   limitations under the License.
*/

#pragma once

#include <memory>
#include <string>
#include <utility>

#include <boost/asio/awaitable.hpp>

#include <silkworm/silkrpc/common/util.hpp>
#include <silkworm/silkrpc/core/remote_state.hpp>
#include <silkworm/silkrpc/ethdb/cursor.hpp>
#include <silkworm/silkrpc/ethdb/transaction.hpp>

namespace silkworm::rpc::test {

//! This dummy transaction just gives you the same cursor over and over again.
class DummyTransaction : public ethdb::Transaction {
  public:
    explicit DummyTransaction(uint64_t view_id, std::shared_ptr<ethdb::CursorDupSort> cursor)
        : view_id_(view_id), cursor_(std::move(cursor)) {}

    [[nodiscard]] uint64_t view_id() const override { return view_id_; }

    boost::asio::awaitable<void> open() override { co_return; }

    boost::asio::awaitable<std::shared_ptr<ethdb::Cursor>> cursor(const std::string& /*table*/) override {
        co_return cursor_;
    }

    boost::asio::awaitable<std::shared_ptr<ethdb::CursorDupSort>> cursor_dup_sort(const std::string& /*table*/) override {
        co_return cursor_;
    }

<<<<<<< HEAD
    boost::asio::awaitable<std::shared_ptr<silkworm::State>> create_state(const core::rawdb::DatabaseReader& /* db_reader */,
                                                                          uint64_t /* block_number */) override {
        co_return nullptr;
    }

    std::shared_ptr<silkworm::State> create_state(boost::asio::any_io_executor& executor, const core::rawdb::DatabaseReader& db_reader, uint64_t block_number) override {
        return std::make_shared<silkworm::rpc::state::RemoteState>(executor, db_reader, block_number);
=======
    std::shared_ptr<silkworm::State> create_state(boost::asio::any_io_executor&, const core::rawdb::DatabaseReader&, uint64_t) override {
        return nullptr;
>>>>>>> 83612084
    }

    boost::asio::awaitable<void> close() override { co_return; }

  private:
    uint64_t view_id_;
    std::shared_ptr<ethdb::CursorDupSort> cursor_;
};

}  // namespace silkworm::rpc::test<|MERGE_RESOLUTION|>--- conflicted
+++ resolved
@@ -47,18 +47,8 @@
         co_return cursor_;
     }
 
-<<<<<<< HEAD
-    boost::asio::awaitable<std::shared_ptr<silkworm::State>> create_state(const core::rawdb::DatabaseReader& /* db_reader */,
-                                                                          uint64_t /* block_number */) override {
-        co_return nullptr;
-    }
-
     std::shared_ptr<silkworm::State> create_state(boost::asio::any_io_executor& executor, const core::rawdb::DatabaseReader& db_reader, uint64_t block_number) override {
         return std::make_shared<silkworm::rpc::state::RemoteState>(executor, db_reader, block_number);
-=======
-    std::shared_ptr<silkworm::State> create_state(boost::asio::any_io_executor&, const core::rawdb::DatabaseReader&, uint64_t) override {
-        return nullptr;
->>>>>>> 83612084
     }
 
     boost::asio::awaitable<void> close() override { co_return; }

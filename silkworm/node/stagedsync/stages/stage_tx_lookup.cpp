/*
   Copyright 2022 The Silkworm Authors

   Licensed under the Apache License, Version 2.0 (the "License");
   you may not use this file except in compliance with the License.
   You may obtain a copy of the License at

       http://www.apache.org/licenses/LICENSE-2.0

   Unless required by applicable law or agreed to in writing, software
   distributed under the License is distributed on an "AS IS" BASIS,
   WITHOUT WARRANTIES OR CONDITIONS OF ANY KIND, either express or implied.
   See the License for the specific language governing permissions and
   limitations under the License.
*/

#include "stage_tx_lookup.hpp"

#include <algorithm>
#include <stdexcept>

#include <magic_enum.hpp>

#include <silkworm/core/common/endian.hpp>
#include <silkworm/db/access_layer.hpp>

namespace silkworm::stagedsync {

using namespace silkworm::db;
using etl_mdbx::Collector;

Stage::Result TxLookup::forward(RWTxn& txn) {
    Stage::Result ret{Stage::Result::kSuccess};
    operation_ = OperationType::kForward;
    try {
        throw_if_stopping();

        // Check stage boundaries from previous execution and previous stage execution
        auto previous_progress{get_progress(txn)};
        const auto target_progress{stages::read_stage_progress(txn, stages::kExecutionKey)};
        if (previous_progress == target_progress) {
            // Nothing to process
            operation_ = OperationType::kNone;
            return ret;
        }
        if (previous_progress > target_progress) {
            // Something bad had happened.  Maybe we need to unwind ?
            throw StageError(Stage::Result::kInvalidProgress,
                             "TxLookup progress " + std::to_string(previous_progress) +
                                 " greater than Execution progress " + std::to_string(target_progress));
        }

        // Snapshots already have TxLookup index, so we must start after max frozen block here
        DataModel data_model = data_model_factory_(txn);
        const auto highest_frozen_block_number{data_model.highest_frozen_block_number()};
        if (highest_frozen_block_number > previous_progress) {
            previous_progress = std::min(highest_frozen_block_number, target_progress);
            // If pruning is enabled, make it start from max frozen block as well
            if (prune_mode_tx_index_.enabled()) {
                set_prune_progress(txn, previous_progress);
            }
        }

        reset_log_progress();
        const BlockNum segment_width{target_progress - previous_progress};
        if (segment_width > stages::kSmallBlockSegmentWidth) {
            log::Info(log_prefix_,
                      {"op", std::string(magic_enum::enum_name<OperationType>(operation_)),
                       "from", std::to_string(previous_progress),
                       "to", std::to_string(target_progress),
                       "span", std::to_string(segment_width)});
        }

        // If this is first time we forward AND we have "prune history" set
        // do not process all blocks rather only what is needed
        if (!previous_progress && prune_mode_tx_index_.enabled())
            previous_progress = prune_mode_tx_index_.value_from_head(target_progress);

        if (previous_progress < target_progress)
            forward_impl(txn, previous_progress, target_progress);

        reset_log_progress();
        update_progress(txn, target_progress);
        txn.commit_and_renew();

    } catch (const StageError& ex) {
        log::Error(log_prefix_,
                   {"function", std::string(__FUNCTION__), "exception", std::string(ex.what())});
        ret = static_cast<Stage::Result>(ex.err());
    } catch (const mdbx::exception& ex) {
        log::Error(log_prefix_,
                   {"function", std::string(__FUNCTION__), "exception", std::string(ex.what())});
        ret = Stage::Result::kDbError;
    } catch (const std::exception& ex) {
        log::Error(log_prefix_,
                   {"function", std::string(__FUNCTION__), "exception", std::string(ex.what())});
        ret = Stage::Result::kUnexpectedError;
    } catch (...) {
        log::Error(log_prefix_,
                   {"function", std::string(__FUNCTION__), "exception", "unexpected and undefined"});
        ret = Stage::Result::kUnexpectedError;
    }

    operation_ = OperationType::kNone;
    collector_.reset();
    return ret;
}

Stage::Result TxLookup::unwind(RWTxn& txn) {
    Stage::Result ret{Stage::Result::kSuccess};

    if (!sync_context_->unwind_point.has_value()) return ret;
    BlockNum to{sync_context_->unwind_point.value()};

    operation_ = OperationType::kUnwind;
    try {
        throw_if_stopping();

        // Check stage boundaries from previous execution and previous stage execution
        const auto previous_progress{get_progress(txn)};
        const auto execution_progress{stages::read_stage_progress(txn, stages::kExecutionKey)};
        if (previous_progress <= to || execution_progress <= to) {
            // Nothing to process
            operation_ = OperationType::kNone;
            return ret;
        }

        // Snapshots already have TxLookup index, so we must stop before max frozen block here
<<<<<<< HEAD
        const auto highest_frozen_block_number{DataModel::highest_frozen_block_number()};
        to = std::max(to, highest_frozen_block_number);
=======
        DataModel data_model = data_model_factory_(txn);
        const auto highest_frozen_block_number{data_model.highest_frozen_block_number()};
        if (highest_frozen_block_number > to) {
            to = highest_frozen_block_number;
        }
>>>>>>> 213f1407

        reset_log_progress();
        const BlockNum segment_width{previous_progress - to};
        if (segment_width > stages::kSmallBlockSegmentWidth) {
            log::Info(log_prefix_,
                      {"op", std::string(magic_enum::enum_name<OperationType>(operation_)),
                       "from", std::to_string(previous_progress),
                       "to", std::to_string(to),
                       "span", std::to_string(segment_width)});
        }

        if (previous_progress && previous_progress > to)
            unwind_impl(txn, previous_progress, to);

        reset_log_progress();
        update_progress(txn, to);
        txn.commit_and_renew();

    } catch (const StageError& ex) {
        log::Error(log_prefix_,
                   {"function", std::string(__FUNCTION__), "exception", std::string(ex.what())});
        ret = static_cast<Stage::Result>(ex.err());
    } catch (const mdbx::exception& ex) {
        log::Error(log_prefix_,
                   {"function", std::string(__FUNCTION__), "exception", std::string(ex.what())});
        ret = Stage::Result::kDbError;
    } catch (const std::exception& ex) {
        log::Error(log_prefix_,
                   {"function", std::string(__FUNCTION__), "exception", std::string(ex.what())});
        ret = Stage::Result::kUnexpectedError;
    } catch (...) {
        log::Error(log_prefix_,
                   {"function", std::string(__FUNCTION__), "exception", "unexpected and undefined"});
        ret = Stage::Result::kUnexpectedError;
    }

    operation_ = OperationType::kNone;
    collector_.reset();
    return ret;
}

Stage::Result TxLookup::prune(RWTxn& txn) {
    Stage::Result ret{Stage::Result::kSuccess};
    operation_ = OperationType::kPrune;

    try {
        throw_if_stopping();
        if (!prune_mode_tx_index_.enabled()) {
            operation_ = OperationType::kNone;
            return ret;
        }

        const auto forward_progress{get_progress(txn)};
        const auto prune_progress{get_prune_progress(txn)};
        if (prune_progress >= forward_progress) {
            operation_ = OperationType::kNone;
            return ret;
        }

        // Need to erase all history info below this threshold
        // If threshold is zero we don't have anything to prune
        const auto prune_threshold{prune_mode_tx_index_.value_from_head(forward_progress)};
        if (!prune_threshold) {
            operation_ = OperationType::kNone;
            return ret;
        }

        reset_log_progress();
        const BlockNum segment_width{forward_progress - prune_progress};
        if (segment_width > stages::kSmallBlockSegmentWidth) {
            log::Info(log_prefix_,
                      {"op", std::string(magic_enum::enum_name<OperationType>(operation_)),
                       "from", std::to_string(prune_progress),
                       "to", std::to_string(forward_progress),
                       "threshold", std::to_string(prune_threshold)});
        }

        if (!prune_progress || prune_progress < forward_progress) {
            const auto previous_prune_threshold = prune_mode_tx_index_.value_from_head(prune_progress);
            prune_impl(txn, previous_prune_threshold, prune_threshold);
        }

        reset_log_progress();
        stages::write_stage_prune_progress(txn, stage_name_, forward_progress);
        txn.commit_and_renew();

    } catch (const StageError& ex) {
        log::Error(log_prefix_,
                   {"function", std::string(__FUNCTION__), "exception", std::string(ex.what())});
        ret = static_cast<Stage::Result>(ex.err());
    } catch (const mdbx::exception& ex) {
        log::Error(log_prefix_,
                   {"function", std::string(__FUNCTION__), "exception", std::string(ex.what())});
        ret = Stage::Result::kDbError;
    } catch (const std::exception& ex) {
        log::Error(log_prefix_,
                   {"function", std::string(__FUNCTION__), "exception", std::string(ex.what())});
        ret = Stage::Result::kUnexpectedError;
    } catch (...) {
        log::Error(log_prefix_,
                   {"function", std::string(__FUNCTION__), "exception", "unexpected and undefined"});
        ret = Stage::Result::kUnexpectedError;
    }

    operation_ = OperationType::kNone;
    return ret;
}

void TxLookup::forward_impl(RWTxn& txn, const BlockNum from, const BlockNum to) {
    std::unique_lock log_lck(sl_mutex_);
    operation_ = OperationType::kForward;
    loading_.store(false);
    collector_ = std::make_unique<Collector>(etl_settings_);
    current_source_ = std::string(table::kBlockBodies.name);
    current_target_.clear();
    current_key_.clear();
    log_lck.unlock();

    // Into etl collector
    collect_transaction_hashes_from_canonical_bodies(txn, from, to, /*for_deletion=*/false);

    log_lck.lock();
    loading_.store(true);
    current_target_ = std::string(table::kTxLookup.name);
    current_key_.clear();
    log_lck.unlock();

    auto target = txn.rw_cursor_dup_sort(table::kTxLookup);  // note: not a multi-value table
    collector_->load(*target, nullptr,
                     target->empty() ? MDBX_put_flags_t::MDBX_APPEND : MDBX_put_flags_t::MDBX_UPSERT);

    log_lck.lock();
    loading_.store(false);
    current_source_.clear();
    current_target_.clear();
    current_key_.clear();
    collector_.reset();
    log_lck.unlock();
}

void TxLookup::unwind_impl(RWTxn& txn, BlockNum from, BlockNum to) {
    std::unique_lock log_lck(sl_mutex_);
    operation_ = OperationType::kUnwind;
    loading_.store(false);
    collector_ = std::make_unique<Collector>(etl_settings_);
    current_source_ = std::string(table::kBlockBodies.name);
    current_target_.clear();
    current_key_.clear();
    log_lck.unlock();

    // Into etl collector
    collect_transaction_hashes_from_canonical_bodies(txn, from, to, /*for_deletion=*/true);

    log_lck.lock();
    loading_.store(true);
    current_target_ = std::string(table::kTxLookup.name);
    current_key_.clear();
    log_lck.unlock();

    auto target = txn.rw_cursor_dup_sort(table::kTxLookup);  // note: not a multi-value table
    collector_->load(*target, nullptr, MDBX_put_flags_t::MDBX_UPSERT);

    log_lck.lock();
    loading_.store(false);
    current_source_.clear();
    current_target_.clear();
    current_key_.clear();
    collector_.reset();
    log_lck.unlock();
}

void TxLookup::prune_impl(RWTxn& txn, BlockNum from, BlockNum to) {
    const MapConfig source_config{table::kBlockBodies};

    std::unique_lock log_lck(sl_mutex_);
    operation_ = OperationType::kPrune;
    loading_.store(false);
    collector_ = std::make_unique<Collector>(etl_settings_);
    current_source_ = std::string(source_config.name);
    current_target_.clear();
    current_key_.clear();
    log_lck.unlock();

    // Into etl collector
    collect_transaction_hashes_from_canonical_bodies(txn, from, to, /*for_deletion=*/true);

    log_lck.lock();
    loading_.store(true);
    current_target_ = std::string(table::kTxLookup.name);
    current_key_.clear();
    log_lck.unlock();

    auto target = txn.rw_cursor_dup_sort(table::kTxLookup);  // note: not a multi-value table
    collector_->load(*target, nullptr, MDBX_put_flags_t::MDBX_UPSERT);

    log_lck.lock();
    loading_.store(false);
    current_source_.clear();
    current_target_.clear();
    current_key_.clear();
    collector_.reset();
    log_lck.unlock();
}

void TxLookup::collect_transaction_hashes_from_canonical_bodies(RWTxn& txn,
                                                                const BlockNum from, const BlockNum to,
                                                                const bool for_deletion) {
    using namespace std::chrono_literals;
    auto log_time{std::chrono::steady_clock::now()};

    DataModel data_model = data_model_factory_(txn);

    BlockNum target_block_num{std::max(from, to)};
    BlockNum start_block_num{std::min(from, to) + 1};

    Bytes etl_value{};

    for (BlockNum current_block_num = start_block_num; current_block_num <= target_block_num; ++current_block_num) {
        auto current_hash = read_canonical_header_hash(txn, current_block_num);
        if (!current_hash) throw StageError(Stage::Result::kBadChainSequence,
                                            "Canonical hash at height " + std::to_string(current_block_num) + " not found");
        std::vector<Bytes> rlp_encoded_txs;
        auto found = data_model.read_rlp_transactions(current_block_num, *current_hash, rlp_encoded_txs);
        if (!found) throw StageError(Stage::Result::kBadChainSequence,
                                     "Canonical block at height " + std::to_string(current_block_num) + " not found");

        // Log and abort check
        if (const auto now{std::chrono::steady_clock::now()}; log_time <= now) {
            throw_if_stopping();
            std::unique_lock log_lck(sl_mutex_);
            current_key_ = std::to_string(current_block_num);
            log_time = now + 5s;
        }

        if (rlp_encoded_txs.empty()) continue;

        // The same loop is used for forward and for unwind
        // In the latter two records must be deleted hence we set etl_value only if deletion is not required
        if (!for_deletion) {
            Bytes block_num_as_bytes(sizeof(BlockNum), '\0');
            endian::store_big_u64(block_num_as_bytes.data(), current_block_num);
            etl_value.assign(zeroless_view(block_num_as_bytes));
        }

        for (auto& rlp_encoded_tx : rlp_encoded_txs) {
            // Hash transaction rlp
            auto transaction_hash = keccak256(rlp_encoded_tx);  // see Transaction::hash()
            collector_->collect({Bytes(transaction_hash.bytes, kHashLength), etl_value});
        }
    }
}

std::vector<std::string> TxLookup::get_log_progress() {
    std::vector<std::string> ret{"op", std::string(magic_enum::enum_name<OperationType>(operation_))};
    std::unique_lock log_lck(sl_mutex_);
    if (current_source_.empty() && current_target_.empty()) {
        ret.insert(ret.end(), {"db", "waiting ..."});
    } else {
        if (loading_) {
            current_key_ = collector_ ? abridge(collector_->get_load_key(), kAddressLength) : "";
            ret.insert(ret.end(), {"from", "etl", "to", current_target_, "key", current_key_});
        } else {
            ret.insert(ret.end(), {"from", current_source_, "to", "etl", "key", current_key_});
        }
    }
    return ret;
}

void TxLookup::reset_log_progress() {
    std::unique_lock log_lck(sl_mutex_);
    loading_ = false;
    current_source_.clear();
    current_target_.clear();
    current_key_.clear();
}
}  // namespace silkworm::stagedsync<|MERGE_RESOLUTION|>--- conflicted
+++ resolved
@@ -126,16 +126,9 @@
         }
 
         // Snapshots already have TxLookup index, so we must stop before max frozen block here
-<<<<<<< HEAD
-        const auto highest_frozen_block_number{DataModel::highest_frozen_block_number()};
-        to = std::max(to, highest_frozen_block_number);
-=======
         DataModel data_model = data_model_factory_(txn);
         const auto highest_frozen_block_number{data_model.highest_frozen_block_number()};
-        if (highest_frozen_block_number > to) {
-            to = highest_frozen_block_number;
-        }
->>>>>>> 213f1407
+        to = std::max(to, highest_frozen_block_number);
 
         reset_log_progress();
         const BlockNum segment_width{previous_progress - to};

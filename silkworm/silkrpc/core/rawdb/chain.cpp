--- conflicted
+++ resolved
@@ -96,24 +96,7 @@
     co_return total_difficulty;
 }
 
-<<<<<<< HEAD
-Task<std::shared_ptr<BlockWithHash>> read_block(const DatabaseReader& reader, const evmc::bytes32& block_hash, uint64_t block_number) {
-    auto block_with_hash_ptr = std::make_shared<silkworm::BlockWithHash>();
-    block_with_hash_ptr->block.header = co_await read_header(reader, block_hash, block_number);
-    SILK_TRACE << "header: number=" << block_with_hash_ptr->block.header.number;
-    auto body = co_await read_body(reader, block_hash, block_number);
-    SILK_TRACE << "body: #txn=" << body.transactions.size() << " #ommers=" << body.ommers.size();
-    block_with_hash_ptr->block.transactions = std::move(body.transactions);
-    block_with_hash_ptr->block.ommers = std::move(body.ommers),
-    block_with_hash_ptr->block.withdrawals = std::move(body.withdrawals),
-    block_with_hash_ptr->hash = block_hash;
-    co_return block_with_hash_ptr;
-}
-
 Task<silkworm::BlockHeader> read_header_by_hash(const DatabaseReader& reader, const evmc::bytes32& block_hash) {
-=======
-boost::asio::awaitable<silkworm::BlockHeader> read_header_by_hash(const DatabaseReader& reader, const evmc::bytes32& block_hash) {
->>>>>>> 347b6f6f
     const auto block_number = co_await read_header_number(reader, block_hash);
     co_return co_await read_header(reader, block_hash, block_number);
 }

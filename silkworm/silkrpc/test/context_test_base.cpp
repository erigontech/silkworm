/*
   Copyright 2023 The Silkworm Authors

   Licensed under the Apache License, Version 2.0 (the "License");
   you may not use this file except in compliance with the License.
   You may obtain a copy of the License at

       http://www.apache.org/licenses/LICENSE-2.0

   Unless required by applicable law or agreed to in writing, software
   distributed under the License is distributed on an "AS IS" BASIS,
   WITHOUT WARRANTIES OR CONDITIONS OF ANY KIND, either express or implied.
   See the License for the specific language governing permissions and
   limitations under the License.
*/

#include "context_test_base.hpp"

#include <silkworm/silkrpc/common/block_cache.hpp>
#include <silkworm/silkrpc/common/log.hpp>
#include <silkworm/silkrpc/ethdb/kv/state_cache.hpp>

namespace silkrpc::test {

filter::FilterStorage filter_storage{0x400};

ContextTestBase::ContextTestBase()
    : log_guard_{LogLevel::None},
<<<<<<< HEAD
      context_{[]() { return grpc::CreateChannel("localhost:12345", grpc::InsecureChannelCredentials()); },
               std::make_shared<BlockCache>(), std::make_shared<ethdb::kv::CoherentStateCache>(), filter_storage},
=======
      context_{
          grpc::CreateChannel("localhost:12345", grpc::InsecureChannelCredentials()),
          std::make_shared<BlockCache>(),
          std::make_shared<ethdb::kv::CoherentStateCache>(),
      },
>>>>>>> 41a7edcd
      io_context_{*context_.io_context()},
      grpc_context_{*context_.grpc_context()},
      context_thread_{[&]() { context_.execute_loop(); }} {
}

ContextTestBase::~ContextTestBase() {
    context_.stop();
    if (context_thread_.joinable()) {
        context_thread_.join();
    }
}

}  // namespace silkrpc::test<|MERGE_RESOLUTION|>--- conflicted
+++ resolved
@@ -26,16 +26,12 @@
 
 ContextTestBase::ContextTestBase()
     : log_guard_{LogLevel::None},
-<<<<<<< HEAD
-      context_{[]() { return grpc::CreateChannel("localhost:12345", grpc::InsecureChannelCredentials()); },
-               std::make_shared<BlockCache>(), std::make_shared<ethdb::kv::CoherentStateCache>(), filter_storage},
-=======
       context_{
           grpc::CreateChannel("localhost:12345", grpc::InsecureChannelCredentials()),
           std::make_shared<BlockCache>(),
           std::make_shared<ethdb::kv::CoherentStateCache>(),
+          filter_storage,
       },
->>>>>>> 41a7edcd
       io_context_{*context_.io_context()},
       grpc_context_{*context_.grpc_context()},
       context_thread_{[&]() { context_.execute_loop(); }} {

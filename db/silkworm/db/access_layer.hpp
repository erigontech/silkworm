--- conflicted
+++ resolved
@@ -1,9 +1,5 @@
 /*
-<<<<<<< HEAD
-   Copyright 2020-201 The Silkworm Authors
-=======
    Copyright 2020-2021 The Silkworm Authors
->>>>>>> 2d98788f
 
    Licensed under the Apache License, Version 2.0 (the "License");
    you may not use this file except in compliance with the License.

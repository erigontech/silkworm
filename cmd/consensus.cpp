--- conflicted
+++ resolved
@@ -259,13 +259,8 @@
 
         Bytes code{from_hex(j["code"].get<std::string>()).value()};
         if (!code.empty()) {
-<<<<<<< HEAD
             account.incarnation = kDefaultIncarnation;
-            account.code_hash = bit_cast<evmc::bytes32>(keccak256(code));
-=======
-            account.incarnation = 1;
             account.code_hash = bit_cast<evmc_bytes32>(keccak256(code));
->>>>>>> e71953c1
             state.update_account_code(address, account.incarnation, account.code_hash, code);
         }
 

--- conflicted
+++ resolved
@@ -31,8 +31,7 @@
 
 HeaderDownloader::HeaderDownloader(SentryClient& sentry, const Db::ReadWriteAccess& db_access,
                                    const ChainIdentity& chain_identity)
-    : db_access_{db_access}, sentry_{sentry}, working_chain_(consensus::engine_factory(chain_identity.chain))
-{
+    : db_access_{db_access}, sentry_{sentry}, working_chain_(consensus::engine_factory(chain_identity.chain)) {
     auto tx = db_access_.start_ro_tx();
     working_chain_.recover_initial_state(tx);
 
@@ -75,7 +74,6 @@
             uint64_t rejected_headers =
                 working_chain_.statistics_.received_headers - working_chain_.statistics_.accepted_headers;
             log::Info() << "HeaderDownloader statistics:" << std::setfill(' ')
-<<<<<<< HEAD
                         << " proc: " << message->name().substr(0, 3) << " | req/skel " << std::setw(2) << std::right
                         << req_set << "/" << std::setw(4) << std::left << working_chain_.statistics_.skeleton_condition
                         << " | queue: " << std::setw(3) << std::right << messages_.size()
@@ -84,17 +82,6 @@
                         << " | db: " << std::setw(10) << std::right << working_chain_.highest_block_in_db()
                         << " | rej: " << std::setw(10) << std::right << rejected_headers;
         }
-=======
-                << " proc: " << message->name().substr(0, 3) << " | req/skel " << std::setw(2) << std::right
-                << req_set << "/" << std::setw(4) << std::left << working_chain_.statistics_.skeleton_condition
-                << " | queue: " << std::setw(3) << std::right << messages_.size()
-                << " | links: " << std::setw(7) << std::right << working_chain_.pending_links()
-                << " | anchors: " << std::setw(3) << std::right << working_chain_.anchors()
-                << " | db: " << std::setw(10) << std::right << working_chain_.highest_block_in_db()
-                << " | rej: " << std::setw(10) << std::right << rejected_headers;
-        }
-
->>>>>>> 7daf5b8c
     }
 
     stop();
@@ -110,8 +97,7 @@
     bool new_height_reached = false;
     std::thread message_receiving;
 
-    StopWatch timing;
-    timing.start();
+    StopWatch timing(/*auto_start=*/true);
     log::Info() << "[1/16 Headers] Start";
     log::Trace() << "[INFO] HeaderDownloader forward operation started";
 
@@ -123,11 +109,7 @@
         if (persisted_chain_.unwind_detected()) {
             tx.commit();
             log::Info() << "[1/16 Headers] End (forward skipped due to unwind detection, canonical chain updated), "
-<<<<<<< HEAD
-                        << "duration=" << timing.format(timing.lap_duration());
-=======
                 << "duration=" << timing.format(timing.lap_duration());
->>>>>>> 7daf5b8c
             log::Trace() << "[INFO] HeaderDownloader forward skipped due to unwind detection, canonical chain updated";
             result.status = Stage::Result::Done;
             return result;
@@ -147,10 +129,6 @@
         // message processing
         time_point_t last_update = system_clock::now();
         while (!new_height_reached && !sentry_.is_stopping()) {
-<<<<<<< HEAD
-=======
-
->>>>>>> 7daf5b8c
             // make some outbound header requests
             send_header_requests();
 
@@ -159,31 +137,23 @@
                 // submit a withdrawal command
                 withdraw_command = withdraw_stable_headers();
                 withdraw_result = withdraw_command->result();
-<<<<<<< HEAD
-            } else if (withdraw_result.wait_for(500ms) == std::future_status::ready) {
-=======
             }
             else if (withdraw_result.wait_for(500ms) == std::future_status::ready) {
->>>>>>> 7daf5b8c
                 // check the result of withdrawal command
                 auto [stable_headers, in_sync] = withdraw_result.get();  // blocking
                 if (!stable_headers.empty()) {
                     if (stable_headers.size() > 100000) {
                         log::Info() << "[1/16 Headers] Inserting headers...";
                     }
-                    StopWatch insertion_timing;
-                    insertion_timing.start();
+
+                    StopWatch insertion_timing(/*auto_start=*/ true);
 
                     // persist headers
                     persisted_chain_.persist(stable_headers);
 
                     if (stable_headers.size() > 100000) {
                         log::Info() << "[1/16 Headers] Inserted headers tot=" << stable_headers.size()
-<<<<<<< HEAD
-                                    << " (duration=" << StopWatch::format(insertion_timing.lap_duration()) << "s)";
-=======
-                            << " (duration=" << StopWatch::format(insertion_timing.lap_duration()) << "s)";
->>>>>>> 7daf5b8c
+                            << " (duration=" << StopWatch::format(insertion_timing.lap_duration()) << ")";
                     }
                 }
 
@@ -194,13 +164,8 @@
                 if (first_sync) {  // if this is the first sync (installation time or run time after a long break)...
                     // ... we want to make sure we insert as many headers as possible
                     new_height_reached = in_sync && persisted_chain_.best_header_changed();
-<<<<<<< HEAD
-                } else {  // otherwise, we are working at the tip of the chain so ...
-=======
                 } else { // otherwise, we are working at the tip of the chain so ...
->>>>>>> 7daf5b8c
                     // ... we need to react quickly when new headers are coming in
-                    new_height_reached = persisted_chain_.best_header_changed();
                 }
             }
 
@@ -225,13 +190,8 @@
 
         auto headers_downloaded = persisted_chain_.highest_height() - persisted_chain_.initial_height();
         log::Info() << "[1/16 Headers] Downloading completed, wrote " << headers_downloaded << " headers,"
-<<<<<<< HEAD
                     << " last=" << persisted_chain_.highest_height()
                     << " duration=" << StopWatch::format(timing.lap_duration());
-=======
-            << " last=" << persisted_chain_.highest_height()
-            << " duration=" << StopWatch::format(timing.lap_duration());
->>>>>>> 7daf5b8c
 
         log::Info() << "[1/16 Headers] Updating canonical chain";
         persisted_chain_.close();
@@ -257,8 +217,7 @@
 auto HeaderDownloader::unwind_to(BlockNum new_height, Hash bad_block) -> Stage::Result {
     Stage::Result result;
 
-    StopWatch timing;
-    timing.start();
+    StopWatch timing(/*auto_start=*/ true);
     log::Info() << "[1/16 Headers] Unwind start";
     log::Trace() << "[INFO] HeaderDownloader unwind operation started";
 

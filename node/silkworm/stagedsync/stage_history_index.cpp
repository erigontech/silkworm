/*
   Copyright 2021 The Silkworm Authors

   Licensed under the Apache License, Version 2.0 (the "License");
   you may not use this file except in compliance with the License.
   You may obtain a copy of the License at

       http://www.apache.org/licenses/LICENSE-2.0

   Unless required by applicable law or agreed to in writing, software
   distributed under the License is distributed on an "AS IS" BASIS,
   WITHOUT WARRANTIES OR CONDITIONS OF ANY KIND, either express or implied.
   See the License for the specific language governing permissions and
   limitations under the License.
*/

#include <string>
#include <unordered_map>

#include <silkworm/common/cast.hpp>
#include <silkworm/common/endian.hpp>
#include <silkworm/common/log.hpp>
#include <silkworm/db/access_layer.hpp>
#include <silkworm/db/bitmap.hpp>
#include <silkworm/db/stages.hpp>
#include <silkworm/etl/collector.hpp>

#include "stagedsync.hpp"

namespace silkworm::stagedsync {

constexpr size_t kBitmapBufferSizeLimit = 256_Mebi;

namespace fs = std::filesystem;

static StageResult history_index_stage(TransactionManager& txn, const std::filesystem::path& etl_path, bool storage) {
    fs::create_directories(etl_path);

    etl::Collector collector(etl_path, /* flush size */ 512_Mebi);
    std::unordered_map<std::string, roaring::Roaring64Map> bitmaps;

    auto flush_bitmaps_to_etl = [&collector, &bitmaps] {
        for (const auto& [bitmap_key, bitmap] : bitmaps) {
            Bytes bitmap_bytes(bitmap.getSizeInBytes(), '\0');
            bitmap.write(byte_ptr_cast(bitmap_bytes.data()));
            collector.collect(etl::Entry{Bytes(byte_ptr_cast(bitmap_key.c_str()), bitmap_key.size()), bitmap_bytes});
        }
        bitmaps.clear();
    };

    // We take data from changesets and turn it to indexes, so from [Block Number => Location] to [Location => Block
    // Number]
    db::MapConfig changeset_config = storage ? db::table::kPlainStorageChangeSet : db::table::kPlainAccountChangeSet;
    db::MapConfig index_config = storage ? db::table::kStorageHistory : db::table::kAccountHistory;
    const char* stage_key = storage ? db::stages::kStorageHistoryIndexKey : db::stages::kAccountHistoryIndexKey;

    auto changeset_table{db::open_cursor(*txn, changeset_config)};
    auto last_processed_block_number{db::stages::get_stage_progress(*txn, stage_key)};
    Bytes start{db::block_key(last_processed_block_number + 1)};

    // Extract
    SILKWORM_LOG(LogLevel::Info) << "Started " << (storage ? "Storage" : "Account")
                                 << " Index Extraction. From: " << (last_processed_block_number + 1) << std::endl;

    size_t allocated_space{0};
    uint64_t block_number{0};
    auto data{changeset_table.lower_bound(db::to_slice(start))};
    while (data) {
        std::string composite_key;
        auto key{db::from_slice(data.key)};
        auto value{db::from_slice(data.value)};
        auto [db_key, _]{convert_to_db_format(key, value)};
        // Make the composite key accordingly whether we are dealing with storages or accounts
        if (storage) {
            // Storage: Address + Location
            composite_key.resize(kAddressLength + kHashLength);
            std::memcpy(&composite_key[0], &db_key[0], kAddressLength);
            std::memcpy(&composite_key[kAddressLength], &db_key[kAddressLength + db::kIncarnationLength], kHashLength);
        } else {
            // Account: Address
            composite_key = std::string(data.value.char_ptr(), kAddressLength);
        }
        // Initialize composite key if needed
        if (bitmaps.find(composite_key) == bitmaps.end()) {
            bitmaps.emplace(composite_key, roaring::Roaring64Map());
        }
        // Add block number to the bitmap of current key
        block_number = endian::load_big_u64(static_cast<uint8_t*>(data.key.iov_base));
        bitmaps.at(composite_key).add(block_number);
        allocated_space += 8;
        // Flush to ETL
        if (64 * bitmaps.size() + allocated_space > kBitmapBufferSizeLimit) {
            flush_bitmaps_to_etl();
            allocated_space = 0;
            SILKWORM_LOG(LogLevel::Info) << "Current Block: " << block_number << std::endl;
        }
        data = changeset_table.to_next(/*throw_notfound*/ false);
    }
    changeset_table.close();
    if (allocated_space != 0) {
        flush_bitmaps_to_etl();
    }

    SILKWORM_LOG(LogLevel::Info) << "Latest Block: " << block_number << std::endl;

    // Proceed only if we've done something
    if (collector.size()) {
        SILKWORM_LOG(LogLevel::Info) << "Started Loading" << std::endl;

        MDBX_put_flags_t db_flags{last_processed_block_number ? MDBX_put_flags_t::MDBX_UPSERT
                                                              : MDBX_put_flags_t::MDBX_APPEND};

        // Eventually load collected items WITH transform (may throw)
        auto target{db::open_cursor(*txn, index_config)};
        collector.load(
            target,
            [](etl::Entry entry, mdbx::cursor& history_index_table, MDBX_put_flags_t db_flags) {
                auto bm{roaring::Roaring64Map::readSafe(byte_ptr_cast(entry.value.data()), entry.value.size())};
                // Check wheter we still need to rework the previous entry
                Bytes last_chunk_index(entry.key.size() + 8, '\0');
                std::memcpy(&last_chunk_index[0], &entry.key[0], entry.key.size());
                endian::store_big_u64(&last_chunk_index[entry.key.size()], UINT64_MAX);
                auto previous_bitmap_bytes{history_index_table.find(db::to_slice(last_chunk_index), false)};
                // If we have an unfinished bitmpa for the current location then continue working on it
                if (previous_bitmap_bytes) {
                    // Merge previous and current bitmap
                    bm |= roaring::Roaring64Map::readSafe(previous_bitmap_bytes.value.char_ptr(),
                                                          previous_bitmap_bytes.value.length());
                    db_flags = MDBX_put_flags_t::MDBX_UPSERT;
                }
                while (bm.cardinality() > 0) {
                    // Divide in different bitmaps of different (chunks) and push all of them individually
                    auto current_chunk{db::bitmap::cut_left(bm, db::bitmap::kBitmapChunkLimit)};
                    // Make chunk index (Location + Suffix )
                    Bytes chunk_index(entry.key.size() + 8, '\0');
                    std::memcpy(&chunk_index[0], &entry.key[0], entry.key.size());
                    // Suffix is either the maximum Block Number of the bitmap or if it's the last chunk: UINT64_MAX
                    uint64_t suffix{bm.cardinality() == 0 ? UINT64_MAX : current_chunk.maximum()};
                    endian::store_big_u64(&chunk_index[entry.key.size()], suffix);
                    // Push chunk to database
                    Bytes current_chunk_bytes(current_chunk.getSizeInBytes(), '\0');
                    current_chunk.write(byte_ptr_cast(&current_chunk_bytes[0]));
                    mdbx::slice k{db::to_slice(chunk_index)};
                    mdbx::slice v{db::to_slice(current_chunk_bytes)};
                    history_index_table.put(k, &v, db_flags);
                }
            },
            db_flags, /* log_every_percent = */ 20);

        // Update progress height with last processed block
        db::stages::set_stage_progress(*txn, stage_key, block_number);
        txn.commit();

    } else {
        SILKWORM_LOG(LogLevel::Info) << "Nothing to process" << std::endl;
    }

    SILKWORM_LOG(LogLevel::Info) << "All Done" << std::endl;

    return StageResult::kSuccess;
}

StageResult history_index_unwind(TransactionManager& txn, const std::filesystem::path& etl_path, uint64_t unwind_to,
                                 bool storage) {
    // We take data from header table and transform it and put it in blockhashes table
    db::MapConfig index_config = storage ? db::table::kStorageHistory : db::table::kAccountHistory;
    const char* stage_key = storage ? db::stages::kStorageHistoryIndexKey : db::stages::kAccountHistoryIndexKey;
    etl::Collector collector(etl_path,
                             /* flush size */ 10_Mebi);  // We do not unwind by many blocks usually

    auto index_table{db::open_cursor(*txn, index_config)};
    // Extract
    SILKWORM_LOG(LogLevel::Info) << "Started " << (storage ? "Storage" : "Account") << " Index Unwind" << std::endl;
    if (index_table.to_first(/* throw_notfound = */ false)) {
        auto data{index_table.current()};
        while (data) {
            // Get bitmap data of current element
            auto key{db::from_slice(data.key)};
            auto bitmap_data{db::from_slice(data.value)};
            auto bm{roaring::Roaring64Map::readSafe(byte_ptr_cast(bitmap_data.data()), bitmap_data.size())};
            // Check wheter we should skip the current bitmap
            if (bm.maximum() <= unwind_to) {
                data = index_table.to_next(/*throw_notfound*/ false);
                continue;
            }
            // check if unwind can be applied
            if (bm.minimum() <= unwind_to) {
                // Erase elements that are > unwind_to
                bm &= roaring::Roaring64Map(roaring::api::roaring_bitmap_from_range(0, unwind_to + 1, 1));
                Bytes new_bitmap(bm.getSizeInBytes(), '\0');
                bm.write(byte_ptr_cast(&new_bitmap[0]));
                // generates new key
                Bytes new_key(key.size(), '\0');
                std::memcpy(&new_key[0], key.data(), key.size());
                endian::store_big_u32(&new_key[new_key.size() - 4], UINT32_MAX);
                // replace with new index
                collector.collect(etl::Entry{new_key, new_bitmap});
            }
            index_table.erase(/* whole_multivalue = */ true);
            data = index_table.to_next(/*throw_notfound*/ false);
        }
    }

    db::stages::set_stage_progress(*txn, stage_key, unwind_to);
    collector.load(index_table, nullptr, MDBX_put_flags_t::MDBX_UPSERT, /* log_every_percent = */ 100);
    txn.commit();
    SILKWORM_LOG(LogLevel::Info) << "All Done" << std::endl;

    return StageResult::kSuccess;
}

<<<<<<< HEAD
StageResult history_index_prune(TransactionManager& txn, const std::filesystem::path& etl_path, uint64_t prune_from,
                                 bool storage) {
    db::MapConfig index_config = storage ? db::table::kStorageHistory : db::table::kAccountHistory;
    const char* stage_key = storage ? db::stages::kStorageHistoryIndexKey : db::stages::kAccountHistoryIndexKey;
    etl::Collector collector(etl_path.string().c_str(), /* flush size */ 10 * kMebi); // We do not prune many blocks usually

    auto last_processed_block{db::stages::get_stage_progress(*txn, stage_key)};

    auto index_table{db::open_cursor(*txn, index_config)};
    if (index_table.to_first(/* throw_notfound = */ false)) {
        auto data{index_table.current()};
        while (data) {
            // Get bitmap data of current element
            auto key{db::from_slice(data.key)};
            auto bitmap_data{db::from_slice(data.value)};
            auto bm{roaring::Roaring64Map::readSafe(byte_ptr_cast(bitmap_data.data()), bitmap_data.size())};
            // Check wheter we should skip the current bitmap
            if (bm.minimum() >= prune_from) {
                data = index_table.to_next(/*throw_notfound*/ false);
                continue;
            }
            // check if prune can be applied
            if (bm.maximum() >= prune_from) {
                // Erase elements that are below prune_from
                bm &= roaring::Roaring64Map(roaring::api::roaring_bitmap_from_range(prune_from, last_processed_block + 1, 1));
                Bytes new_bitmap(bm.getSizeInBytes(), '\0');
                bm.write(byte_ptr_cast(&new_bitmap[0]));
                // generates new key
                Bytes new_key(key.size(), '\0');
                std::memcpy(&new_key[0], key.data(), key.size());
                endian::store_big_u32(&new_key[new_key.size() - 4], UINT32_MAX);
                // replace with new index
                etl::Entry entry{new_key, new_bitmap};
                collector.collect(entry);
            }
            index_table.erase(/* whole_multivalue = */ true);
            data = index_table.to_next(/*throw_notfound*/ false);
        }
    }

    collector.load(index_table, nullptr, MDBX_put_flags_t::MDBX_UPSERT, /* log_every_percent = */ 100);
    txn.commit();
    SILKWORM_LOG(LogLevel::Info) << "All Done" << std::endl;

    return StageResult::kSuccess;
}

StageResult stage_account_history(TransactionManager& txn, const std::filesystem::path& etl_path) {
=======
StageResult stage_account_history(TransactionManager& txn, const std::filesystem::path& etl_path, uint64_t) {
>>>>>>> 7375438c
    return history_index_stage(txn, etl_path, false);
}
StageResult stage_storage_history(TransactionManager& txn, const std::filesystem::path& etl_path, uint64_t) {
    return history_index_stage(txn, etl_path, true);
}

StageResult unwind_account_history(TransactionManager& txn, const std::filesystem::path& etl_path, uint64_t unwind_to) {
    return history_index_unwind(txn, etl_path, unwind_to, false);
}

StageResult unwind_storage_history(TransactionManager& txn, const std::filesystem::path& etl_path, uint64_t unwind_to) {
    return history_index_unwind(txn, etl_path, unwind_to, true);
}

StageResult prune_account_history(TransactionManager& txn, const std::filesystem::path& etl_path, uint64_t prune_from) {
    return history_index_prune(txn, etl_path, prune_from, false);
}
StageResult prune_storage_history(TransactionManager& txn, const std::filesystem::path& etl_path, uint64_t prune_from) {
    return history_index_prune(txn, etl_path, prune_from, true);
}


}  // namespace silkworm::stagedsync<|MERGE_RESOLUTION|>--- conflicted
+++ resolved
@@ -209,7 +209,6 @@
     return StageResult::kSuccess;
 }
 
-<<<<<<< HEAD
 StageResult history_index_prune(TransactionManager& txn, const std::filesystem::path& etl_path, uint64_t prune_from,
                                  bool storage) {
     db::MapConfig index_config = storage ? db::table::kStorageHistory : db::table::kAccountHistory;
@@ -257,10 +256,7 @@
     return StageResult::kSuccess;
 }
 
-StageResult stage_account_history(TransactionManager& txn, const std::filesystem::path& etl_path) {
-=======
 StageResult stage_account_history(TransactionManager& txn, const std::filesystem::path& etl_path, uint64_t) {
->>>>>>> 7375438c
     return history_index_stage(txn, etl_path, false);
 }
 StageResult stage_storage_history(TransactionManager& txn, const std::filesystem::path& etl_path, uint64_t) {

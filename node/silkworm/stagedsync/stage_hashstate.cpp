/*
   Copyright 2021-2022 The Silkworm Authors

   Licensed under the Apache License, Version 2.0 (the "License");
   you may not use this file except in compliance with the License.
   You may obtain a copy of the License at

       http://www.apache.org/licenses/LICENSE-2.0

   Unless required by applicable law or agreed to in writing, software
   distributed under the License is distributed on an "AS IS" BASIS,
   WITHOUT WARRANTIES OR CONDITIONS OF ANY KIND, either express or implied.
   See the License for the specific language governing permissions and
   limitations under the License.
*/

#include <silkworm/common/endian.hpp>
#include <silkworm/common/log.hpp>
#include <silkworm/db/access_layer.hpp>
#include <silkworm/db/stages.hpp>
#include <silkworm/etl/collector.hpp>

#include "stagedsync.hpp"

namespace silkworm::stagedsync {

StageResult HashState::forward(db::RWTxn& txn) {
    if (is_stopping()) {
        return StageResult::kAborted;
    }

    // Check stage boundaries from previous execution and previous stage execution
    auto previous_progress{db::stages::read_stage_progress(*txn, stage_name_)};
    auto execution_stage_progress{db::stages::read_stage_progress(*txn, db::stages::kExecutionKey)};
    if (previous_progress == execution_stage_progress) {
        // Nothing to process
        return StageResult::kSuccess;
    } else if (previous_progress > execution_stage_progress) {
        // Something bad had happened. Not possible execution stage is ahead of bodies
        // Maybe we need to unwind ?
        log::Error() << "Bad progress sequence. HashState stage progress " << previous_progress
                     << " while Execution stage " << execution_stage_progress;
        return StageResult::kInvalidProgress;
    }

    if (execution_stage_progress - previous_progress > 16) {
        log::Info("Begin " + std::string(stage_name_),
                  {"from", std::to_string(previous_progress), "to", std::to_string(execution_stage_progress)});
    }

    unwinding_ = false;
    loading_ = false;
    incremental_ = (previous_progress > 0);
    current_key_.clear();
    current_source_.clear();
    current_target_.clear();

    try {
        if (!incremental_) {
            StageResult result{hash_from_plainstate(txn)};
            collector_->clear();
            if (result != StageResult::kSuccess) {
                return result;
            }
            current_key_.clear();
            current_source_.clear();
            current_target_.clear();
            result = hash_from_plaincode(txn);
            collector_->clear();
            if (result != StageResult::kSuccess) {
                return result;
            }

        } else {
            StageResult result{hash_from_account_changeset(txn, previous_progress)};
            if (result != StageResult::kSuccess) {
                return result;
            }
            current_key_.clear();
            current_source_.clear();
            current_target_.clear();
            result = hash_from_storage_changeset(txn, previous_progress);
            if (result != StageResult::kSuccess) {
                return result;
            }
            log::Info() << "Return on purpose kAborted";
            result = StageResult::kAborted;
        }

        if (!is_stopping()) {
            db::stages::write_stage_progress(*txn, db::stages::kHashStateKey, execution_stage_progress);
            txn.commit();
            return StageResult::kSuccess;
        }
        return StageResult::kAborted;

    } catch (const std::exception& ex) {
        log::Error(std::string(stage_name_), {"exception", std::string(ex.what())});
        return StageResult::kUnexpectedError;
    }
}

StageResult HashState::unwind(db::RWTxn& txn, BlockNum to) {
    try {
        auto stage_height{db::stages::read_stage_progress(*txn, db::stages::kHashStateKey)};
        if (to >= stage_height) {
            log::Error() << "Stage progress is " << stage_height << " which is <= than requested unwind_to";
            return StageResult::kAborted;
        }

        log::Info() << "Unwinding HashState from " << stage_height << " to " << to << " ...";

        log::Info() << "[1/3] Hashed accounts ... ";
        demote_incremental(txn, to, DataKind::Account);

        log::Info() << "[2/3] Hashed storage ... ";
        demote_incremental(txn, to, DataKind::Storage);

        log::Info() << "[3/3] Code ... ";
        demote_incremental(txn, to, DataKind::Code);

        // Update progress height with last processed block
        db::stages::write_stage_progress(*txn, db::stages::kHashStateKey, to);

        log::Info() << "Committing ... ";
        txn.commit();

        log::Info() << "All Done!";
        return StageResult::kSuccess;

    } catch (const std::exception& ex) {
        log::Error() << "Unexpected error : " << ex.what();
        return StageResult::kAborted;
    }
}

StageResult HashState::prune(db::RWTxn&) {
    // HashState does not prune
    return StageResult::kSuccess;
}

StageResult HashState::hash_from_plainstate(db::RWTxn& txn) {
    try {
        current_source_ = std::string(db::table::kPlainState.name);
        auto source{db::open_cursor(*txn, db::table::kPlainState)};
        auto data{source.to_first(/*throw_notfound=*/false)};
        if (!data.done) {
            // Table empty. Nothing to process
            return StageResult::kSuccess;
        }

        // TODO(Andrea) Maybe introduce an assertion for target tables to be empty ?

        // TODO(Andrea) This is all about hashing. Parallelize !

        /*
         * This relies on the assumption previous execution stage has completed correctly
         * and we do nothing more than hashing keys already present in PlainState either
         * to HashedAccount or to HashedStorage. We don't need to check an upper block
         * limit as PlainState holds info up to to highest executed block
         */

        evmc::address last_address{};
        ethash_hash256 address_hash{keccak256(last_address.bytes)};  // We might have all zeroed addresses ?
        current_key_ = to_hex(last_address.bytes, /*with_prefix=*/true);

        // New Hashed Storage Entry Key (72 bytes)
        // + Address hash  (32 bytes)
        // + Incarnation   ( 8 bytes)
        // + Location hash (32 bytes)
        Bytes etl_storage_entry_key(72, '\0');

        // Hash accounts
        while (data) {
            auto data_key_view{db::from_slice(data.key)};

            // We're reading PlainState which keys are ordered by address (always initial 20 bytes of key)
            // Rehash the address only when changes
            if (std::memcmp(data_key_view.data(), last_address.bytes, kAddressLength) != 0) {
                last_address = to_evmc_address(data_key_view);
                address_hash = keccak256(last_address.bytes);
                current_key_ = to_hex(last_address.bytes, /*with_prefix=*/true);
            }

            if (data.key.length() == kAddressLength) {
                // Hash account
                // data.key == Address
                // data.value == Account encoded for storage (must exist)
                if (!data.value.length()) {
                    const std::string what("Unexpected empty value in PlainState for Account " + current_key_);
                    throw std::runtime_error(what);
                }

                etl::Entry entry{Bytes(address_hash.bytes, kHashLength), Bytes{db::from_slice(data.value)}};
                collector_->collect(std::move(entry));
                if (collector_->size() % 128 == 0 && is_stopping()) {
                    return StageResult::kAborted;
                }
            } else if (data.key.length() == db::kPlainStoragePrefixLength) {
                // Hash storage
                // data.key           == Address + Incarnation
                // data.value (multi) == Location + zeroless Value

                // See above for allocation
                std::memcpy(&etl_storage_entry_key[0], address_hash.bytes, kHashLength);
                std::memcpy(&etl_storage_entry_key[kHashLength], &data_key_view[kAddressLength],
                            db::kIncarnationLength);

                // Iterate dupkeys only to avoid re-hashing of same address
                while (data) {
                    if (!(data.value.length() > kHashLength)) {
                        const auto incarnation{endian::load_big_u64(&data_key_view[kAddressLength])};
                        const std::string what("Unexpected empty value in PlainState for Account " + current_key_ +
                                               " incarnation " + std::to_string(incarnation));
                        throw std::runtime_error(what);
                    }

                    /*
                     * NOTE !
                     * Destination table kHashedStorage is dup-sorted but as Collector implements sorting only on entry
                     * key here we have to build the entry key as hashed address + incarnation + hashed storage location
                     * eventually leaving entry value to only hashed storage value. This ensures entries are collected
                     * and sorted properly and eventually the loader will move back hashed storage location in the value
                     * part of the db record. This way we can reliably insert records using MDBX_APPENDDUP
                     */

                    auto data_value_view{db::from_slice(data.value)};
                    std::memcpy(&etl_storage_entry_key[kHashLength + db::kIncarnationLength],
                                keccak256(data_value_view.substr(0, kHashLength)).bytes, kHashLength);
                    data_value_view.remove_prefix(kHashLength);
                    etl::Entry entry{etl_storage_entry_key, Bytes{data_value_view}};
                    collector_->collect(std::move(entry));
                    if (collector_->size() % 128 == 0 && is_stopping()) {
                        return StageResult::kAborted;
                    }
                    data = source.to_current_next_multi(false);
                }

            } else {
                std::string what{"Unexpected key length " + std::to_string(data.key.length())};
                throw std::runtime_error(what);
            }

            data = source.to_next(/*throw_notfound=*/false);
        }

        if (!is_stopping()) {
            if (!collector_->empty()) {
                auto account_target = db::open_cursor(*txn, db::table::kHashedAccounts);
                auto storage_target = db::open_cursor(*txn, db::table::kHashedStorage);

                // ETL key contains hashed location; for DB put we need to move it from key to value
                const etl::LoadFunc load_func = [&storage_target](const etl::Entry& entry, mdbx::cursor& target,
                                                                  MDBX_put_flags_t) -> void {
                    if (entry.key.length() == kHashLength) {
                        mdbx::slice k{entry.key.data(), entry.key.length()};
                        mdbx::slice v{entry.value.data(), entry.value.length()};
                        mdbx::error::success_or_throw(target.put(k, &v, MDBX_APPEND));
                    } else if (entry.key.length() == db::kHashedStoragePrefixLength + kHashLength) {
                        Bytes new_value(kHashLength + entry.value.length(), '\0');
                        std::memcpy(&new_value[0], &entry.key[db::kHashedStoragePrefixLength], kHashLength);
                        std::memcpy(&new_value[kHashLength], entry.value.data(), entry.value.length());
                        mdbx::slice k{entry.key.data(), db::kHashedStoragePrefixLength};
                        mdbx::slice v{new_value.data(), new_value.length()};
                        mdbx::error::success_or_throw(storage_target.put(k, &v, MDBX_APPENDDUP));
                    } else {
                        std::string what{"Unexpected key length " + std::to_string(entry.key.length()) +
                                         " in PlainState"};
                        throw std::runtime_error(what);
                    }
                };

                current_target_ =
                    std::string(db::table::kHashedAccounts.name) + "+" + std::string(db::table::kHashedStorage.name);
                loading_ = true;
                collector_->load(account_target, load_func, MDBX_put_flags_t::MDBX_APPENDDUP);
                loading_ = false;
            }
        } else {
            return StageResult::kAborted;
        }

        source.close();
        return is_stopping() ? StageResult::kAborted : StageResult::kSuccess;

    } catch (const mdbx::exception& ex) {
        log::Error(std::string(stage_name_),
                   {"function", std::string(__FUNCTION__), "exception", std::string(ex.what())});
        return StageResult::kDbError;
    } catch (const std::exception& ex) {
        log::Error(std::string(stage_name_),
                   {"function", std::string(__FUNCTION__), "exception", std::string(ex.what())});
        return StageResult::kUnexpectedError;
    } catch (...) {
        log::Error(std::string(stage_name_), {"function", std::string(__FUNCTION__), "exception", "undefined"});
        return StageResult::kUnexpectedError;
    }
}

StageResult HashState::hash_from_plaincode(db::RWTxn& txn) {
    auto source{db::open_cursor(*txn, db::table::kPlainContractHash)};
    auto data{source.to_first(/*throw_notfound=*/false)};
    if (!data.done) {
        // Table empty. Nothing to process
        return StageResult::kSuccess;
    }

    try {
        // TODO(Andrea) Maybe introduce an assertion for target table to be empty ?
        current_source_ = std::string(db::table::kPlainContractHash.name);

        evmc::address last_address{};
        current_key_ = to_hex(last_address.bytes, /*with_prefix=*/true);

        Bytes new_key(db::kHashedStoragePrefixLength, '\0');

<<<<<<< HEAD
        while (data) {
            if (data.key.length() != kAddressLength + db::kIncarnationLength) {
                std::string what{"Unexpected key len " + std::to_string(data.key.length())};
                throw std::runtime_error(what);
=======
        } else {
            // get incarnation
            auto encoded_account{plainstate_table.find(db::to_slice(db_key), false)};
            if (!encoded_account) {
                changeset_data = changeset_table.to_next(/*throw_notfound=*/false);
                continue;
            }
            auto [incarnation, err]{Account::incarnation_from_encoded_storage(db::from_slice(encoded_account.value))};
            rlp::success_or_throw(err);
            if (incarnation == 0) {
                changeset_data = changeset_table.to_next(/*throw_notfound=*/false);
                continue;
>>>>>>> 5942d7ae
            }

            auto data_key_view{db::from_slice(data.key)};

            // We're reading PlainCodeHash which keys are ordered by address (always initial 20 bytes of key)
            // Rehash the address only when changes
            if (std::memcmp(data_key_view.data(), last_address.bytes, kAddressLength) != 0) {
                last_address = to_evmc_address(data_key_view);
                current_key_ = to_hex(last_address.bytes, /*with_prefix=*/true);
                const auto address_hash{keccak256(last_address.bytes)};
                std::memcpy(&new_key[0], address_hash.bytes, kHashLength);
            }

            std::memcpy(&new_key[kHashLength], &data_key_view[kAddressLength], db::kIncarnationLength);

            etl::Entry entry{new_key, Bytes{db::from_slice(data.value)}};
            collector_->collect(std::move(entry));
            if (collector_->size() % 128 == 0) {
                current_key_ = abridge(to_hex(db::from_slice(data.key), /*with_prefix=*/true), kAddressLength * 2 + 2);
                if (is_stopping()) {
                    return StageResult::kAborted;
                }
            }
            data = source.to_next(/*throw_notfound=*/false);
        }
        source.close();
        if (!is_stopping()) {
            if (!collector_->empty()) {
                source = db::open_cursor(*txn, db::table::kHashedCodeHash);
                current_target_ = std::string(db::table::kHashedCodeHash.name);
                loading_ = true;
                collector_->load(source, nullptr, MDBX_put_flags_t::MDBX_APPEND);
                loading_ = false;
            }
            return StageResult::kSuccess;
        }
        return StageResult::kAborted;

    } catch (const mdbx::exception& ex) {
        log::Error(std::string(stage_name_),
                   {"function", std::string(__FUNCTION__), "exception", std::string(ex.what())});
        return StageResult::kDbError;
    } catch (const std::exception& ex) {
        log::Error(std::string(stage_name_),
                   {"function", std::string(__FUNCTION__), "exception", std::string(ex.what())});
        return StageResult::kUnexpectedError;
    } catch (...) {
        log::Error(std::string(stage_name_), {"function", std::string(__FUNCTION__), "exception", "undefined"});
        return StageResult::kUnexpectedError;
    }
}

StageResult HashState::hash_from_account_changeset(db::RWTxn& txn, BlockNum previous_progress) {
    try {
        // Read AccountChangeSet from previous progress to eof and collect an index of changed accounts
        BlockNum reached_blocknum{0};

        // Store already processed addresses to avoid rehashing and multiple lookups
        // Key = Address
        // Value Address Hash + Current Value (from PlainState)
        absl::btree_map<evmc::address, std::pair<evmc::bytes32, Bytes>> changed_addresses{};

        current_source_ = std::string(db::table::kAccountChangeSet.name);
        current_key_ = std::to_string(previous_progress + 1);
        auto source_initial_key{db::block_key(previous_progress + 1)};
        auto source_changeset{db::open_cursor(*txn, db::table::kAccountChangeSet)};
        auto source_plainstate{db::open_cursor(*txn, db::table::kPlainState)};
        auto changeset_data{source_changeset.lower_bound(db::to_slice(source_initial_key), /*throw_notfound=*/true)};
        auto counter{0};
        while (changeset_data.done) {
            reached_blocknum = endian::load_big_u64(db::from_slice(changeset_data.key).data());
            while (changeset_data) {
                auto changeset_value_view{db::from_slice(changeset_data.value)};
                evmc::address address{to_evmc_address(changeset_value_view)};
                if (!changed_addresses.contains(address)) {
                    auto address_hash{to_bytes32(keccak256(address.bytes).bytes)};
                    auto plainstate_data{source_plainstate.find(db::to_slice(address.bytes), /*throw_notfound=*/false)};
                    if (plainstate_data.done) {
                        Bytes current_value{db::from_slice(plainstate_data.value)};
                        changed_addresses[address] = std::make_pair(address_hash, current_value);
                    } else {
                        changed_addresses[address] = std::make_pair(address_hash, Bytes());
                    }
                }
                if (++counter == 128) {
                    counter = 0;
                    current_key_ = std::to_string(reached_blocknum);
                    if (is_stopping()) {
                        return StageResult::kAborted;
                    }
                }
                changeset_data = source_changeset.to_current_next_multi(/*throw_notfound=*/false);
            }
            changeset_data = source_changeset.to_next(/*throw_notfound=*/false);
        }
        source_changeset.close();
        source_plainstate.close();
        counter = 0;
        if (changed_addresses.empty()) {
            return StageResult::kSuccess;
        }

        current_target_ = std::string(db::table::kHashedAccounts.name) + " " + std::string(db::table::kHashedCodeHash.name);
        loading_ = true;
        current_key_ = to_hex(changed_addresses.begin()->first.bytes, /*with_prefix=*/true);
        auto source_plaincode{db::open_cursor(*txn, db::table::kPlainContractHash)};
        auto target_hashed_accounts{db::open_cursor(*txn, db::table::kHashedAccounts)};
        auto target_hashed_code{db::open_cursor(*txn, db::table::kHashedCodeHash)};

        Bytes plain_code_key(kAddressLength + db::kIncarnationLength, '\0');  // Only one allocation
        Bytes hashed_code_key(kHashLength + db::kIncarnationLength, '\0');    // Only one allocation

        for (const auto& [address, pair] : changed_addresses) {
            auto& [address_hash, current_encoded_value] = pair;
            if (!current_encoded_value.empty()) {
                // Update HashedAccounts table
                target_hashed_accounts.upsert(db::to_slice(address_hash.bytes), db::to_slice(current_encoded_value));

                // Lookup value in PlainCodeHash for Contract
                auto [incarnation, err]{extract_incarnation(current_encoded_value)};
                rlp::success_or_throw(err);
                if (incarnation) {
                    std::memcpy(&plain_code_key[0], address.bytes, kAddressLength);
                    endian::store_big_u64(&plain_code_key[kAddressLength], incarnation);
                    auto code_data{source_plaincode.find(db::to_slice(plain_code_key), /*throw_notfound=*/false)};
                    if (code_data.done && code_data.value.length()) {
                        std::memcpy(&hashed_code_key[0], address_hash.bytes, kHashLength);
                        endian::store_big_u64(&hashed_code_key[kHashLength], incarnation);
                        target_hashed_code.upsert(db::to_slice(hashed_code_key), code_data.value);
                    }
                }
            } else {
                (void)target_hashed_accounts.erase(db::to_slice(address_hash.bytes));
            }

            if (++counter == 128) {
                counter = 0;
                current_key_ = to_hex(address.bytes, true);
                if (is_stopping()) {
                    loading_ = false;
                    return StageResult::kAborted;
                }
            }
        }
        loading_ = false;
        return StageResult::kSuccess;

    } catch (const mdbx::exception& ex) {
        log::Error(std::string(stage_name_),
                   {"function", std::string(__FUNCTION__), "exception", std::string(ex.what())});
        return StageResult::kDbError;
    } catch (const std::exception& ex) {
        log::Error(std::string(stage_name_),
                   {"function", std::string(__FUNCTION__), "exception", std::string(ex.what())});
        return StageResult::kUnexpectedError;
    } catch (...) {
        log::Error(std::string(stage_name_), {"function", std::string(__FUNCTION__), "exception", "undefined"});
        return StageResult::kUnexpectedError;
    }
}

StageResult HashState::hash_from_storage_changeset(db::RWTxn& txn, BlockNum previous_progress) {
    try {
        // Read StorageChangeSet from previous progress to eof and collect an index of changed accounts
        BlockNum reached_blocknum{0};

        // Don't rehash same addresses over and over again
        absl::btree_map<evmc::address, evmc::bytes32> hashed_addresses{};

        current_source_ = std::string(db::table::kStorageChangeSet.name);
        current_key_ = std::to_string(previous_progress + 1);

        auto source_changeset{db::open_cursor(*txn, db::table::kStorageChangeSet)};
        auto source_plainstate{db::open_cursor(*txn, db::table::kPlainState)};
        auto target_hashed_storage{db::open_cursor(*txn, db::table::kHashedStorage)};

        auto source_initial_key{db::block_key(previous_progress + 1)};
        auto changeset_data{source_changeset.lower_bound(db::to_slice(source_initial_key), /*throw_notfound=*/true)};
        auto counter{0};

        Bytes hashed_key(db::kHashedStoragePrefixLength, '\0');              // One allocation only
        Bytes plain_key(db::kPlainStoragePrefixLength + kHashLength, '\0');  // One allocation only

        while (changeset_data.done) {
            auto changeset_key_view{db::from_slice(changeset_data.key)};
            reached_blocknum = endian::load_big_u64(changeset_key_view.data());
            changeset_key_view.remove_prefix(8);

            evmc::address address{to_evmc_address(changeset_key_view)};
            std::memcpy(&plain_key[0], &changeset_key_view[0], db::kPlainStoragePrefixLength);
            changeset_key_view.remove_prefix(kAddressLength);

            if (!hashed_addresses.contains(address)) {
                hashed_addresses[address] = to_bytes32(keccak256(address.bytes).bytes);
            }

            // Prepare hashed key (address hash + incaranation)
            std::memcpy(&hashed_key[0], hashed_addresses[address].bytes, kHashLength);
            std::memcpy(&hashed_key[kHashLength], &changeset_key_view[0], db::kIncarnationLength);

            while (changeset_data.done) {
                // Lookup value in PlainState. If not exist skip
                // Get location from changeset value
                auto changeset_value_view{db::from_slice(changeset_data.value)};
                std::memcpy(&plain_key[db::kPlainStoragePrefixLength], &changeset_value_view[0], kHashLength);
                auto plain_data{source_plainstate.find(db::to_slice(plain_key), /*throw_notfound=*/false)};
                if (plain_data) {
                    auto plain_value_view{db::from_slice(plain_data.value)};
                    auto hashed_location{keccak256(plain_value_view.substr(0, kHashLength))};
                    ByteView value{plain_value_view.substr(kHashLength)};
                    db::upsert_storage_value(target_hashed_storage, hashed_key, hashed_location.bytes, value);
                }

                changeset_data = source_changeset.to_current_next_multi(/*throw_notfound=*/false);
                if (++counter == 128) {
                    counter = 0;
                    current_key_ = std::to_string(reached_blocknum);
                    if (is_stopping()) {
                        return StageResult::kAborted;
                    }
                }
            }
            changeset_data = source_changeset.to_next(/*throw_notfound=*/false);
        }
        return StageResult::kSuccess;
    } catch (const mdbx::exception& ex) {
        log::Error(std::string(stage_name_),
                   {"function", std::string(__FUNCTION__), "exception", std::string(ex.what())});
        return StageResult::kDbError;
    } catch (const std::exception& ex) {
        log::Error(std::string(stage_name_),
                   {"function", std::string(__FUNCTION__), "exception", std::string(ex.what())});
        return StageResult::kUnexpectedError;
    } catch (...) {
        log::Error(std::string(stage_name_), {"function", std::string(__FUNCTION__), "exception", "undefined"});
        return StageResult::kUnexpectedError;
    }
}

void HashState::demote_incremental(db::RWTxn& txn, BlockNum to, DataKind kind) {
    auto [changeset_config, target_config] = get_operation_tables(kind);

    auto changeset_table{db::open_cursor(*txn, changeset_config)};
    auto target_table{db::open_cursor(*txn, target_config)};
    auto code_table{db::open_cursor(*txn, db::table::kHashedCodeHash)};
    auto contract_code_table{db::open_cursor(*txn, db::table::kPlainContractHash)};

    Bytes start_key{db::block_key(to + 1)};
    auto changeset_data{changeset_table.lower_bound(db::to_slice(start_key), /*throw_notfound=*/false)};
    if (!changeset_data) {
        return;
    }

    db::WalkFunc unwind_func;
    switch (kind) {
        case DataKind::Account:
            unwind_func = [&target_table, &code_table](const ::mdbx::cursor&,
                                                       const ::mdbx::cursor::move_result& data) -> bool {
                auto [db_key, db_value]{
                    db::changeset_to_plainstate_format(db::from_slice(data.key), db::from_slice(data.value))};

                auto hash{keccak256(db_key)};
                auto new_key{db::to_slice(hash.bytes)};
                if (db_value.empty()) {
                    target_table.erase(new_key);
                    return true;
                }
                auto [acc, err]{Account::from_encoded_storage(db_value)};
                rlp::success_or_throw(err);

                if (acc.incarnation <= 0 || acc.code_hash != kEmptyHash) {
                    target_table.upsert(new_key, db::to_slice(db_value));
                    return true;
                }

                Bytes code_key(kHashLength + db::kIncarnationLength, '\0');
                std::memcpy(&code_key[0], hash.bytes, kHashLength);
                std::memcpy(&code_key[kHashLength], db::block_key(acc.incarnation).data(), db::kIncarnationLength);

                auto code_hash_data{code_table.find(db::to_slice(code_key), false)};

                if (code_hash_data) {
                    std::memcpy(acc.code_hash.bytes, code_hash_data.value.data(), kHashLength);
                }

                auto new_value(acc.encode_for_storage());
                target_table.upsert(new_key, db::to_slice(new_value));
                return true;
            };
            break;
        case DataKind::Storage:
            unwind_func = [&target_table](const ::mdbx::cursor&, const ::mdbx::cursor::move_result& data) -> bool {
                auto [db_key, db_value]{
                    db::changeset_to_plainstate_format(db::from_slice(data.key), db::from_slice(data.value))};

                Bytes hashed_key(db::kHashedStoragePrefixLength, '\0');
                std::memcpy(&hashed_key[0], keccak256(db_key.substr(0, kAddressLength)).bytes, kHashLength);
                std::memcpy(&hashed_key[kHashLength], &db_key[kAddressLength], db::kIncarnationLength);

                auto hashed_location{keccak256(db_key.substr(db::kPlainStoragePrefixLength))};

                db::upsert_storage_value(target_table, hashed_key, hashed_location.bytes, db_value);

                return true;
            };
            break;
        case DataKind::Code:
            unwind_func = [&target_table, &contract_code_table](const ::mdbx::cursor&,
                                                                const ::mdbx::cursor::move_result& data) -> bool {
                auto [db_key, db_value]{
                    db::changeset_to_plainstate_format(db::from_slice(data.key), db::from_slice(data.value))};
                if (db_value.empty()) {
                    return true;
                }
                auto [incarnation, err]{Account::incarnation_from_encoded_storage(db_value)};
                rlp::success_or_throw(err);
                if (incarnation == 0) {
                    return true;
                }
                // Get incarnation
                auto plain_storage_key{db::storage_prefix(db_key, incarnation)};
                auto code_hash_data{contract_code_table.find(db::to_slice(plain_storage_key))};

                auto address_hash{keccak256(db_key)};
                Bytes hashed_key(kHashLength + db::kIncarnationLength, '\0');
                std::memcpy(&hashed_key[0], address_hash.bytes, kHashLength);
                std::memcpy(&hashed_key[kHashLength], db::block_key(incarnation).data(), db::kIncarnationLength);
                target_table.upsert(db::to_slice(hashed_key), code_hash_data.value);
                return true;
            };
            break;
        default:
            std::string error{magic_enum::enum_name<DataKind>(kind)};
            error.append(": unimplemented data kind");
            throw std::runtime_error(error);
    }

    (void)db::cursor_for_each(changeset_table, unwind_func);
}

std::pair<db::MapConfig, db::MapConfig> HashState::get_operation_tables(DataKind kind) {
    switch (kind) {
        case DataKind::Account:
            return {db::table::kAccountChangeSet, db::table::kHashedAccounts};
        case DataKind::Storage:
            return {db::table::kStorageChangeSet, db::table::kHashedStorage};
        case DataKind::Code:
            return {db::table::kAccountChangeSet, db::table::kHashedCodeHash};
        default:
            std::string error{magic_enum::enum_name<DataKind>(kind)};
            error.append(": unimplemented data kind");
            throw std::runtime_error(error);
    }
}

std::vector<std::string> HashState::get_log_progress() {
    std::vector<std::string> ret{};
    ret.insert(ret.end(), {"mode", (incremental_ ? "incr" : "full")});
    if (loading_) {
        if (!incremental_) {
            current_key_ = abridge(collector_->get_load_key(), kAddressLength * 2 + 2);
        }
        ret.insert(ret.end(), {"to", current_target_, "key", current_key_});
    } else {
        ret.insert(ret.end(), {"from", current_source_, "key", current_key_});
    }
    return ret;
}

}  // namespace silkworm::stagedsync<|MERGE_RESOLUTION|>--- conflicted
+++ resolved
@@ -314,25 +314,10 @@
 
         Bytes new_key(db::kHashedStoragePrefixLength, '\0');
 
-<<<<<<< HEAD
         while (data) {
             if (data.key.length() != kAddressLength + db::kIncarnationLength) {
                 std::string what{"Unexpected key len " + std::to_string(data.key.length())};
                 throw std::runtime_error(what);
-=======
-        } else {
-            // get incarnation
-            auto encoded_account{plainstate_table.find(db::to_slice(db_key), false)};
-            if (!encoded_account) {
-                changeset_data = changeset_table.to_next(/*throw_notfound=*/false);
-                continue;
-            }
-            auto [incarnation, err]{Account::incarnation_from_encoded_storage(db::from_slice(encoded_account.value))};
-            rlp::success_or_throw(err);
-            if (incarnation == 0) {
-                changeset_data = changeset_table.to_next(/*throw_notfound=*/false);
-                continue;
->>>>>>> 5942d7ae
             }
 
             auto data_key_view{db::from_slice(data.key)};
@@ -452,7 +437,7 @@
                 target_hashed_accounts.upsert(db::to_slice(address_hash.bytes), db::to_slice(current_encoded_value));
 
                 // Lookup value in PlainCodeHash for Contract
-                auto [incarnation, err]{extract_incarnation(current_encoded_value)};
+                auto [incarnation, err]{Account::incarnation_from_encoded_storage(current_encoded_value)};
                 rlp::success_or_throw(err);
                 if (incarnation) {
                     std::memcpy(&plain_code_key[0], address.bytes, kAddressLength);

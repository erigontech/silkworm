--- conflicted
+++ resolved
@@ -36,14 +36,10 @@
 
 namespace silkworm::rpc::core::rawdb {
 
-<<<<<<< HEAD
 static boost::asio::awaitable<silkworm::BlockHeader> read_header_by_hash(const DatabaseReader& reader, const evmc::bytes32& block_hash);
 static boost::asio::awaitable<silkworm::BlockHeader> read_header(const DatabaseReader& reader, const evmc::bytes32& block_hash, uint64_t block_number);
 
-boost::asio::awaitable<uint64_t> read_header_number(const DatabaseReader& reader, const evmc::bytes32& block_hash) {
-=======
 Task<uint64_t> read_header_number(const DatabaseReader& reader, const evmc::bytes32& block_hash) {
->>>>>>> 42adc31b
     const silkworm::ByteView block_hash_bytes{block_hash.bytes, silkworm::kHashLength};
     const auto value{co_await reader.get_one(db::table::kHeaderNumbersName, block_hash_bytes)};
     if (value.empty()) {
@@ -103,34 +99,8 @@
     co_return total_difficulty;
 }
 
-<<<<<<< HEAD
-boost::asio::awaitable<silkworm::BlockHeader> read_current_header(const DatabaseReader& reader) {
-    const auto head_header_hash = co_await read_head_header_hash(reader);
-    co_return co_await read_header_by_hash(reader, head_header_hash);
-}
-
-boost::asio::awaitable<evmc::bytes32> read_head_header_hash(const DatabaseReader& reader) {
-    const silkworm::Bytes kHeadHeaderKey = silkworm::bytes_of_string(db::table::kHeadHeaderName);
-    const auto value = co_await reader.get_one(db::table::kHeadHeaderName, kHeadHeaderKey);
-    if (value.empty()) {
-        throw std::invalid_argument{"empty head header hash value in read_head_header_hash"};
-    }
-    const auto head_header_hash{silkworm::to_bytes32(value)};
-    SILK_DEBUG << "head header hash: " << head_header_hash;
-    co_return head_header_hash;
-}
-
-boost::asio::awaitable<silkworm::BlockHeader> read_header_by_hash(const DatabaseReader& reader, const evmc::bytes32& block_hash) {
-    const auto block_number = co_await read_header_number(reader, block_hash);
-=======
 Task<silkworm::BlockHeader> read_header_by_hash(const DatabaseReader& reader, const evmc::bytes32& block_hash) {
     const auto block_number = co_await read_header_number(reader, block_hash);
-    co_return co_await read_header(reader, block_hash, block_number);
-}
-
-Task<silkworm::BlockHeader> read_header_by_number(const DatabaseReader& reader, uint64_t block_number) {
-    const auto block_hash = co_await read_canonical_block_hash(reader, block_number);
->>>>>>> 42adc31b
     co_return co_await read_header(reader, block_hash, block_number);
 }
 
@@ -149,9 +119,6 @@
     co_return header;
 }
 
-<<<<<<< HEAD
-boost::asio::awaitable<uint64_t> read_cumulative_transaction_count(const DatabaseReader& reader, uint64_t block_number) {
-=======
 Task<silkworm::BlockHeader> read_current_header(const DatabaseReader& reader) {
     const auto head_header_hash = co_await read_head_header_hash(reader);
     co_return co_await read_header_by_hash(reader, head_header_hash);
@@ -169,7 +136,6 @@
 }
 
 Task<uint64_t> read_cumulative_transaction_count(const DatabaseReader& reader, uint64_t block_number) {
->>>>>>> 42adc31b
     const auto block_hash = co_await read_canonical_block_hash(reader, block_number);
     const auto data = co_await read_body_rlp(reader, block_hash, block_number);
     if (data.empty()) {
@@ -189,47 +155,7 @@
     }
 }
 
-<<<<<<< HEAD
-boost::asio::awaitable<silkworm::Bytes> read_header_rlp(const DatabaseReader& reader, const evmc::bytes32& block_hash, uint64_t block_number) {
-=======
-Task<silkworm::BlockBody> read_body(const DatabaseReader& reader, const evmc::bytes32& block_hash, uint64_t block_number) {
-    const auto data = co_await read_body_rlp(reader, block_hash, block_number);
-    if (data.empty()) {
-        throw std::runtime_error{"empty block body RLP in read_body"};
-    }
-    SILK_TRACE << "RLP data for block body #" << block_number << ": " << silkworm::to_hex(data);
-
-    try {
-        silkworm::ByteView data_view{data};
-        auto stored_body{silkworm::db::detail::decode_stored_block_body(data_view)};
-        // If block contains no txn, we're done
-        if (stored_body.txn_count == 0) {
-            co_return BlockBody{{}, std::move(stored_body.ommers), std::move(stored_body.withdrawals)};
-        }
-        // 1 system txn at the beginning of block and 1 at the end
-        SILK_DEBUG << "base_txn_id: " << stored_body.base_txn_id + 1 << " txn_count: " << stored_body.txn_count - 2;
-        auto transactions = co_await read_canonical_transactions(reader, stored_body.base_txn_id + 1, stored_body.txn_count - 2);
-        if (!transactions.empty()) {
-            const auto senders = co_await read_senders(reader, block_hash, block_number);
-            if (senders.size() == transactions.size()) {
-                // Fill sender in transactions
-                for (size_t i{0}; i < transactions.size(); i++) {
-                    transactions[i].from = senders[i];
-                }
-            } else {
-                // Transaction sender will be recovered on-the-fly (performance penalty)
-                SILK_WARN << "#senders: " << senders.size() << " and #txns " << transactions.size() << " do not match";
-            }
-        }
-        co_return BlockBody{std::move(transactions), std::move(stored_body.ommers), std::move(stored_body.withdrawals)};
-    } catch (const silkworm::DecodingException& error) {
-        SILK_ERROR << "RLP decoding error for block body #" << block_number << " [" << error.what() << "]";
-        throw std::runtime_error{"RLP decoding error for block body [" + std::string(error.what()) + "]"};
-    }
-}
-
 Task<silkworm::Bytes> read_header_rlp(const DatabaseReader& reader, const evmc::bytes32& block_hash, uint64_t block_number) {
->>>>>>> 42adc31b
     const auto block_key = silkworm::db::block_key(block_number, block_hash.bytes);
     co_return co_await reader.get_one(db::table::kHeadersName, block_key);
 }
@@ -239,22 +165,7 @@
     co_return co_await reader.get_one(db::table::kBlockBodiesName, block_key);
 }
 
-<<<<<<< HEAD
-boost::asio::awaitable<Receipts> read_raw_receipts(const DatabaseReader& reader, uint64_t block_number) {
-=======
-Task<Addresses> read_senders(const DatabaseReader& reader, const evmc::bytes32& block_hash, uint64_t block_number) {
-    const auto block_key = silkworm::db::block_key(block_number, block_hash.bytes);
-    const auto data = co_await reader.get_one(db::table::kSendersName, block_key);
-    SILK_TRACE << "read_senders data: " << silkworm::to_hex(data);
-    Addresses senders{data.size() / silkworm::kAddressLength};
-    for (size_t i{0}; i < senders.size(); i++) {
-        senders[i] = silkworm::to_evmc_address(silkworm::ByteView{&data[i * silkworm::kAddressLength], silkworm::kAddressLength});
-    }
-    co_return senders;
-}
-
 Task<Receipts> read_raw_receipts(const DatabaseReader& reader, uint64_t block_number) {
->>>>>>> 42adc31b
     const auto block_key = silkworm::db::block_key(block_number);
     const auto data = co_await reader.get_one(db::table::kBlockReceiptsName, block_key);
     SILK_TRACE << "read_raw_receipts data: " << silkworm::to_hex(data);

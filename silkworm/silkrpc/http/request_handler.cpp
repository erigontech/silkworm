--- conflicted
+++ resolved
@@ -38,12 +38,7 @@
 #include <silkworm/silkrpc/http/methods.hpp>
 #include <silkworm/silkrpc/types/writer.hpp>
 
-<<<<<<< HEAD
-
-namespace silkrpc::http {
-=======
 namespace silkworm::rpc::http {
->>>>>>> 9c51e10e
 
 boost::asio::awaitable<void> RequestHandler::handle_user_request(const http::Request& request) {
     auto start = clock_time::now();
@@ -154,7 +149,6 @@
     co_return;
 }
 
-<<<<<<< HEAD
 boost::asio::awaitable<void> RequestHandler::handle_request(uint32_t request_id, silkrpc::commands::RpcApiTable::HandleMethodGlaze handler, const nlohmann::json& request_json, http::Reply& reply) {
     try {
        std::string reply_json;
@@ -178,10 +172,6 @@
 
 
 boost::asio::awaitable<void> RequestHandler::handle_request(uint32_t request_id, silkrpc::commands::RpcApiTable::HandleMethod handler, const nlohmann::json& request_json, http::Reply& reply) {
-=======
-boost::asio::awaitable<void> RequestHandler::handle_request(commands::RpcApiTable::HandleMethod handler, const nlohmann::json& request_json, http::Reply& reply) {
-    auto request_id = request_json["id"].get<uint32_t>();
->>>>>>> 9c51e10e
     try {
         nlohmann::json reply_json;
         co_await (rpc_api_.*handler)(request_json, reply_json);

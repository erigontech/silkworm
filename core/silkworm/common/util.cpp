/*
   Copyright 2020-2021 The Silkworm Authors

   Licensed under the Apache License, Version 2.0 (the "License");
   you may not use this file except in compliance with the License.
   You may obtain a copy of the License at

       http://www.apache.org/licenses/LICENSE-2.0

   Unless required by applicable law or agreed to in writing, software
   distributed under the License is distributed on an "AS IS" BASIS,
   WITHOUT WARRANTIES OR CONDITIONS OF ANY KIND, either express or implied.
   See the License for the specific language governing permissions and
   limitations under the License.
*/

#include "util.hpp"

#include <cassert>
#include <regex>

#include <silkworm/common/as_range.hpp>

namespace silkworm {

// ASCII -> hex value (0xbc means bad [hex] char)
static constexpr uint8_t kUnhexTable[256] = {
    0xbc, 0xbc, 0xbc, 0xbc, 0xbc, 0xbc, 0xbc, 0xbc, 0xbc, 0xbc, 0xbc, 0xbc, 0xbc, 0xbc, 0xbc, 0xbc, 0xbc, 0xbc, 0xbc,
    0xbc, 0xbc, 0xbc, 0xbc, 0xbc, 0xbc, 0xbc, 0xbc, 0xbc, 0xbc, 0xbc, 0xbc, 0xbc, 0xbc, 0xbc, 0xbc, 0xbc, 0xbc, 0xbc,
    0xbc, 0xbc, 0xbc, 0xbc, 0xbc, 0xbc, 0xbc, 0xbc, 0xbc, 0xbc, 0x00, 0x01, 0x02, 0x03, 0x04, 0x05, 0x06, 0x07, 0x08,
    0x09, 0xbc, 0xbc, 0xbc, 0xbc, 0xbc, 0xbc, 0xbc, 0x0a, 0x0b, 0x0c, 0x0d, 0x0e, 0x0f, 0xbc, 0xbc, 0xbc, 0xbc, 0xbc,
    0xbc, 0xbc, 0xbc, 0xbc, 0xbc, 0xbc, 0xbc, 0xbc, 0xbc, 0xbc, 0xbc, 0xbc, 0xbc, 0xbc, 0xbc, 0xbc, 0xbc, 0xbc, 0xbc,
    0xbc, 0xbc, 0x0a, 0x0b, 0x0c, 0x0d, 0x0e, 0x0f, 0xbc, 0xbc, 0xbc, 0xbc, 0xbc, 0xbc, 0xbc, 0xbc, 0xbc, 0xbc, 0xbc,
    0xbc, 0xbc, 0xbc, 0xbc, 0xbc, 0xbc, 0xbc, 0xbc, 0xbc, 0xbc, 0xbc, 0xbc, 0xbc, 0xbc, 0xbc, 0xbc, 0xbc, 0xbc, 0xbc,
    0xbc, 0xbc, 0xbc, 0xbc, 0xbc, 0xbc, 0xbc, 0xbc, 0xbc, 0xbc, 0xbc, 0xbc, 0xbc, 0xbc, 0xbc, 0xbc, 0xbc, 0xbc, 0xbc,
    0xbc, 0xbc, 0xbc, 0xbc, 0xbc, 0xbc, 0xbc, 0xbc, 0xbc, 0xbc, 0xbc, 0xbc, 0xbc, 0xbc, 0xbc, 0xbc, 0xbc, 0xbc, 0xbc,
    0xbc, 0xbc, 0xbc, 0xbc, 0xbc, 0xbc, 0xbc, 0xbc, 0xbc, 0xbc, 0xbc, 0xbc, 0xbc, 0xbc, 0xbc, 0xbc, 0xbc, 0xbc, 0xbc,
    0xbc, 0xbc, 0xbc, 0xbc, 0xbc, 0xbc, 0xbc, 0xbc, 0xbc, 0xbc, 0xbc, 0xbc, 0xbc, 0xbc, 0xbc, 0xbc, 0xbc, 0xbc, 0xbc,
    0xbc, 0xbc, 0xbc, 0xbc, 0xbc, 0xbc, 0xbc, 0xbc, 0xbc, 0xbc, 0xbc, 0xbc, 0xbc, 0xbc, 0xbc, 0xbc, 0xbc, 0xbc, 0xbc,
    0xbc, 0xbc, 0xbc, 0xbc, 0xbc, 0xbc, 0xbc, 0xbc, 0xbc, 0xbc, 0xbc, 0xbc, 0xbc, 0xbc, 0xbc, 0xbc, 0xbc, 0xbc, 0xbc,
    0xbc, 0xbc, 0xbc, 0xbc, 0xbc, 0xbc, 0xbc, 0xbc, 0xbc};

// ASCII -> hex value << 4 (upper nibble) (0xbc means bad [hex] char)
static constexpr uint8_t kUnhexTable4[256] = {
    0xbc, 0xbc, 0xbc, 0xbc, 0xbc, 0xbc, 0xbc, 0xbc, 0xbc, 0xbc, 0xbc, 0xbc, 0xbc, 0xbc, 0xbc, 0xbc, 0xbc, 0xbc, 0xbc,
    0xbc, 0xbc, 0xbc, 0xbc, 0xbc, 0xbc, 0xbc, 0xbc, 0xbc, 0xbc, 0xbc, 0xbc, 0xbc, 0xbc, 0xbc, 0xbc, 0xbc, 0xbc, 0xbc,
    0xbc, 0xbc, 0xbc, 0xbc, 0xbc, 0xbc, 0xbc, 0xbc, 0xbc, 0xbc, 0x00, 0x10, 0x20, 0x30, 0x40, 0x50, 0x60, 0x70, 0x80,
    0x90, 0xbc, 0xbc, 0xbc, 0xbc, 0xbc, 0xbc, 0xbc, 0xa0, 0xb0, 0xc0, 0xd0, 0xe0, 0xf0, 0xbc, 0xbc, 0xbc, 0xbc, 0xbc,
    0xbc, 0xbc, 0xbc, 0xbc, 0xbc, 0xbc, 0xbc, 0xbc, 0xbc, 0xbc, 0xbc, 0xbc, 0xbc, 0xbc, 0xbc, 0xbc, 0xbc, 0xbc, 0xbc,
    0xbc, 0xbc, 0xa0, 0xb0, 0xc0, 0xd0, 0xe0, 0xf0, 0xbc, 0xbc, 0xbc, 0xbc, 0xbc, 0xbc, 0xbc, 0xbc, 0xbc, 0xbc, 0xbc,
    0xbc, 0xbc, 0xbc, 0xbc, 0xbc, 0xbc, 0xbc, 0xbc, 0xbc, 0xbc, 0xbc, 0xbc, 0xbc, 0xbc, 0xbc, 0xbc, 0xbc, 0xbc, 0xbc,
    0xbc, 0xbc, 0xbc, 0xbc, 0xbc, 0xbc, 0xbc, 0xbc, 0xbc, 0xbc, 0xbc, 0xbc, 0xbc, 0xbc, 0xbc, 0xbc, 0xbc, 0xbc, 0xbc,
    0xbc, 0xbc, 0xbc, 0xbc, 0xbc, 0xbc, 0xbc, 0xbc, 0xbc, 0xbc, 0xbc, 0xbc, 0xbc, 0xbc, 0xbc, 0xbc, 0xbc, 0xbc, 0xbc,
    0xbc, 0xbc, 0xbc, 0xbc, 0xbc, 0xbc, 0xbc, 0xbc, 0xbc, 0xbc, 0xbc, 0xbc, 0xbc, 0xbc, 0xbc, 0xbc, 0xbc, 0xbc, 0xbc,
    0xbc, 0xbc, 0xbc, 0xbc, 0xbc, 0xbc, 0xbc, 0xbc, 0xbc, 0xbc, 0xbc, 0xbc, 0xbc, 0xbc, 0xbc, 0xbc, 0xbc, 0xbc, 0xbc,
    0xbc, 0xbc, 0xbc, 0xbc, 0xbc, 0xbc, 0xbc, 0xbc, 0xbc, 0xbc, 0xbc, 0xbc, 0xbc, 0xbc, 0xbc, 0xbc, 0xbc, 0xbc, 0xbc,
    0xbc, 0xbc, 0xbc, 0xbc, 0xbc, 0xbc, 0xbc, 0xbc, 0xbc, 0xbc, 0xbc, 0xbc, 0xbc, 0xbc, 0xbc, 0xbc, 0xbc, 0xbc, 0xbc,
    0xbc, 0xbc, 0xbc, 0xbc, 0xbc, 0xbc, 0xbc, 0xbc, 0xbc};

ByteView left_pad(ByteView view, size_t min_size, Bytes& buffer) {
    if (view.size() >= min_size) {
        return view;
    }

    if (buffer.size() < min_size) {
        buffer.resize(min_size);
    } else {
        // view & buffer might overlap in memory,
        // so we avoid shrinking the buffer prior to the memmove
    }

    assert(view.size() < min_size);
    size_t prefix_len{min_size - view.size()};

    // view & buffer might overlap in memory,
    // thus memmove instead of memcpy
    std::memmove(buffer.data() + prefix_len, view.data(), view.size());

    buffer.resize(min_size);
    std::memset(buffer.data(), 0, prefix_len);

    return buffer;
}

ByteView right_pad(ByteView view, size_t min_size, Bytes& buffer) {
    if (view.size() >= min_size) {
        return view;
    }

    if (buffer.size() < view.size()) {
        buffer.resize(view.size());
    } else {
        // view & buffer might overlap in memory,
        // so we avoid shrinking the buffer prior to the memmove
    }

    // view & buffer might overlap in memory,
    // thus memmove instead of memcpy
    std::memmove(buffer.data(), view.data(), view.size());

    assert(view.size() < min_size);
    buffer.resize(view.size());
    buffer.resize(min_size);

    return buffer;
}

evmc::address to_evmc_address(ByteView bytes) {
    evmc::address out;
    if (!bytes.empty()) {
        size_t n{std::min(bytes.length(), kAddressLength)};
        std::memcpy(out.bytes + kAddressLength - n, bytes.data(), n);
    }
    return out;
}

evmc::bytes32 to_bytes32(ByteView bytes) {
    evmc::bytes32 out;
    if (!bytes.empty()) {
        size_t n{std::min(bytes.length(), kHashLength)};
        std::memcpy(out.bytes + kHashLength - n, bytes.data(), n);
    }
    return out;
}

<<<<<<< HEAD
ByteView zeroless_view(ByteView data) {
=======
ByteView zeroless_view(const ByteView& data) {
>>>>>>> 3843a8e0
    return data.substr(static_cast<size_t>(
        std::distance(data.begin(), as_range::find_if_not(data, [](const auto& b) { return b == 0x0; }))));
}

std::string to_hex(ByteView bytes) {
    static const char* kHexDigits{"0123456789abcdef"};
    std::string out(bytes.length() * 2, '\0');
    char* dest{&out[0]};
    for (const auto& b : bytes) {
        *dest++ = kHexDigits[b >> 4];    // Hi
        *dest++ = kHexDigits[b & 0x0f];  // Lo
    }
    return out;
}

static inline uint8_t unhex_lut(uint8_t x) { return kUnhexTable[x]; }
static inline uint8_t unhex_lut4(uint8_t x) { return kUnhexTable4[x]; }

std::optional<unsigned> decode_hex_digit(char ch) noexcept {
    auto ret{unhex_lut(static_cast<uint8_t>(ch))};
    if (ret == 0xbc) {
        return std::nullopt;
    }
    return ret;
}

std::optional<Bytes> from_hex(std::string_view hex) noexcept {
    if (hex.length() >= 2 && hex[0] == '0' && (hex[1] == 'x' || hex[1] == 'X')) {
        hex.remove_prefix(2);
    }
    if (hex.empty()) {
        return Bytes{};
    }

    size_t pos(hex.length() & 1);  // "[0x]1" is legit and has to be treated as "[0x]01"
    Bytes out((hex.length() + pos) / 2, '\0');
    char* src{const_cast<char*>(hex.data())};
    uint8_t* dst{&out[0]};

    if (pos) {
        auto b{unhex_lut(static_cast<uint8_t>(*src++))};
        if (b == 0xbc) {
            return std::nullopt;
        }
        *dst++ = b;
    }

    for (; pos < out.length(); ++pos) {
        auto a{unhex_lut4(static_cast<uint8_t>(*src++))};
        auto b{unhex_lut(static_cast<uint8_t>(*src++))};
        if (a == 0xbc || b == 0xbc) {
            return std::nullopt;
        }
        *dst++ = a | b;
    }
    return out;
}

inline bool case_insensitive_char_comparer(char a, char b) { return (tolower(a) == tolower(b)); }

bool iequals(const std::string& a, const std::string& b) {
    return (a.size() == b.size() && std::equal(a.begin(), a.end(), b.begin(), case_insensitive_char_comparer));
}

std::optional<uint64_t> parse_size(const std::string& sizestr) {
    if (sizestr.empty()) {
        return 0ull;
    }

    static const std::regex pattern{R"(^(\d*)(\.\d{1,3})?\ *?(B|KB|MB|GB|TB)?$)", std::regex_constants::icase};
    std::smatch matches;
    if (!std::regex_search(sizestr, matches, pattern, std::regex_constants::match_default)) {
        return std::nullopt;
    }

    std::string int_part, dec_part, suf_part;
    uint64_t multiplier{1};  // Default for bytes (B|b)

    int_part = matches[1].str();
    if (!matches[2].str().empty()) {
        dec_part = matches[2].str().substr(1);
    }
    suf_part = matches[3].str();

    if (!suf_part.empty()) {
        if (iequals(suf_part, "KB")) {
            multiplier = kKibi;
        } else if (iequals(suf_part, "MB")) {
            multiplier = kMebi;
        } else if (iequals(suf_part, "GB")) {
            multiplier = kGibi;
        } else if (iequals(suf_part, "TB")) {
            multiplier = kTebi;
        }
    }

    auto number{std::strtoull(int_part.c_str(), nullptr, 10)};
    number *= multiplier;
    if (!dec_part.empty()) {
        // Use literals, so we don't deal with floats and doubles
        auto base{"1" + std::string(dec_part.size(), '0')};
        auto b{std::strtoul(base.c_str(), nullptr, 10)};
        auto d{std::strtoul(dec_part.c_str(), nullptr, 10)};
        number += multiplier * d / b;
    }
    return number;
}

std::string human_size(uint64_t bytes) {
    static const char* suffix[]{"B", "KB", "MB", "GB", "TB"};
    static const uint32_t items{sizeof(suffix) / sizeof(suffix[0])};
    uint32_t index{0};
    double value{static_cast<double>(bytes)};
    while (value >= kKibi) {
        value /= kKibi;
        if (++index == (items - 1)) {
            break;
        }
    }
    static char output[64];
    sprintf(output, "%.02lf %s", value, suffix[index]);
    return output;
}

size_t prefix_length(ByteView a, ByteView b) {
    size_t len{std::min(a.length(), b.length())};
    for (size_t i{0}; i < len; ++i) {
        if (a[i] != b[i]) {
            return i;
        }
    }
    return len;
}

std::vector<std::string> split(std::string_view source, std::string_view delimiter) {
    std::vector<std::string> res{};
    if (delimiter.length() >= source.length() || !delimiter.length()) {
        res.emplace_back(source);
        return res;
    }
    size_t pos{0};
    while ((pos = source.find(delimiter)) != std::string::npos) {
        res.emplace_back(source.substr(0, pos));
        source.remove_prefix(pos + delimiter.length());
    }
    // Any residual part of input where delimiter is not found
    if (source.length()) {
        res.emplace_back(source);
    }
    return res;
}

}  // namespace silkworm<|MERGE_RESOLUTION|>--- conflicted
+++ resolved
@@ -123,11 +123,7 @@
     return out;
 }
 
-<<<<<<< HEAD
 ByteView zeroless_view(ByteView data) {
-=======
-ByteView zeroless_view(const ByteView& data) {
->>>>>>> 3843a8e0
     return data.substr(static_cast<size_t>(
         std::distance(data.begin(), as_range::find_if_not(data, [](const auto& b) { return b == 0x0; }))));
 }

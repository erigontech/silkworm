/*
   Copyright 2023 The Silkworm Authors

   Licensed under the Apache License, Version 2.0 (the "License");
   you may not use this file except in compliance with the License.
   You may obtain a copy of the License at

       http://www.apache.org/licenses/LICENSE-2.0

   Unless required by applicable law or agreed to in writing, software
   distributed under the License is distributed on an "AS IS" BASIS,
   WITHOUT WARRANTIES OR CONDITIONS OF ANY KIND, either express or implied.
   See the License for the specific language governing permissions and
   limitations under the License.
*/

#include "evm_access_list_tracer.hpp"

#include <memory>

#include <evmc/hex.hpp>
#include <evmc/instructions.h>
#include <evmone/execution_state.hpp>
#include <evmone/instructions.hpp>
#include <intx/intx.hpp>

#include <silkworm/core/execution/address.hpp>
#include <silkworm/core/types/evmc_bytes32.hpp>
#include <silkworm/infra/common/log.hpp>
#include <silkworm/silkrpc/common/util.hpp>

namespace silkworm::rpc {

const char* SLOAD = evmone::instr::traits[evmc_opcode::OP_SLOAD].name;
const char* SSTORE = evmone::instr::traits[evmc_opcode::OP_SSTORE].name;
const char* EXTCODECOPY = evmone::instr::traits[evmc_opcode::OP_EXTCODECOPY].name;
const char* EXTCODEHASH = evmone::instr::traits[evmc_opcode::OP_EXTCODEHASH].name;
const char* EXTCODESIZE = evmone::instr::traits[evmc_opcode::OP_EXTCODESIZE].name;
const char* BALANCE = evmone::instr::traits[evmc_opcode::OP_BALANCE].name;
const char* SELFDESTRUCT = evmone::instr::traits[evmc_opcode::OP_SELFDESTRUCT].name;
const char* DELEGATECALL = evmone::instr::traits[evmc_opcode::OP_DELEGATECALL].name;
const char* CALL = evmone::instr::traits[evmc_opcode::OP_CALL].name;
const char* STATICCALL = evmone::instr::traits[evmc_opcode::OP_STATICCALL].name;
const char* CALLCODE = evmone::instr::traits[evmc_opcode::OP_CALLCODE].name;

std::string get_opcode_name(const char* const* names, std::uint8_t opcode) {
    const auto name = names[opcode];
    return (name != nullptr) ? name : "opcode 0x" + evmc::hex(opcode) + " not defined";
}

void AccessListTracer::on_execution_start(evmc_revision rev, const evmc_message& /*msg*/, evmone::bytes_view /*code*/) noexcept {
    if (opcode_names_ == nullptr) {
        opcode_names_ = evmc_get_instruction_names_table(rev);
    }
}

void AccessListTracer::on_instruction_start(uint32_t pc, const intx::uint256* stack_top, const int stack_height, int64_t gas,
                                            const evmone::ExecutionState& execution_state, const silkworm::IntraBlockState& /*intra_block_state*/) noexcept {
    assert(execution_state.msg);
    evmc::address recipient(execution_state.msg->recipient);

    const auto opcode = execution_state.original_code[pc];
    const auto opcode_name = get_opcode_name(opcode_names_, opcode);

    SILK_DEBUG << "on_instruction_start:"
               << " pc: " << std::dec << pc
               << " opcode: 0x" << std::hex << evmc::hex(opcode)
               << " opcode_name: " << opcode_name
               << " recipient: " << recipient
               << " execution_state: {"
               << "   gas_left: " << std::dec << gas
               << "   status: " << execution_state.status
               << "   msg.gas: " << std::dec << execution_state.msg->gas
               << "   msg.depth: " << std::dec << execution_state.msg->depth
               << "}";

    if (is_storage_opcode(opcode_name) && stack_height >= 1) {
        const auto address = silkworm::bytes32_from_hex(intx::hex(stack_top[0]));
        add_storage(recipient, address);
    } else if (is_contract_opcode(opcode_name) && stack_height >= 1) {
<<<<<<< HEAD
        const auto address = hex_to_address(intx::hex(stack_top[0]));
=======
        evmc::address address;
        intx::be::trunc(address.bytes, stack_top[0]);
>>>>>>> f2b45e4b
        if (!exclude(address)) {
            add_address(address);
        }
    } else if (is_call_opcode(opcode_name) && stack_height >= 5) {
<<<<<<< HEAD
        const auto address = hex_to_address(intx::hex(stack_top[-1]));
=======
        evmc::address address;
        intx::be::trunc(address.bytes, stack_top[-1]);
>>>>>>> f2b45e4b
        if (!exclude(address)) {
            add_address(address);
        }
    }
}

inline bool AccessListTracer::is_storage_opcode(const std::string& opcode_name) {
    return (opcode_name == SLOAD || opcode_name == SSTORE);
}

inline bool AccessListTracer::is_contract_opcode(const std::string& opcode_name) {
    return (opcode_name == EXTCODECOPY || opcode_name == EXTCODEHASH || opcode_name == EXTCODESIZE ||
            opcode_name == BALANCE || opcode_name == SELFDESTRUCT);
}

inline bool AccessListTracer::is_call_opcode(const std::string& opcode_name) {
    return (opcode_name == DELEGATECALL || opcode_name == CALL || opcode_name == STATICCALL || opcode_name == CALLCODE);
}

inline bool AccessListTracer::exclude(const evmc::address& address) {
    // return (address == from_ || address == to_ || is_precompiled(address)); // ADD check on precompiled when available from silkworm
    return (address == from_ || address == to_);
}

void AccessListTracer::add_storage(const evmc::address& address, const evmc::bytes32& storage) {
    SILK_TRACE << "add_storage:" << address << " storage: " << to_hex(storage);
    for (std::size_t i{0}; i < access_list_.size(); i++) {
        if (access_list_[i].account == address) {
            for (const auto& storage_key : access_list_[i].storage_keys) {
                if (storage_key == storage) {
                    return;
                }
            }
            access_list_[i].storage_keys.push_back(storage);
            return;
        }
    }
    silkworm::AccessListEntry item;
    item.account = address;
    item.storage_keys.push_back(storage);
    access_list_.push_back(item);
}

void AccessListTracer::add_address(const evmc::address& address) {
    SILK_TRACE << "add_address:" << address;
    for (std::size_t i{0}; i < access_list_.size(); i++) {
        if (access_list_[i].account == address) {
            return;
        }
    }
    silkworm::AccessListEntry item;
    item.account = address;
    access_list_.push_back(item);
}

void AccessListTracer::dump(const std::string& user_string, const AccessList& acl) {
    std::cout << user_string << "\n";
    for (std::size_t i{0}; i < acl.size(); i++) {
        std::cout << "Address: " << acl[i].account << "\n";
        for (std::size_t z{0}; z < acl[i].storage_keys.size(); z++) {
            std::cout << "-> StorageKeys: " << to_hex(acl[i].storage_keys[z]) << "\n";
        }
    }
}

bool AccessListTracer::compare(const AccessList& acl1, const AccessList& acl2) {
    if (acl1.size() != acl2.size()) {
        return false;
    }
    for (std::size_t i{0}; i < acl1.size(); i++) {
        bool match_address = false;
        for (std::size_t j{0}; j < acl2.size(); j++) {
            if (acl2[j].account == acl1[i].account) {
                match_address = true;
                if (acl2[j].storage_keys.size() != acl1[i].storage_keys.size()) {
                    return false;
                }
                bool match_storage = false;
                for (std::size_t z{0}; z < acl1[i].storage_keys.size(); z++) {
                    for (std::size_t t{0}; t < acl2[j].storage_keys.size(); t++) {
                        if (acl2[j].storage_keys[t] == acl1[i].storage_keys[z]) {
                            match_storage = true;
                            break;
                        }
                    }
                    if (!match_storage) {
                        return false;
                    }
                }
                break;
            }
        }
        if (!match_address) {
            return false;
        }
    }
    return true;
}

}  // namespace silkworm::rpc<|MERGE_RESOLUTION|>--- conflicted
+++ resolved
@@ -78,22 +78,14 @@
         const auto address = silkworm::bytes32_from_hex(intx::hex(stack_top[0]));
         add_storage(recipient, address);
     } else if (is_contract_opcode(opcode_name) && stack_height >= 1) {
-<<<<<<< HEAD
-        const auto address = hex_to_address(intx::hex(stack_top[0]));
-=======
         evmc::address address;
         intx::be::trunc(address.bytes, stack_top[0]);
->>>>>>> f2b45e4b
         if (!exclude(address)) {
             add_address(address);
         }
     } else if (is_call_opcode(opcode_name) && stack_height >= 5) {
-<<<<<<< HEAD
-        const auto address = hex_to_address(intx::hex(stack_top[-1]));
-=======
         evmc::address address;
         intx::be::trunc(address.bytes, stack_top[-1]);
->>>>>>> f2b45e4b
         if (!exclude(address)) {
             add_address(address);
         }

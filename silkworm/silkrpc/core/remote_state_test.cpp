/*
   Copyright 2023 The Silkworm Authors

   Licensed under the Apache License, Version 2.0 (the "License");
   you may not use this file except in compliance with the License.
   You may obtain a copy of the License at

       http://www.apache.org/licenses/LICENSE-2.0

   Unless required by applicable law or agreed to in writing, software
   distributed under the License is distributed on an "AS IS" BASIS,
   WITHOUT WARRANTIES OR CONDITIONS OF ANY KIND, either express or implied.
   See the License for the specific language governing permissions and
   limitations under the License.
*/

#include "remote_state.hpp"

#include <utility>

#include <boost/asio/co_spawn.hpp>
#include <boost/asio/use_future.hpp>
#include <catch2/catch.hpp>
#include <evmc/evmc.hpp>
#include <gmock/gmock.h>

#include <silkworm/core/common/base.hpp>
#include <silkworm/infra/common/log.hpp>
#include <silkworm/silkrpc/core/rawdb/accessors.hpp>
#include <silkworm/silkrpc/storage/remote_chain_storage.hpp>
#include <silkworm/silkrpc/test/context_test_base.hpp>
#include <silkworm/silkrpc/test/mock_back_end.hpp>
#include <silkworm/silkrpc/test/mock_chain_storage.hpp>
#include <silkworm/silkrpc/test/mock_database_reader.hpp>

namespace silkworm::rpc::state {

using Catch::Matchers::Message;
using evmc::literals::operator""_bytes32;
using evmc::literals::operator""_address;
using Catch::Matchers::Message;
using testing::_;
using testing::DoAll;
using testing::Invoke;
using testing::InvokeWithoutArgs;
using testing::Return;
using testing::Unused;

TEST_CASE("async remote buffer", "[silkrpc][core][remote_buffer]") {
    silkworm::test_util::SetLogVerbosityGuard log_guard{log::Level::kNone};
    const auto backend = std::make_unique<BackEndMock>();

    class MockDatabaseReader : public core::rawdb::DatabaseReader {
      public:
        MockDatabaseReader() = default;
        explicit MockDatabaseReader(silkworm::Bytes value) : value_(std::move(value)) {}

        [[nodiscard]] boost::asio::awaitable<KeyValue> get(const std::string& /*table*/, silkworm::ByteView /*key*/) const override {
            co_return KeyValue{};
        }
        [[nodiscard]] boost::asio::awaitable<silkworm::Bytes> get_one(const std::string& /*table*/, silkworm::ByteView /*key*/) const override {
            co_return value_;
        }
        [[nodiscard]] boost::asio::awaitable<std::optional<silkworm::Bytes>> get_both_range(const std::string& /*table*/, silkworm::ByteView /*key*/, silkworm::ByteView /*subkey*/) const override {
            co_return silkworm::Bytes{};
        }
        [[nodiscard]] boost::asio::awaitable<void> walk(const std::string& /*table*/, silkworm::ByteView /*start_key*/, uint32_t /*fixed_bits*/, core::rawdb::Walker /*w*/) const override {
            co_return;
        }
        [[nodiscard]] boost::asio::awaitable<void> for_prefix(const std::string& /*table*/, silkworm::ByteView /*prefix*/, core::rawdb::Walker /*w*/) const override {
            co_return;
        }

      private:
        silkworm::Bytes value_;
    };

    SECTION("read_code for empty hash") {
        boost::asio::io_context io_context;
        MockDatabaseReader db_reader;
        const uint64_t block_number = 1'000'000;
<<<<<<< HEAD
        const auto backend = new test::BackEndMock;
        const RemoteChainStorage storage{db_reader, backend};
=======
        const RemoteChainStorage storage{db_reader, backend.get()};
>>>>>>> a5a3b484
        AsyncRemoteState state{db_reader, storage, block_number};
        auto future_code{boost::asio::co_spawn(io_context, state.read_code(silkworm::kEmptyHash), boost::asio::use_future)};
        io_context.run();
        CHECK(future_code.get().empty());
    }

    SECTION("read_code for non-empty hash") {
        boost::asio::io_context io_context;
        silkworm::Bytes code{*silkworm::from_hex("0x0608")};
        MockDatabaseReader db_reader{code};
        const uint64_t block_number = 1'000'000;
<<<<<<< HEAD
        const auto backend = new test::BackEndMock;
        const RemoteChainStorage storage{db_reader, backend};
=======
        const RemoteChainStorage storage{db_reader, backend.get()};
>>>>>>> a5a3b484
        AsyncRemoteState state{db_reader, storage, block_number};
        const auto code_hash{0x04491edcd115127caedbd478e2e7895ed80c7847e903431f94f9cfa579cad47f_bytes32};
        auto future_code{boost::asio::co_spawn(io_context, state.read_code(code_hash), boost::asio::use_future)};
        io_context.run();
        CHECK(future_code.get() == silkworm::ByteView{code});
    }

    SECTION("read_code with empty response from db") {
        boost::asio::io_context io_context;
        boost::asio::executor_work_guard<boost::asio::io_context::executor_type> work{io_context.get_executor()};
        std::thread io_context_thread{[&io_context]() { io_context.run(); }};

        silkworm::Bytes code{*silkworm::from_hex("0x0608")};
        MockDatabaseReader db_reader{code};
        const uint64_t block_number = 1'000'000;
        const auto code_hash{0x04491edcd115127caedbd478e2e7895ed80c7847e903431f94f9cfa579cad47f_bytes32};
        boost::asio::any_io_executor current_executor = io_context.get_executor();
<<<<<<< HEAD
        const auto backend = new test::BackEndMock;
        const RemoteChainStorage storage{db_reader, backend};
=======
        const RemoteChainStorage storage{db_reader, backend.get()};
>>>>>>> a5a3b484
        RemoteState remote_state(current_executor, db_reader, storage, block_number);
        auto ret_code = remote_state.read_code(code_hash);
        CHECK(ret_code == code);
        io_context.stop();
        io_context_thread.join();
    }

    SECTION("read_storage with empty response from db") {
        boost::asio::io_context io_context;
        boost::asio::executor_work_guard<boost::asio::io_context::executor_type> work{io_context.get_executor()};
        std::thread io_context_thread{[&io_context]() { io_context.run(); }};

        silkworm::Bytes storage{*silkworm::from_hex("0x0608")};
        MockDatabaseReader db_reader{storage};
        const uint64_t block_number = 1'000'000;
        evmc::address address{0x0715a7794a1dc8e42615f059dd6e406a6594651a_address};
        const auto location{0x04491edcd115127caedbd478e2e7895ed80c7847e903431f94f9cfa579cad47f_bytes32};
        boost::asio::any_io_executor current_executor = io_context.get_executor();
<<<<<<< HEAD
        const auto backend = new test::BackEndMock;
        const RemoteChainStorage chain_storage{db_reader, backend};
=======
        const RemoteChainStorage chain_storage{db_reader, backend.get()};
>>>>>>> a5a3b484
        RemoteState remote_state(current_executor, db_reader, chain_storage, block_number);
        auto ret_storage = remote_state.read_storage(address, 0, location);
        CHECK(ret_storage == 0x0000000000000000000000000000000000000000000000000000000000000000_bytes32);
        io_context.stop();
        io_context_thread.join();
    }

    SECTION("read_account with empty response from db") {
        boost::asio::io_context io_context;
        boost::asio::executor_work_guard<boost::asio::io_context::executor_type> work{io_context.get_executor()};
        std::thread io_context_thread{[&io_context]() { io_context.run(); }};

        MockDatabaseReader db_reader;
        const uint64_t block_number = 1'000'000;
        evmc::address address{0x0715a7794a1dc8e42615f059dd6e406a6594651a_address};
        boost::asio::any_io_executor current_executor = io_context.get_executor();
<<<<<<< HEAD
        const auto backend = new test::BackEndMock;
        const RemoteChainStorage storage{db_reader, backend};
=======
        const RemoteChainStorage storage{db_reader, backend.get()};
>>>>>>> a5a3b484
        RemoteState remote_state(current_executor, db_reader, storage, block_number);
        auto account = remote_state.read_account(address);
        CHECK(account == std::nullopt);
        io_context.stop();
        io_context_thread.join();
    }

    SECTION("read_header with empty response from db") {
        boost::asio::io_context io_context;
        boost::asio::executor_work_guard<boost::asio::io_context::executor_type> work{io_context.get_executor()};
        std::thread io_context_thread{[&io_context]() { io_context.run(); }};

        MockDatabaseReader db_reader;
        const uint64_t block_number = 1'000'000;
        const auto block_hash{0x04491edcd115127caedbd478e2e7895ed80c7847e903431f94f9cfa579cad47f_bytes32};
        boost::asio::any_io_executor current_executor = io_context.get_executor();
        rpc::test::MockChainStorage chain_storage;
        RemoteState remote_state(current_executor, db_reader, chain_storage, block_number);
        silkworm::Hash hash{block_hash};
        EXPECT_CALL(chain_storage, read_header(block_number, hash)).WillOnce(Invoke([](Unused, Unused) -> Task<std::optional<BlockHeader>> { co_return std::nullopt; }));
        auto header = remote_state.read_header(block_number, block_hash);
        CHECK(header == std::nullopt);
        io_context.stop();
        io_context_thread.join();
    }

    SECTION("read_body with empty response from db") {
        boost::asio::io_context io_context;
        boost::asio::executor_work_guard<boost::asio::io_context::executor_type> work{io_context.get_executor()};
        std::thread io_context_thread{[&io_context]() { io_context.run(); }};

        MockDatabaseReader db_reader;
        const uint64_t block_number = 1'000'000;
        const auto block_hash{0x04491edcd115127caedbd478e2e7895ed80c7847e903431f94f9cfa579cad47f_bytes32};
        silkworm::BlockBody body;
        boost::asio::any_io_executor current_executor = io_context.get_executor();
        rpc::test::MockChainStorage chain_storage;
        RemoteState remote_state(current_executor, db_reader, chain_storage, block_number);
        silkworm::Hash hash{block_hash};
        EXPECT_CALL(chain_storage, read_body(hash, block_number, body)).WillOnce(Invoke([](Unused, Unused, Unused) -> Task<bool> { co_return true; }));
        auto valid = remote_state.read_body(block_number, block_hash, body);
        CHECK(valid == true);
        CHECK(body == silkworm::BlockBody{});
        io_context.stop();
        io_context_thread.join();
    }

    SECTION("total_difficulty with empty response from db") {
        boost::asio::io_context io_context;
        boost::asio::executor_work_guard<boost::asio::io_context::executor_type> work{io_context.get_executor()};
        std::thread io_context_thread{[&io_context]() { io_context.run(); }};

        MockDatabaseReader db_reader;
        const uint64_t block_number = 1'000'000;
        const auto block_hash{0x04491edcd115127caedbd478e2e7895ed80c7847e903431f94f9cfa579cad47f_bytes32};
        boost::asio::any_io_executor current_executor = io_context.get_executor();
        rpc::test::MockChainStorage chain_storage;
        silkworm::Hash hash{block_hash};
        RemoteState remote_state(current_executor, db_reader, chain_storage, block_number);
        EXPECT_CALL(chain_storage, read_total_difficulty(hash, block_number)).WillOnce(Invoke([](Unused, Unused) -> Task<std::optional<intx::uint256>> { co_return std::nullopt; }));
        auto total_difficulty = remote_state.total_difficulty(block_number, block_hash);
        CHECK(total_difficulty == std::nullopt);
        io_context.stop();
        io_context_thread.join();
    }

    SECTION("previous_incarnation returns ok") {
        boost::asio::io_context io_context;
        boost::asio::executor_work_guard<boost::asio::io_context::executor_type> work{io_context.get_executor()};
        std::thread io_context_thread{[&io_context]() { io_context.run(); }};

        MockDatabaseReader db_reader;
        const uint64_t block_number = 1'000'000;
        evmc::address address{0x0715a7794a1dc8e42615f059dd6e406a6594651a_address};
        boost::asio::any_io_executor current_executor = io_context.get_executor();
<<<<<<< HEAD
        const auto backend = new test::BackEndMock;
        const RemoteChainStorage storage{db_reader, backend};
=======
        const RemoteChainStorage storage{db_reader, backend.get()};
>>>>>>> a5a3b484
        RemoteState remote_state(current_executor, db_reader, storage, block_number);
        auto prev_incarnation = remote_state.previous_incarnation(address);
        CHECK(prev_incarnation == 0);
        io_context.stop();
        io_context_thread.join();
    }

    SECTION("current_canonical_block returns ok") {
        boost::asio::io_context io_context;
        boost::asio::executor_work_guard<boost::asio::io_context::executor_type> work{io_context.get_executor()};
        std::thread io_context_thread{[&io_context]() { io_context.run(); }};

        MockDatabaseReader db_reader;
        const uint64_t block_number = 1'000'000;
        boost::asio::any_io_executor current_executor = io_context.get_executor();
<<<<<<< HEAD
        const auto backend = new test::BackEndMock;
        const RemoteChainStorage storage{db_reader, backend};
=======
        const RemoteChainStorage storage{db_reader, backend.get()};
>>>>>>> a5a3b484
        RemoteState remote_state(current_executor, db_reader, storage, block_number);
        CHECK_THROWS_AS(remote_state.current_canonical_block(), std::logic_error);
        io_context.stop();
        io_context_thread.join();
    }

    SECTION("canonical_hash with returns ok") {
        boost::asio::io_context io_context;
        boost::asio::executor_work_guard<boost::asio::io_context::executor_type> work{io_context.get_executor()};
        std::thread io_context_thread{[&io_context]() { io_context.run(); }};

        MockDatabaseReader db_reader;
        const uint64_t block_number = 1'000'000;
        boost::asio::any_io_executor current_executor = io_context.get_executor();
<<<<<<< HEAD
        const auto backend = new test::BackEndMock;
        const RemoteChainStorage storage{db_reader, backend};
=======
        const RemoteChainStorage storage{db_reader, backend.get()};
>>>>>>> a5a3b484
        RemoteState remote_state(current_executor, db_reader, storage, block_number);
        CHECK_THROWS_AS(remote_state.canonical_hash(block_number), std::logic_error);
        io_context.stop();
        io_context_thread.join();
    }

    SECTION("state_root_hash with returns ok") {
        boost::asio::io_context io_context;
        boost::asio::executor_work_guard<boost::asio::io_context::executor_type> work{io_context.get_executor()};
        std::thread io_context_thread{[&io_context]() { io_context.run(); }};

        MockDatabaseReader db_reader;
        const uint64_t block_number = 1'000'000;
        boost::asio::any_io_executor current_executor = io_context.get_executor();
<<<<<<< HEAD
        const auto backend = new test::BackEndMock;
        const RemoteChainStorage storage{db_reader, backend};
=======
        const RemoteChainStorage storage{db_reader, backend.get()};
>>>>>>> a5a3b484
        RemoteState remote_state(current_executor, db_reader, storage, block_number);
        CHECK_THROWS_AS(remote_state.state_root_hash(), std::logic_error);
        io_context.stop();
        io_context_thread.join();
    }

    /*
        SECTION("read_code with exception") {
            boost::asio::io_context io_context;
            boost::asio::executor_work_guard<boost::asio::io_context::executor_type> work{io_context.get_executor()};
            std::thread io_context_thread{[&io_context]() { io_context.run(); }};

            silkworm::Bytes code{*silkworm::from_hex("0x0608")};
            MockDatabaseFailingReader db_reader{code};
            const uint64_t block_number = 1'000'000;
            const auto code_hash{0x04491edcd115127caedbd478e2e7895ed80c7847e903431f94f9cfa579cad47f_bytes32};
<<<<<<< HEAD
            const auto backend = new test::BackEndMock;
            const RemoteChainStorage storage{db_reader, backend};
=======
            const RemoteChainStorage storage{db_reader, backend.get()};
>>>>>>> a5a3b484
            RemoteState remote_state(io_context, db_reader, storage, block_number);
            auto ret_code = remote_state.read_code(code_hash);
            CHECK(ret_code == silkworm::ByteView{});
            io_context.stop();
            io_context_thread.join();
        }

        SECTION("read_storage with exception") {
            boost::asio::io_context io_context;
            boost::asio::executor_work_guard<boost::asio::io_context::executor_type> work{io_context.get_executor()};
            std::thread io_context_thread{[&io_context]() { io_context.run(); }};

            silkworm::Bytes storage{*silkworm::from_hex("0x0608")};
            MockDatabaseFailingReader db_reader{storage};
            const uint64_t block_number = 1'000'000;
            evmc::address address{0x0715a7794a1dc8e42615f059dd6e406a6594651a_address};
            const auto location{0x04491edcd115127caedbd478e2e7895ed80c7847e903431f94f9cfa579cad47f_bytes32};
<<<<<<< HEAD
            const auto backend = new test::BackEndMock;
            const RemoteChainStorage storage{db_reader, backend};
=======
            const RemoteChainStorage storage{db_reader, backend.get()};
>>>>>>> a5a3b484
            RemoteState remote_state(io_context, db_reader, storage, block_number);
            auto ret_storage = remote_state.read_storage(address, 0, location);
            CHECK(ret_storage == evmc::bytes32{});
            io_context.stop();
            io_context_thread.join();
        }

        SECTION("read_account with exception") {
            boost::asio::io_context io_context;
            boost::asio::executor_work_guard<boost::asio::io_context::executor_type> work{io_context.get_executor()};
            std::thread io_context_thread{[&io_context]() { io_context.run(); }};

            MockDatabaseFailingReader db_reader;
            const uint64_t block_number = 1'000'000;
            evmc::address address{0x0715a7794a1dc8e42615f059dd6e406a6594651a_address};
<<<<<<< HEAD
            const auto backend = new test::BackEndMock;
            const RemoteChainStorage storage{db_reader, backend};
=======
            const RemoteChainStorage storage{db_reader, backend.get()};
>>>>>>> a5a3b484
            RemoteState remote_state(io_context, db_reader, storage, block_number);
            auto account = remote_state.read_account(address);
            CHECK(account == std::nullopt);
            io_context.stop();
            io_context_thread.join();
        }
    */

    SECTION("AsyncRemoteState::read_account for empty response from db") {
        boost::asio::io_context io_context;
        MockDatabaseReader db_reader;
        const uint64_t block_number = 1'000'000;
<<<<<<< HEAD

        const auto backend = new test::BackEndMock;
        const RemoteChainStorage storage{db_reader, backend};
=======
        const RemoteChainStorage storage{db_reader, backend.get()};
>>>>>>> a5a3b484
        AsyncRemoteState state{db_reader, storage, block_number};
        evmc::address address{0x0715a7794a1dc8e42615f059dd6e406a6594651a_address};
        auto future_code{boost::asio::co_spawn(io_context, state.read_account(address), boost::asio::use_future)};
        io_context.run();
        CHECK(future_code.get() == std::nullopt);
    }

    SECTION("AsyncRemoteState::read_code with empty response from db") {
        boost::asio::io_context io_context;
        MockDatabaseReader db_reader;
        const uint64_t block_number = 1'000'000;
<<<<<<< HEAD
        const auto backend = new test::BackEndMock;
        const RemoteChainStorage storage{db_reader, backend};
=======
        const RemoteChainStorage storage{db_reader, backend.get()};
>>>>>>> a5a3b484
        AsyncRemoteState state{db_reader, storage, block_number};
        const auto code_hash{0x04491edcd115127caedbd478e2e7895ed80c7847e903431f94f9cfa579cad47f_bytes32};
        auto future_code{boost::asio::co_spawn(io_context, state.read_code(code_hash), boost::asio::use_future)};
        io_context.run();
        CHECK(future_code.get().empty());
    }

    SECTION("AsyncRemoteState::read_storage with empty response from db") {
        boost::asio::io_context io_context;
        MockDatabaseReader db_reader;
        const uint64_t block_number = 1'000'000;
<<<<<<< HEAD
        const auto backend = new test::BackEndMock;
        const RemoteChainStorage storage{db_reader, backend};
=======
        const RemoteChainStorage storage{db_reader, backend.get()};
>>>>>>> a5a3b484
        AsyncRemoteState state{db_reader, storage, block_number};
        evmc::address address{0x0715a7794a1dc8e42615f059dd6e406a6594651a_address};
        const auto location{0x04491edcd115127caedbd478e2e7895ed80c7847e903431f94f9cfa579cad47f_bytes32};
        auto future_code{boost::asio::co_spawn(io_context, state.read_storage(address, 0, location), boost::asio::use_future)};
        io_context.run();
        CHECK(future_code.get() == evmc::bytes32{});
    }

    SECTION("AsyncRemoteState::previous_incarnation returns ok") {
        boost::asio::io_context io_context;
        MockDatabaseReader db_reader;
        const uint64_t block_number = 1'000'000;
<<<<<<< HEAD
        const auto backend = new test::BackEndMock;
        const RemoteChainStorage storage{db_reader, backend};
=======
        const RemoteChainStorage storage{db_reader, backend.get()};
>>>>>>> a5a3b484
        AsyncRemoteState state{db_reader, storage, block_number};
        evmc::address address{0x0715a7794a1dc8e42615f059dd6e406a6594651a_address};
        auto future_code{boost::asio::co_spawn(io_context, state.previous_incarnation(address), boost::asio::use_future)};
        io_context.run();
        CHECK(future_code.get() == 0);
    }

    SECTION("AsyncRemoteState::state_root_hash returns ok") {
        boost::asio::io_context io_context;
        MockDatabaseReader db_reader;
        const uint64_t block_number = 1'000'000;
<<<<<<< HEAD
        const auto backend = new test::BackEndMock;
        const RemoteChainStorage storage{db_reader, backend};
=======
        const RemoteChainStorage storage{db_reader, backend.get()};
>>>>>>> a5a3b484
        AsyncRemoteState state{db_reader, storage, block_number};
        auto future_code{boost::asio::co_spawn(io_context, state.state_root_hash(), boost::asio::use_future)};
        io_context.run();
        CHECK(future_code.get() == evmc::bytes32{});
    }

    SECTION("AsyncRemoteState::current_canonical_block returns ok") {
        boost::asio::io_context io_context;
        MockDatabaseReader db_reader;
        const uint64_t block_number = 1'000'000;
<<<<<<< HEAD
        const auto backend = new test::BackEndMock;
        const RemoteChainStorage storage{db_reader, backend};
=======
        const RemoteChainStorage storage{db_reader, backend.get()};
>>>>>>> a5a3b484
        AsyncRemoteState state{db_reader, storage, block_number};
        auto future_code{boost::asio::co_spawn(io_context, state.current_canonical_block(), boost::asio::use_future)};
        io_context.run();
        CHECK(future_code.get() == 0);
    }

    SECTION("AsyncRemoteState::total_difficulty returns exceptions") {
        boost::asio::io_context io_context;
        MockDatabaseReader db_reader;
        const uint64_t block_number = 1'000'000;
        const auto block_hash{0x04491edcd115127caedbd478e2e7895ed80c7847e903431f94f9cfa579cad47f_bytes32};
<<<<<<< HEAD
        const auto backend = new test::BackEndMock;
        const RemoteChainStorage storage{db_reader, backend};
=======
        const RemoteChainStorage storage{db_reader, backend.get()};
>>>>>>> a5a3b484
        AsyncRemoteState state{db_reader, storage, block_number};
        auto future_code{boost::asio::co_spawn(io_context, state.total_difficulty(block_number, block_hash), boost::asio::use_future)};
        io_context.run();
        CHECK_THROWS_AS(future_code.get(), std::exception);
    }

    SECTION("AsyncRemoteState::read_header") {
        boost::asio::io_context io_context;
        MockDatabaseReader db_reader;
        const uint64_t block_number = 1'000'000;
        const auto block_hash{0x04491edcd115127caedbd478e2e7895ed80c7847e903431f94f9cfa579cad47f_bytes32};
        rpc::test::MockChainStorage chain_storage;
        silkworm::Hash hash{block_hash};
        AsyncRemoteState state{db_reader, chain_storage, block_number};
        EXPECT_CALL(chain_storage, read_header(block_number, hash)).WillOnce(Invoke([](Unused, Unused) -> Task<std::optional<BlockHeader>> { co_return std::nullopt; }));
        auto future_code{boost::asio::co_spawn(io_context, state.read_header(block_number, block_hash), boost::asio::use_future)};
        io_context.run();
    }

    SECTION("AsyncRemoteState::read_body") {
        boost::asio::io_context io_context;
        MockDatabaseReader db_reader;
        const uint64_t block_number = 1'000'000;
        const auto block_hash{0x04491edcd115127caedbd478e2e7895ed80c7847e903431f94f9cfa579cad47f_bytes32};
        rpc::test::MockChainStorage chain_storage;
        silkworm::Hash hash{block_hash};
        AsyncRemoteState state{db_reader, chain_storage, block_number};
        silkworm::BlockBody body;
        EXPECT_CALL(chain_storage, read_body(hash, block_number, body)).WillOnce(Invoke([](Unused, Unused, Unused) -> Task<bool> { co_return true; }));
        auto future_code{boost::asio::co_spawn(io_context, state.read_body(block_number, block_hash, body), boost::asio::use_future)};
        io_context.run();
    }

    SECTION("AsyncRemoteState::canonical_hash returns exceptions") {
        boost::asio::io_context io_context;
        MockDatabaseReader db_reader;
        const uint64_t block_number = 1'000'000;
<<<<<<< HEAD
        const auto backend = new test::BackEndMock;
        const RemoteChainStorage storage{db_reader, backend};
=======
        const RemoteChainStorage storage{db_reader, backend.get()};
>>>>>>> a5a3b484
        AsyncRemoteState state{db_reader, storage, block_number};
        auto future_code{boost::asio::co_spawn(io_context, state.canonical_hash(block_number), boost::asio::use_future)};
        io_context.run();
        CHECK_THROWS_AS(future_code.get(), std::exception);
    }
}

struct RemoteStateTest : public test::ContextTestBase {
    test::MockDatabaseReader database_reader_;
    boost::asio::io_context io_context;
<<<<<<< HEAD
    boost::asio::any_io_executor current_executor = io_context.get_executor();
    test::BackEndMock* backend = new test::BackEndMock;
    RemoteChainStorage storage{database_reader_, backend};
=======
    boost::asio::any_io_executor current_executor{io_context.get_executor()};
    std::unique_ptr<BackEndMock> backend{std::make_unique<BackEndMock>()};
    RemoteChainStorage storage{database_reader_, backend.get()};
>>>>>>> a5a3b484
    RemoteState remote_state_{current_executor, database_reader_, storage, 0};
};

// Exclude gRPC tests from sanitizer builds due to data race warnings inside gRPC library
#ifndef SILKWORM_SANITIZE
TEST_CASE_METHOD(RemoteStateTest, "RemoteState") {
    silkworm::test_util::SetLogVerbosityGuard log_guard{log::Level::kNone};

    SECTION("overridden write methods do nothing") {
        CHECK_NOTHROW(remote_state_.insert_block(silkworm::Block{}, evmc::bytes32{}));
        CHECK_NOTHROW(remote_state_.canonize_block(0, evmc::bytes32{}));
        CHECK_NOTHROW(remote_state_.decanonize_block(0));
        CHECK_NOTHROW(remote_state_.insert_receipts(0, std::vector<silkworm::Receipt>{}));
        CHECK_NOTHROW(remote_state_.begin_block(0));
        CHECK_NOTHROW(remote_state_.update_account(evmc::address{}, std::nullopt, std::nullopt));
        CHECK_NOTHROW(remote_state_.update_account_code(evmc::address{}, 0, evmc::bytes32{}, silkworm::ByteView{}));
        CHECK_NOTHROW(remote_state_.update_storage(evmc::address{}, 0, evmc::bytes32{}, evmc::bytes32{}, evmc::bytes32{}));
        CHECK_NOTHROW(remote_state_.unwind_state_changes(0));
    }
}
#endif  // SILKWORM_SANITIZE

}  // namespace silkworm::rpc::state<|MERGE_RESOLUTION|>--- conflicted
+++ resolved
@@ -79,12 +79,7 @@
         boost::asio::io_context io_context;
         MockDatabaseReader db_reader;
         const uint64_t block_number = 1'000'000;
-<<<<<<< HEAD
-        const auto backend = new test::BackEndMock;
-        const RemoteChainStorage storage{db_reader, backend};
-=======
-        const RemoteChainStorage storage{db_reader, backend.get()};
->>>>>>> a5a3b484
+        const RemoteChainStorage storage{db_reader, backend.get()};
         AsyncRemoteState state{db_reader, storage, block_number};
         auto future_code{boost::asio::co_spawn(io_context, state.read_code(silkworm::kEmptyHash), boost::asio::use_future)};
         io_context.run();
@@ -96,12 +91,7 @@
         silkworm::Bytes code{*silkworm::from_hex("0x0608")};
         MockDatabaseReader db_reader{code};
         const uint64_t block_number = 1'000'000;
-<<<<<<< HEAD
-        const auto backend = new test::BackEndMock;
-        const RemoteChainStorage storage{db_reader, backend};
-=======
-        const RemoteChainStorage storage{db_reader, backend.get()};
->>>>>>> a5a3b484
+        const RemoteChainStorage storage{db_reader, backend.get()};
         AsyncRemoteState state{db_reader, storage, block_number};
         const auto code_hash{0x04491edcd115127caedbd478e2e7895ed80c7847e903431f94f9cfa579cad47f_bytes32};
         auto future_code{boost::asio::co_spawn(io_context, state.read_code(code_hash), boost::asio::use_future)};
@@ -119,12 +109,7 @@
         const uint64_t block_number = 1'000'000;
         const auto code_hash{0x04491edcd115127caedbd478e2e7895ed80c7847e903431f94f9cfa579cad47f_bytes32};
         boost::asio::any_io_executor current_executor = io_context.get_executor();
-<<<<<<< HEAD
-        const auto backend = new test::BackEndMock;
-        const RemoteChainStorage storage{db_reader, backend};
-=======
-        const RemoteChainStorage storage{db_reader, backend.get()};
->>>>>>> a5a3b484
+        const RemoteChainStorage storage{db_reader, backend.get()};
         RemoteState remote_state(current_executor, db_reader, storage, block_number);
         auto ret_code = remote_state.read_code(code_hash);
         CHECK(ret_code == code);
@@ -143,12 +128,7 @@
         evmc::address address{0x0715a7794a1dc8e42615f059dd6e406a6594651a_address};
         const auto location{0x04491edcd115127caedbd478e2e7895ed80c7847e903431f94f9cfa579cad47f_bytes32};
         boost::asio::any_io_executor current_executor = io_context.get_executor();
-<<<<<<< HEAD
-        const auto backend = new test::BackEndMock;
-        const RemoteChainStorage chain_storage{db_reader, backend};
-=======
         const RemoteChainStorage chain_storage{db_reader, backend.get()};
->>>>>>> a5a3b484
         RemoteState remote_state(current_executor, db_reader, chain_storage, block_number);
         auto ret_storage = remote_state.read_storage(address, 0, location);
         CHECK(ret_storage == 0x0000000000000000000000000000000000000000000000000000000000000000_bytes32);
@@ -165,12 +145,7 @@
         const uint64_t block_number = 1'000'000;
         evmc::address address{0x0715a7794a1dc8e42615f059dd6e406a6594651a_address};
         boost::asio::any_io_executor current_executor = io_context.get_executor();
-<<<<<<< HEAD
-        const auto backend = new test::BackEndMock;
-        const RemoteChainStorage storage{db_reader, backend};
-=======
-        const RemoteChainStorage storage{db_reader, backend.get()};
->>>>>>> a5a3b484
+        const RemoteChainStorage storage{db_reader, backend.get()};
         RemoteState remote_state(current_executor, db_reader, storage, block_number);
         auto account = remote_state.read_account(address);
         CHECK(account == std::nullopt);
@@ -246,12 +221,7 @@
         const uint64_t block_number = 1'000'000;
         evmc::address address{0x0715a7794a1dc8e42615f059dd6e406a6594651a_address};
         boost::asio::any_io_executor current_executor = io_context.get_executor();
-<<<<<<< HEAD
-        const auto backend = new test::BackEndMock;
-        const RemoteChainStorage storage{db_reader, backend};
-=======
-        const RemoteChainStorage storage{db_reader, backend.get()};
->>>>>>> a5a3b484
+        const RemoteChainStorage storage{db_reader, backend.get()};
         RemoteState remote_state(current_executor, db_reader, storage, block_number);
         auto prev_incarnation = remote_state.previous_incarnation(address);
         CHECK(prev_incarnation == 0);
@@ -267,12 +237,7 @@
         MockDatabaseReader db_reader;
         const uint64_t block_number = 1'000'000;
         boost::asio::any_io_executor current_executor = io_context.get_executor();
-<<<<<<< HEAD
-        const auto backend = new test::BackEndMock;
-        const RemoteChainStorage storage{db_reader, backend};
-=======
-        const RemoteChainStorage storage{db_reader, backend.get()};
->>>>>>> a5a3b484
+        const RemoteChainStorage storage{db_reader, backend.get()};
         RemoteState remote_state(current_executor, db_reader, storage, block_number);
         CHECK_THROWS_AS(remote_state.current_canonical_block(), std::logic_error);
         io_context.stop();
@@ -287,12 +252,7 @@
         MockDatabaseReader db_reader;
         const uint64_t block_number = 1'000'000;
         boost::asio::any_io_executor current_executor = io_context.get_executor();
-<<<<<<< HEAD
-        const auto backend = new test::BackEndMock;
-        const RemoteChainStorage storage{db_reader, backend};
-=======
-        const RemoteChainStorage storage{db_reader, backend.get()};
->>>>>>> a5a3b484
+        const RemoteChainStorage storage{db_reader, backend.get()};
         RemoteState remote_state(current_executor, db_reader, storage, block_number);
         CHECK_THROWS_AS(remote_state.canonical_hash(block_number), std::logic_error);
         io_context.stop();
@@ -307,12 +267,7 @@
         MockDatabaseReader db_reader;
         const uint64_t block_number = 1'000'000;
         boost::asio::any_io_executor current_executor = io_context.get_executor();
-<<<<<<< HEAD
-        const auto backend = new test::BackEndMock;
-        const RemoteChainStorage storage{db_reader, backend};
-=======
-        const RemoteChainStorage storage{db_reader, backend.get()};
->>>>>>> a5a3b484
+        const RemoteChainStorage storage{db_reader, backend.get()};
         RemoteState remote_state(current_executor, db_reader, storage, block_number);
         CHECK_THROWS_AS(remote_state.state_root_hash(), std::logic_error);
         io_context.stop();
@@ -329,12 +284,7 @@
             MockDatabaseFailingReader db_reader{code};
             const uint64_t block_number = 1'000'000;
             const auto code_hash{0x04491edcd115127caedbd478e2e7895ed80c7847e903431f94f9cfa579cad47f_bytes32};
-<<<<<<< HEAD
-            const auto backend = new test::BackEndMock;
-            const RemoteChainStorage storage{db_reader, backend};
-=======
             const RemoteChainStorage storage{db_reader, backend.get()};
->>>>>>> a5a3b484
             RemoteState remote_state(io_context, db_reader, storage, block_number);
             auto ret_code = remote_state.read_code(code_hash);
             CHECK(ret_code == silkworm::ByteView{});
@@ -352,12 +302,7 @@
             const uint64_t block_number = 1'000'000;
             evmc::address address{0x0715a7794a1dc8e42615f059dd6e406a6594651a_address};
             const auto location{0x04491edcd115127caedbd478e2e7895ed80c7847e903431f94f9cfa579cad47f_bytes32};
-<<<<<<< HEAD
-            const auto backend = new test::BackEndMock;
-            const RemoteChainStorage storage{db_reader, backend};
-=======
             const RemoteChainStorage storage{db_reader, backend.get()};
->>>>>>> a5a3b484
             RemoteState remote_state(io_context, db_reader, storage, block_number);
             auto ret_storage = remote_state.read_storage(address, 0, location);
             CHECK(ret_storage == evmc::bytes32{});
@@ -373,12 +318,7 @@
             MockDatabaseFailingReader db_reader;
             const uint64_t block_number = 1'000'000;
             evmc::address address{0x0715a7794a1dc8e42615f059dd6e406a6594651a_address};
-<<<<<<< HEAD
-            const auto backend = new test::BackEndMock;
-            const RemoteChainStorage storage{db_reader, backend};
-=======
             const RemoteChainStorage storage{db_reader, backend.get()};
->>>>>>> a5a3b484
             RemoteState remote_state(io_context, db_reader, storage, block_number);
             auto account = remote_state.read_account(address);
             CHECK(account == std::nullopt);
@@ -391,13 +331,7 @@
         boost::asio::io_context io_context;
         MockDatabaseReader db_reader;
         const uint64_t block_number = 1'000'000;
-<<<<<<< HEAD
-
-        const auto backend = new test::BackEndMock;
-        const RemoteChainStorage storage{db_reader, backend};
-=======
-        const RemoteChainStorage storage{db_reader, backend.get()};
->>>>>>> a5a3b484
+        const RemoteChainStorage storage{db_reader, backend.get()};
         AsyncRemoteState state{db_reader, storage, block_number};
         evmc::address address{0x0715a7794a1dc8e42615f059dd6e406a6594651a_address};
         auto future_code{boost::asio::co_spawn(io_context, state.read_account(address), boost::asio::use_future)};
@@ -409,12 +343,7 @@
         boost::asio::io_context io_context;
         MockDatabaseReader db_reader;
         const uint64_t block_number = 1'000'000;
-<<<<<<< HEAD
-        const auto backend = new test::BackEndMock;
-        const RemoteChainStorage storage{db_reader, backend};
-=======
-        const RemoteChainStorage storage{db_reader, backend.get()};
->>>>>>> a5a3b484
+        const RemoteChainStorage storage{db_reader, backend.get()};
         AsyncRemoteState state{db_reader, storage, block_number};
         const auto code_hash{0x04491edcd115127caedbd478e2e7895ed80c7847e903431f94f9cfa579cad47f_bytes32};
         auto future_code{boost::asio::co_spawn(io_context, state.read_code(code_hash), boost::asio::use_future)};
@@ -426,12 +355,7 @@
         boost::asio::io_context io_context;
         MockDatabaseReader db_reader;
         const uint64_t block_number = 1'000'000;
-<<<<<<< HEAD
-        const auto backend = new test::BackEndMock;
-        const RemoteChainStorage storage{db_reader, backend};
-=======
-        const RemoteChainStorage storage{db_reader, backend.get()};
->>>>>>> a5a3b484
+        const RemoteChainStorage storage{db_reader, backend.get()};
         AsyncRemoteState state{db_reader, storage, block_number};
         evmc::address address{0x0715a7794a1dc8e42615f059dd6e406a6594651a_address};
         const auto location{0x04491edcd115127caedbd478e2e7895ed80c7847e903431f94f9cfa579cad47f_bytes32};
@@ -444,12 +368,7 @@
         boost::asio::io_context io_context;
         MockDatabaseReader db_reader;
         const uint64_t block_number = 1'000'000;
-<<<<<<< HEAD
-        const auto backend = new test::BackEndMock;
-        const RemoteChainStorage storage{db_reader, backend};
-=======
-        const RemoteChainStorage storage{db_reader, backend.get()};
->>>>>>> a5a3b484
+        const RemoteChainStorage storage{db_reader, backend.get()};
         AsyncRemoteState state{db_reader, storage, block_number};
         evmc::address address{0x0715a7794a1dc8e42615f059dd6e406a6594651a_address};
         auto future_code{boost::asio::co_spawn(io_context, state.previous_incarnation(address), boost::asio::use_future)};
@@ -461,12 +380,7 @@
         boost::asio::io_context io_context;
         MockDatabaseReader db_reader;
         const uint64_t block_number = 1'000'000;
-<<<<<<< HEAD
-        const auto backend = new test::BackEndMock;
-        const RemoteChainStorage storage{db_reader, backend};
-=======
-        const RemoteChainStorage storage{db_reader, backend.get()};
->>>>>>> a5a3b484
+        const RemoteChainStorage storage{db_reader, backend.get()};
         AsyncRemoteState state{db_reader, storage, block_number};
         auto future_code{boost::asio::co_spawn(io_context, state.state_root_hash(), boost::asio::use_future)};
         io_context.run();
@@ -477,12 +391,7 @@
         boost::asio::io_context io_context;
         MockDatabaseReader db_reader;
         const uint64_t block_number = 1'000'000;
-<<<<<<< HEAD
-        const auto backend = new test::BackEndMock;
-        const RemoteChainStorage storage{db_reader, backend};
-=======
-        const RemoteChainStorage storage{db_reader, backend.get()};
->>>>>>> a5a3b484
+        const RemoteChainStorage storage{db_reader, backend.get()};
         AsyncRemoteState state{db_reader, storage, block_number};
         auto future_code{boost::asio::co_spawn(io_context, state.current_canonical_block(), boost::asio::use_future)};
         io_context.run();
@@ -494,12 +403,7 @@
         MockDatabaseReader db_reader;
         const uint64_t block_number = 1'000'000;
         const auto block_hash{0x04491edcd115127caedbd478e2e7895ed80c7847e903431f94f9cfa579cad47f_bytes32};
-<<<<<<< HEAD
-        const auto backend = new test::BackEndMock;
-        const RemoteChainStorage storage{db_reader, backend};
-=======
-        const RemoteChainStorage storage{db_reader, backend.get()};
->>>>>>> a5a3b484
+        const RemoteChainStorage storage{db_reader, backend.get()};
         AsyncRemoteState state{db_reader, storage, block_number};
         auto future_code{boost::asio::co_spawn(io_context, state.total_difficulty(block_number, block_hash), boost::asio::use_future)};
         io_context.run();
@@ -537,12 +441,7 @@
         boost::asio::io_context io_context;
         MockDatabaseReader db_reader;
         const uint64_t block_number = 1'000'000;
-<<<<<<< HEAD
-        const auto backend = new test::BackEndMock;
-        const RemoteChainStorage storage{db_reader, backend};
-=======
-        const RemoteChainStorage storage{db_reader, backend.get()};
->>>>>>> a5a3b484
+        const RemoteChainStorage storage{db_reader, backend.get()};
         AsyncRemoteState state{db_reader, storage, block_number};
         auto future_code{boost::asio::co_spawn(io_context, state.canonical_hash(block_number), boost::asio::use_future)};
         io_context.run();
@@ -553,15 +452,9 @@
 struct RemoteStateTest : public test::ContextTestBase {
     test::MockDatabaseReader database_reader_;
     boost::asio::io_context io_context;
-<<<<<<< HEAD
-    boost::asio::any_io_executor current_executor = io_context.get_executor();
-    test::BackEndMock* backend = new test::BackEndMock;
-    RemoteChainStorage storage{database_reader_, backend};
-=======
     boost::asio::any_io_executor current_executor{io_context.get_executor()};
     std::unique_ptr<BackEndMock> backend{std::make_unique<BackEndMock>()};
     RemoteChainStorage storage{database_reader_, backend.get()};
->>>>>>> a5a3b484
     RemoteState remote_state_{current_executor, database_reader_, storage, 0};
 };
 

/*
   Copyright 2022 The Silkworm Authors

   Licensed under the Apache License, Version 2.0 (the "License");
   you may not use this file except in compliance with the License.
   You may obtain a copy of the License at

       http://www.apache.org/licenses/LICENSE-2.0

   Unless required by applicable law or agreed to in writing, software
   distributed under the License is distributed on an "AS IS" BASIS,
   WITHOUT WARRANTIES OR CONDITIONS OF ANY KIND, either express or implied.
   See the License for the specific language governing permissions and
   limitations under the License.
*/

#include "merge_rule_set.hpp"

#include <optional>
#include <utility>

#include <silkworm/core/common/assert.hpp>

#include "param.hpp"
#include "silkworm/core/types/eip_7685_requests.hpp"

namespace silkworm::protocol {

MergeRuleSet::MergeRuleSet(RuleSetPtr pre_merge_rule_set, const ChainConfig& chain_config)
    : RuleSet{chain_config, /*prohibit_ommers=*/true},
      terminal_total_difficulty_{*chain_config.terminal_total_difficulty},
      pre_merge_rule_set_{std::move(pre_merge_rule_set)} {}

ValidationResult MergeRuleSet::pre_validate_block_body(const Block& block, const BlockState& state) {
    if (block.header.difficulty != 0) {
        if (!pre_merge_rule_set_) {
            return ValidationResult::kUnknownProtocolRuleSet;
        }
        return pre_merge_rule_set_->pre_validate_block_body(block, state);
    }
    return RuleSet::pre_validate_block_body(block, state);
}

ValidationResult MergeRuleSet::validate_block_header(const BlockHeader& header, const BlockState& state,
                                                     bool with_future_timestamp_check) {
    // TODO(yperbasis) how will all this work with backwards sync?

    const std::optional<BlockHeader> parent{RuleSet::get_parent_header(state, header)};
    if (!parent) {
        return ValidationResult::kUnknownParent;
    }

    const std::optional<intx::uint256> parent_total_difficulty{
        state.total_difficulty(parent->number, header.parent_hash)};
    if (!parent_total_difficulty) {
        return ValidationResult::kUnknownParentTotalDifficulty;
    }
    const bool ttd_reached{parent_total_difficulty >= terminal_total_difficulty_};

    if (header.difficulty != 0) {
        if (ttd_reached) {
            return ValidationResult::kPoWBlockAfterMerge;
        }
        if (!pre_merge_rule_set_) {
            return ValidationResult::kUnknownProtocolRuleSet;
        }
        return pre_merge_rule_set_->validate_block_header(header, state, with_future_timestamp_check);
    }

    // PoS block
    if (!ttd_reached) {
        return ValidationResult::kPoSBlockBeforeMerge;
    }
    return RuleSet::validate_block_header(header, state, with_future_timestamp_check);
}

ValidationResult MergeRuleSet::validate_difficulty_and_seal(const BlockHeader& header, const BlockHeader&) {
    SILKWORM_ASSERT(header.difficulty == 0);
    return header.nonce == BlockHeader::NonceType{} ? ValidationResult::kOk : ValidationResult::kInvalidNonce;
}

void MergeRuleSet::initialize(EVM& evm) {
    const BlockHeader& header{evm.block().header};
    if (header.difficulty != 0) {
        if (pre_merge_rule_set_) {
            pre_merge_rule_set_->initialize(evm);
        }
        return;
    }

    if (evm.revision() >= EVMC_CANCUN) {
        // EIP-4788: Beacon block root in the EVM
        SILKWORM_ASSERT(header.parent_beacon_block_root);
        Transaction system_txn{};
        system_txn.type = TransactionType::kSystem;
        system_txn.to = kBeaconRootsAddress;
        system_txn.data = Bytes{ByteView{*header.parent_beacon_block_root}};
        system_txn.set_sender(kSystemAddress);
        evm.execute(system_txn, kSystemCallGasLimit);
    }
<<<<<<< HEAD
=======

    if (evm.revision() >= EVMC_PRAGUE) {
        // EIP-2935: Serve historical block hashes from state
        Transaction system_txn{};
        system_txn.type = TransactionType::kSystem;
        system_txn.to = kHistoryStorageAddress;
        system_txn.data = Bytes{ByteView{header.parent_hash}};
        system_txn.set_sender(kSystemAddress);
        evm.execute(system_txn, kSystemCallGasLimit);
    }
>>>>>>> f2b3b668
}

ValidationResult MergeRuleSet::finalize(IntraBlockState& state, const Block& block, EVM& evm, const std::vector<Log>& logs) {
    if (block.header.difficulty != 0) {
        if (pre_merge_rule_set_) {
            return pre_merge_rule_set_->finalize(state, block, evm, logs);
        }
    }

    if (block.withdrawals) {
        // See EIP-4895: Beacon chain push withdrawals as operations
        for (const Withdrawal& w : *block.withdrawals) {
            const auto amount_in_wei{intx::uint256{w.amount} * intx::uint256{kGiga}};
            state.add_to_balance(w.address, amount_in_wei);
        }
    }

    if (evm.revision() >= EVMC_PRAGUE && block.header.requests_hash) {
        return validate_requests_root(block.header, logs, evm);
    }
    return ValidationResult::kOk;
}

evmc::address MergeRuleSet::get_beneficiary(const BlockHeader& header) {
    if (header.difficulty != 0 && pre_merge_rule_set_) {
        return pre_merge_rule_set_->get_beneficiary(header);
    }
    return RuleSet::get_beneficiary(header);
}

ValidationResult MergeRuleSet::validate_ommers(const Block& block, const BlockState& state) {
    if (block.header.difficulty != 0) {
        if (!pre_merge_rule_set_) {
            return ValidationResult::kUnknownProtocolRuleSet;
        }
        return pre_merge_rule_set_->validate_ommers(block, state);
    }
    return RuleSet::validate_ommers(block, state);
}

BlockReward MergeRuleSet::compute_reward(const Block& block) {
    if (block.header.difficulty != 0 && pre_merge_rule_set_) {
        return pre_merge_rule_set_->compute_reward(block);
    }
    return RuleSet::compute_reward(block);
}

}  // namespace silkworm::protocol<|MERGE_RESOLUTION|>--- conflicted
+++ resolved
@@ -98,8 +98,6 @@
         system_txn.set_sender(kSystemAddress);
         evm.execute(system_txn, kSystemCallGasLimit);
     }
-<<<<<<< HEAD
-=======
 
     if (evm.revision() >= EVMC_PRAGUE) {
         // EIP-2935: Serve historical block hashes from state
@@ -110,7 +108,6 @@
         system_txn.set_sender(kSystemAddress);
         evm.execute(system_txn, kSystemCallGasLimit);
     }
->>>>>>> f2b3b668
 }
 
 ValidationResult MergeRuleSet::finalize(IntraBlockState& state, const Block& block, EVM& evm, const std::vector<Log>& logs) {

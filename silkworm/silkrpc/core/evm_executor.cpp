--- conflicted
+++ resolved
@@ -219,12 +219,8 @@
                 BaselineAnalysisCache analysis_cache{kCacheSize};
 
                 EVM evm{block, state_, config_};
-<<<<<<< HEAD
                 evm.baseline_analysis_cache = &analysis_cache;
-                evm.beneficiary = consensus_engine_->get_beneficiary(block.header);
-=======
                 evm.beneficiary = rule_set_->get_beneficiary(block.header);
->>>>>>> 63cb3770
 
                 for (auto& tracer : tracers) {
                     evm.add_tracer(*tracer);

/*
   Copyright 2023 The Silkworm Authors

   Licensed under the Apache License, Version 2.0 (the "License");
   you may not use this file except in compliance with the License.
   You may obtain a copy of the License at

       http://www.apache.org/licenses/LICENSE-2.0

   Unless required by applicable law or agreed to in writing, software
   distributed under the License is distributed on an "AS IS" BASIS,
   WITHOUT WARRANTIES OR CONDITIONS OF ANY KIND, either express or implied.
   See the License for the specific language governing permissions and
   limitations under the License.
*/

#include "ots_api.hpp"

#include <numeric>
#include <string>

#include <silkworm/core/protocol/ethash_rule_set.hpp>
#include <silkworm/core/types/address.hpp>
#include <silkworm/core/types/evmc_bytes32.hpp>
#include <silkworm/infra/common/ensure.hpp>
#include <silkworm/infra/common/log.hpp>
#include <silkworm/node/db/access_layer.hpp>
#include <silkworm/node/db/bitmap.hpp>
#include <silkworm/node/db/tables.hpp>
#include <silkworm/silkrpc/core/blocks.hpp>
#include <silkworm/silkrpc/core/cached_chain.hpp>
#include <silkworm/silkrpc/core/evm_trace.hpp>
#include <silkworm/silkrpc/core/rawdb/chain.hpp>
#include <silkworm/silkrpc/core/receipts.hpp>
#include <silkworm/silkrpc/core/state_reader.hpp>
#include <silkworm/silkrpc/ethdb/kv/cached_database.hpp>
#include <silkworm/silkrpc/ethdb/transaction_database.hpp>
#include <silkworm/silkrpc/json/types.hpp>

namespace silkworm::rpc::commands {

constexpr int kCurrentApiLevel{8};

Task<void> OtsRpcApi::handle_ots_get_api_level(const nlohmann::json& request, nlohmann::json& reply) {
    reply = make_json_content(request, kCurrentApiLevel);
    co_return;
}

Task<void> OtsRpcApi::handle_ots_has_code(const nlohmann::json& request, nlohmann::json& reply) {
    const auto& params = request["params"];
    if (params.size() != 2) {
        const auto error_msg = "invalid ots_hasCode params: " + params.dump();
        SILK_ERROR << error_msg;
        reply = make_json_error(request, 100, error_msg);
        co_return;
    }
    const auto address = params[0].get<evmc::address>();
    const auto block_id = params[1].is_string() ? params[1].get<std::string>() : to_quantity(params[1].get<uint64_t>());

    SILK_DEBUG << "address: " << address << " block_id: " << block_id;

    auto tx = co_await database_->begin();

    try {
        ethdb::TransactionDatabase tx_database{*tx};
        ethdb::kv::CachedDatabase cached_database{BlockNumberOrHash{block_id}, *tx, *state_cache_};
        // Check if target block is the latest one: use local state cache (if any) for target transaction
        const bool is_latest_block = co_await core::is_latest_block_number(BlockNumberOrHash{block_id}, tx_database);
        StateReader state_reader{is_latest_block ? static_cast<core::rawdb::DatabaseReader&>(cached_database) : static_cast<core::rawdb::DatabaseReader&>(tx_database)};

        const auto block_number = co_await core::get_block_number(block_id, tx_database);
        std::optional<silkworm::Account> account{co_await state_reader.read_account(address, block_number + 1)};

        if (account) {
            auto code{co_await state_reader.read_code(account->code_hash)};
            reply = make_json_content(request, code.has_value());
        } else {
            reply = make_json_content(request, false);
        }
    } catch (const std::exception& e) {
        SILK_ERROR << "exception: " << e.what() << " processing request: " << request.dump();
        reply = make_json_error(request, 100, e.what());
    } catch (...) {
        SILK_ERROR << "unexpected exception processing request: " << request.dump();
        reply = make_json_error(request, 100, "unexpected exception");
    }

    co_await tx->close();  // RAII not (yet) available with coroutines
    co_return;
}

Task<void> OtsRpcApi::handle_ots_get_block_details(const nlohmann::json& request, nlohmann::json& reply) {
    auto params = request["params"];
    if (params.size() != 1) {
        auto error_msg = "invalid handle_ots_getBlockDetails params: " + params.dump();
        SILK_ERROR << error_msg;
        reply = make_json_error(request, 100, error_msg);
        co_return;
    }
    const auto block_id = params[0].is_string() ? params[0].get<std::string>() : to_quantity(params[0].get<uint64_t>());

    SILK_DEBUG << "block_id: " << block_id;

    auto tx = co_await database_->begin();

    try {
        ethdb::TransactionDatabase tx_database{*tx};

        const auto block_number = co_await core::get_block_number(block_id, tx_database);
        const auto chain_storage = tx->create_storage(tx_database, backend_);
        const auto block_with_hash = co_await core::read_block_by_number(*block_cache_, *chain_storage, block_number);
        if (block_with_hash) {
            const auto total_difficulty{co_await chain_storage->read_total_difficulty(block_with_hash->hash, block_number)};
            ensure_post_condition(total_difficulty.has_value(), "no difficulty for block number=" + std::to_string(block_number));
            const Block extended_block{*block_with_hash, *total_difficulty, false};
            const auto block_size = extended_block.get_block_size();
            const BlockDetails block_details{block_size, block_with_hash->hash, block_with_hash->block.header, *total_difficulty,
                                             block_with_hash->block.transactions.size(), block_with_hash->block.ommers};
            const auto receipts = co_await core::get_receipts(tx_database, *block_with_hash);
            const auto chain_config = co_await chain_storage->read_chain_config();
            ensure(chain_config.has_value(), "cannot read chain config");
            const IssuanceDetails issuance = get_issuance(*chain_config, *block_with_hash);
            const intx::uint256 total_fees = get_block_fees(*chain_config, *block_with_hash, receipts, block_number);
            const BlockDetailsResponse block_details_response{block_details, issuance, total_fees};
            reply = make_json_content(request, block_details_response);
        } else {
            reply = make_json_content(request, nlohmann::detail::value_t::null);
        }
    } catch (const std::invalid_argument& iv) {
        SILK_WARN << "invalid_argument: " << iv.what() << " processing request: " << request.dump();
        reply = make_json_content(request, nlohmann::detail::value_t::null);
    } catch (const std::exception& e) {
        SILK_ERROR << "exception: " << e.what() << " processing request: " << request.dump();
        reply = make_json_error(request, 100, e.what());
    } catch (...) {
        SILK_ERROR << "unexpected exception processing request: " << request.dump();
        reply = make_json_error(request, 100, "unexpected exception");
    }

    co_await tx->close();  // RAII not (yet) available with coroutines
    co_return;
}

Task<void> OtsRpcApi::handle_ots_get_block_details_by_hash(const nlohmann::json& request, nlohmann::json& reply) {
    auto params = request["params"];
    if (params.size() != 1) {
        auto error_msg = "invalid ots_getBlockDetailsByHash params: " + params.dump();
        SILK_ERROR << error_msg;
        reply = make_json_error(request, 100, error_msg);
        co_return;
    }
    auto block_hash = params[0].get<evmc::bytes32>();

    SILK_DEBUG << "block_hash: " << silkworm::to_hex(block_hash);

    auto tx = co_await database_->begin();

    try {
        ethdb::TransactionDatabase tx_database{*tx};
        const auto chain_storage = tx->create_storage(tx_database, backend_);
        const auto block_with_hash = co_await core::read_block_by_hash(*block_cache_, *chain_storage, block_hash);
        if (block_with_hash) {
            const auto block_number = block_with_hash->block.header.number;
            const auto total_difficulty{co_await chain_storage->read_total_difficulty(block_with_hash->hash, block_number)};
            ensure_post_condition(total_difficulty.has_value(), "no difficulty for block number=" + std::to_string(block_number));
            const Block extended_block{*block_with_hash, *total_difficulty, false};
            const auto block_size = extended_block.get_block_size();
            const BlockDetails block_details{block_size, block_with_hash->hash, block_with_hash->block.header, *total_difficulty,
                                             block_with_hash->block.transactions.size(), block_with_hash->block.ommers};
            const auto receipts = co_await core::get_receipts(tx_database, *block_with_hash);
            const auto chain_config = co_await chain_storage->read_chain_config();
            ensure(chain_config.has_value(), "cannot read chain config");
            const IssuanceDetails issuance = get_issuance(*chain_config, *block_with_hash);
            const intx::uint256 total_fees = get_block_fees(*chain_config, *block_with_hash, receipts, block_number);
            const BlockDetailsResponse block_details_response{block_details, issuance, total_fees};
            reply = make_json_content(request, block_details_response);
        } else {
            reply = make_json_content(request, nlohmann::detail::value_t::null);
        }
    } catch (const std::invalid_argument& iv) {
        SILK_WARN << "invalid_argument: " << iv.what() << " processing request: " << request.dump();
        reply = make_json_content(request, {});
    } catch (const std::exception& e) {
        SILK_ERROR << "exception: " << e.what() << " processing request: " << request.dump();
        reply = make_json_error(request, 100, e.what());
    } catch (...) {
        SILK_ERROR << "unexpected exception processing request: " << request.dump();
        reply = make_json_error(request, 100, "unexpected exception");
    }

    co_await tx->close();  // RAII not (yet) available with coroutines
    co_return;
}

Task<void> OtsRpcApi::handle_ots_get_block_transactions(const nlohmann::json& request, nlohmann::json& reply) {
    const auto& params = request["params"];
    if (params.size() != 3) {
        auto error_msg = "invalid ots_getBlockTransactions params: " + params.dump();
        SILK_ERROR << error_msg;
        reply = make_json_error(request, 100, error_msg);
        co_return;
    }

    const auto block_id = params[0].is_string() ? params[0].get<std::string>() : to_quantity(params[0].get<uint64_t>());
    const auto page_number = params[1].get<std::size_t>();
    const auto page_size = params[2].get<std::size_t>();

    SILK_DEBUG << "block_id: " << block_id << " page_number: " << page_number << " page_size: " << page_size;

    auto tx = co_await database_->begin();

    try {
        ethdb::TransactionDatabase tx_database{*tx};

        const auto block_number = co_await core::get_block_number(block_id, tx_database);
        const auto chain_storage = tx->create_storage(tx_database, backend_);

        const auto block_with_hash = co_await core::read_block_by_number(*block_cache_, *chain_storage, block_number);
        if (block_with_hash) {
            const auto total_difficulty{co_await chain_storage->read_total_difficulty(block_with_hash->hash, block_number)};
            ensure_post_condition(total_difficulty.has_value(), "no difficulty for block number=" + std::to_string(block_number));
            const Block extended_block{*block_with_hash, *total_difficulty, false};
            auto receipts = co_await core::get_receipts(tx_database, *block_with_hash);
            auto block_size = extended_block.get_block_size();
            auto transaction_count = block_with_hash->block.transactions.size();

            BlockTransactionsResponse block_transactions{block_size, block_with_hash->hash, block_with_hash->block.header, *total_difficulty,
                                                         transaction_count, block_with_hash->block.ommers};

            auto page_end = block_with_hash->block.transactions.size() - (page_size * page_number);

            if (page_end > block_with_hash->block.transactions.size()) {
                page_end = 0;
            }

            auto page_start = page_end - page_size;

            if (page_start > page_end) {
                page_start = 0;
            }

            for (auto i = page_start; i < page_end; i++) {
                block_transactions.receipts.push_back(receipts.at(i));
                block_transactions.transactions.push_back(block_with_hash->block.transactions.at(i));
            }

            reply = make_json_content(request, block_transactions);
        } else {
            reply = make_json_content(request, {});
        }
    } catch (const std::invalid_argument& iv) {
        SILK_WARN << "invalid_argument: " << iv.what() << " processing request: " << request.dump();
        reply = make_json_content(request, {});
    } catch (const std::exception& e) {
        SILK_ERROR << "exception: " << e.what() << " processing request: " << request.dump();
        reply = make_json_error(request, 100, e.what());
    } catch (...) {
        SILK_ERROR << "unexpected exception processing request: " << request.dump();
        reply = make_json_error(request, 100, "unexpected exception");
    }

    co_await tx->close();  // RAII not (yet) available with coroutines
    co_return;
}

Task<void> OtsRpcApi::handle_ots_get_transaction_by_sender_and_nonce(const nlohmann::json& request, nlohmann::json& reply) {
    const auto& params = request["params"];
    if (params.size() != 2) {
        const auto error_msg = "invalid ots_getTransactionBySenderAndNonce params: " + params.dump();
        SILK_ERROR << error_msg;
        reply = make_json_error(request, 100, error_msg);
        co_return;
    }

    const auto sender = params[0].get<evmc::address>();
    const auto nonce = params[1].get<uint64_t>();

    SILK_DEBUG << "sender: " << sender << " nonce: " << nonce;
    auto tx = co_await database_->begin();

    try {
        auto account_history_cursor = co_await tx->cursor(db::table::kAccountHistoryName);
        auto account_change_set_cursor = co_await tx->cursor_dup_sort(db::table::kAccountChangeSetName);
        auto sender_byte_view = full_view(sender);
        auto key_value = co_await account_history_cursor->seek(sender_byte_view);

        std::vector<BlockNum> account_block_numbers;

        BlockNum max_block_prev_chunk = 0;
        roaring::Roaring64Map bitmap;

        while (true) {
            if (key_value.key.empty() || !key_value.key.starts_with(sender_byte_view)) {
                auto plain_state_cursor = co_await tx->cursor(db::table::kPlainStateName);
                auto account_payload = co_await plain_state_cursor->seek(sender_byte_view);
                auto account = Account::from_encoded_storage(account_payload.value);

                if (account.has_value() && account.value().nonce > nonce) {
                    break;
                }

                reply = make_json_content(request, nlohmann::detail::value_t::null);
                co_await tx->close();
                co_return;
            }

            bitmap = db::bitmap::parse(key_value.value);
            auto const max_block = bitmap.maximum();
            auto block_key{db::block_key(max_block)};
            auto account_payload = co_await account_change_set_cursor->seek_both(block_key, sender_byte_view);
            if (account_payload.starts_with(sender_byte_view)) {
                account_payload = account_payload.substr(sender_byte_view.length());
                auto account = Account::from_encoded_storage(account_payload);

                if (account.has_value() && account.value().nonce > nonce) {
                    break;
                }
            }
            max_block_prev_chunk = max_block;
            key_value = co_await account_history_cursor->next();
        }

        uint64_t cardinality = bitmap.cardinality();
        account_block_numbers.reserve(cardinality);
        bitmap.toUint64Array(account_block_numbers.data());

        uint64_t idx = 0;
        for (uint64_t i = 0; i < cardinality; i++) {
            auto block_number = account_block_numbers[i];
            auto block_key{db::block_key(block_number)};
            auto account_payload = co_await account_change_set_cursor->seek_both(block_key, sender_byte_view);
            if (account_payload.starts_with(sender_byte_view)) {
                account_payload = account_payload.substr(sender_byte_view.length());
                auto account = Account::from_encoded_storage(account_payload);

                if (account.has_value() && account.value().nonce > nonce) {
                    idx = i;
                    break;
                }
            }
        }

        auto nonce_block = max_block_prev_chunk;
        if (idx > 0) {
            nonce_block = account_block_numbers[idx - 1];
        }

        ethdb::TransactionDatabase tx_database{*tx};
        const auto chain_storage{tx->create_storage(tx_database, backend_)};
        auto block_with_hash = co_await core::read_block_by_number(*block_cache_, *chain_storage, nonce_block);
        if (block_with_hash) {
            for (const auto& transaction : block_with_hash->block.transactions) {
                if (transaction.from == sender && transaction.nonce == nonce) {
<<<<<<< HEAD
                    reply = make_json_content(request["id"], transaction.hash());
=======
                    auto const transaction_hash{hash_of_transaction(transaction)};
                    auto result = to_bytes32({transaction_hash.bytes, kHashLength});
                    reply = make_json_content(request, result);
>>>>>>> ed29f7cc
                    co_await tx->close();
                    co_return;
                }
            }
            reply = make_json_content(request, nlohmann::detail::value_t::null);
        } else {
            reply = make_json_content(request, nlohmann::detail::value_t::null);
        }
    } catch (const std::invalid_argument& iv) {
        SILK_WARN << "invalid_argument: " << iv.what() << " processing request: " << request.dump();
        reply = make_json_content(request, nlohmann::detail::value_t::null);
    } catch (const std::exception& e) {
        SILK_ERROR << "exception: " << e.what() << " processing request: " << request.dump();
        reply = make_json_error(request, 100, e.what());
    } catch (...) {
        SILK_ERROR << "unexpected exception processing request: " << request.dump();
        reply = make_json_error(request, 100, "unexpected exception");
    }

    co_await tx->close();  // RAII not (yet) available with coroutines
    co_return;
}

Task<void> OtsRpcApi::handle_ots_get_contract_creator(const nlohmann::json& request, nlohmann::json& reply) {
    const auto& params = request["params"];
    if (params.size() != 1) {
        const auto error_msg = "invalid ots_getContractCreator params: " + params.dump();
        SILK_ERROR << error_msg;
        reply = make_json_error(request, 100, error_msg);
        co_return;
    }

    const auto contract_address = params[0].get<evmc::address>();

    SILK_DEBUG << "contract_address: " << contract_address;

    auto tx = co_await database_->begin();

    try {
        auto contract_address_byte_view = full_view(contract_address);
        auto plain_state_cursor = co_await tx->cursor(db::table::kPlainStateName);
        auto account_payload = co_await plain_state_cursor->seek(contract_address_byte_view);
        auto plain_state_account = Account::from_encoded_storage(account_payload.value);

        if (!plain_state_account.has_value()) {
            reply = make_json_content(request, nlohmann::detail::value_t::null);
            co_await tx->close();
            co_return;
        }

        if (plain_state_account.value().code_hash == kEmptyHash) {
            reply = make_json_content(request, nlohmann::detail::value_t::null);
            co_await tx->close();
            co_return;
        }

        auto account_history_cursor = co_await tx->cursor(db::table::kAccountHistoryName);
        auto account_change_set_cursor = co_await tx->cursor_dup_sort(db::table::kAccountChangeSetName);

        auto key_value = co_await account_history_cursor->seek(db::account_history_key(contract_address, 0));

        std::vector<BlockNum> account_block_numbers;

        BlockNum max_block_prev_chunk = 0;
        roaring::Roaring64Map bitmap;

        while (true) {
            if (key_value.key.empty() || !key_value.key.starts_with(contract_address_byte_view)) {
                reply = make_json_content(request, nlohmann::detail::value_t::null);
                co_await tx->close();
                co_return;
            }

            bitmap = db::bitmap::parse(key_value.value);
            auto const max_block = bitmap.maximum();
            auto block_key{db::block_key(max_block)};
            auto address_and_payload = co_await account_change_set_cursor->seek_both(block_key, contract_address_byte_view);
            if (!address_and_payload.starts_with(contract_address_byte_view)) {
                reply = make_json_content(request, nlohmann::detail::value_t::null);
                co_await tx->close();
                co_return;
            }
            auto payload = address_and_payload.substr(contract_address_byte_view.length());
            auto account = Account::from_encoded_storage(payload);

            if (!account) {
                reply = make_json_content(request, nlohmann::detail::value_t::null);
                co_await tx->close();
                co_return;
            }

            if (account->incarnation >= plain_state_account->incarnation) {
                break;
            }
            max_block_prev_chunk = max_block;
            key_value = co_await account_history_cursor->next();
        }

        uint64_t cardinality = bitmap.cardinality();
        account_block_numbers.resize(cardinality);
        bitmap.toUint64Array(account_block_numbers.data());

        uint64_t idx = 0;
        for (uint64_t i = 0; i < cardinality; i++) {
            auto block_number = account_block_numbers[i];
            auto block_key{db::block_key(block_number)};
            auto address_and_payload = co_await account_change_set_cursor->seek_both(block_key, contract_address_byte_view);

            if (!address_and_payload.starts_with(contract_address_byte_view)) {
                reply = make_json_content(request, nlohmann::detail::value_t::null);
                co_await tx->close();
                co_return;
            }

            auto payload = address_and_payload.substr(contract_address_byte_view.length());
            auto account = Account::from_encoded_storage(payload);

            if (!account) {
                reply = make_json_content(request, nlohmann::detail::value_t::null);
                co_await tx->close();
                co_return;
            }

            if (account.has_value() && account->incarnation >= plain_state_account->incarnation) {
                idx = i;
                break;
            }
        }

        auto block_found = max_block_prev_chunk;
        if (idx > 0) {
            block_found = account_block_numbers[idx - 1];
        }

        ethdb::TransactionDatabase tx_database{*tx};
        const auto chain_storage{tx->create_storage(tx_database, backend_)};

        auto block_with_hash = co_await core::read_block_by_number(*block_cache_, *chain_storage, block_found);
        if (block_with_hash) {
            trace::TraceCallExecutor executor{*block_cache_, tx_database, *chain_storage, workers_, *tx};
            const auto result = co_await executor.trace_deploy_transaction(block_with_hash->block, contract_address);
            reply = make_json_content(request, result);
        } else {
            reply = make_json_content(request, nlohmann::detail::value_t::null);
        }
    } catch (const std::invalid_argument& iv) {
        SILK_WARN << "invalid_argument: " << iv.what() << " processing request: " << request.dump();
        reply = make_json_content(request, nlohmann::detail::value_t::null);
    } catch (const std::exception& e) {
        SILK_ERROR << "exception: " << e.what() << " processing request: " << request.dump();
        reply = make_json_error(request, 100, e.what());
    } catch (...) {
        SILK_ERROR << "unexpected exception processing request: " << request.dump();
        reply = make_json_error(request, 100, "unexpected exception");
    }

    co_await tx->close();  // RAII not (yet) available with coroutines
    co_return;
}

Task<void> OtsRpcApi::handle_ots_trace_transaction(const nlohmann::json& request, nlohmann::json& reply) {
    const auto& params = request["params"];
    if (params.size() != 1) {
        const auto error_msg = "invalid ots_traceTransaction params: " + params.dump();
        SILK_ERROR << error_msg << "\n";
        reply = make_json_error(request, 100, error_msg);
        co_return;
    }

    const auto transaction_hash = params[0].get<evmc::bytes32>();

    SILK_DEBUG << "transaction_hash: " << silkworm::to_hex(transaction_hash);

    auto tx = co_await database_->begin();

    try {
        ethdb::TransactionDatabase tx_database{*tx};
        const auto chain_storage{tx->create_storage(tx_database, backend_)};
        trace::TraceCallExecutor executor{*block_cache_, tx_database, *chain_storage, workers_, *tx};

        const auto transaction_with_block = co_await core::read_transaction_by_hash(*block_cache_, *chain_storage, transaction_hash);

        if (!transaction_with_block.has_value()) {
            reply = make_json_content(request, nlohmann::detail::value_t::null);
            co_await tx->close();
            co_return;
        }

        const auto result = co_await executor.trace_transaction_entries(transaction_with_block.value());

        reply = make_json_content(request, result);

    } catch (const std::invalid_argument& iv) {
        SILK_WARN << "invalid_argument: " << iv.what() << " processing request: " << request.dump();
        reply = make_json_content(request, nlohmann::detail::value_t::null);
    } catch (const std::exception& e) {
        SILK_ERROR << "exception: " << e.what() << " processing request: " << request.dump();
        reply = make_json_error(request, 100, e.what());
    } catch (...) {
        SILK_ERROR << "unexpected exception processing request: " << request.dump();
        reply = make_json_error(request, 100, "unexpected exception");
    }

    co_await tx->close();  // RAII not (yet) available with coroutines
    co_return;
}

Task<void> OtsRpcApi::handle_ots_get_transaction_error(const nlohmann::json& request, nlohmann::json& reply) {
    const auto& params = request["params"];
    if (params.size() != 1) {
        const auto error_msg = "invalid ots_getTransactionError params: " + params.dump();
        SILK_ERROR << error_msg << "\n";
        reply = make_json_error(request, 100, error_msg);
        co_return;
    }

    const auto transaction_hash = params[0].get<evmc::bytes32>();

    SILK_DEBUG << "transaction_hash: " << silkworm::to_hex(transaction_hash);

    auto tx = co_await database_->begin();

    try {
        ethdb::TransactionDatabase tx_database{*tx};
        const auto chain_storage{tx->create_storage(tx_database, backend_)};
        trace::TraceCallExecutor executor{*block_cache_, tx_database, *chain_storage, workers_, *tx};

        const auto transaction_with_block = co_await core::read_transaction_by_hash(*block_cache_, *chain_storage, transaction_hash);

        if (!transaction_with_block.has_value()) {
            reply = make_json_content(request, nlohmann::detail::value_t::null);
            co_await tx->close();
            co_return;
        }

        const auto result = co_await executor.trace_transaction_error(transaction_with_block.value());

        reply = make_json_content(request, result);

    } catch (const std::invalid_argument& iv) {
        SILK_WARN << "invalid_argument: " << iv.what() << " processing request: " << request.dump();
        reply = make_json_content(request, nlohmann::detail::value_t::null);
    } catch (const std::exception& e) {
        SILK_ERROR << "exception: " << e.what() << " processing request: " << request.dump();
        reply = make_json_error(request, 100, e.what());
    } catch (...) {
        SILK_ERROR << "unexpected exception processing request: " << request.dump();
        reply = make_json_error(request, 100, "unexpected exception");
    }

    co_await tx->close();  // RAII not (yet) available with coroutines
    co_return;
}

Task<void> OtsRpcApi::handle_ots_get_internal_operations(const nlohmann::json& request, nlohmann::json& reply) {
    const auto& params = request["params"];
    if (params.size() != 1) {
        const auto error_msg = "invalid ots_getInternalOperations params: " + params.dump();
        SILK_ERROR << error_msg << "\n";
        reply = make_json_error(request, 100, error_msg);
        co_return;
    }

    const auto transaction_hash = params[0].get<evmc::bytes32>();

    SILK_DEBUG << "transaction_hash: " << silkworm::to_hex(transaction_hash);

    auto tx = co_await database_->begin();

    try {
        ethdb::TransactionDatabase tx_database{*tx};
        const auto chain_storage{tx->create_storage(tx_database, backend_)};
        trace::TraceCallExecutor executor{*block_cache_, tx_database, *chain_storage, workers_, *tx};

        const auto transaction_with_block = co_await core::read_transaction_by_hash(*block_cache_, *chain_storage, transaction_hash);

        if (!transaction_with_block.has_value()) {
            reply = make_json_content(request, nlohmann::detail::value_t::null);
            co_await tx->close();
            co_return;
        }

        const auto result = co_await executor.trace_operations(transaction_with_block.value());

        reply = make_json_content(request, result);

    } catch (const std::invalid_argument& iv) {
        SILK_WARN << "invalid_argument: " << iv.what() << " processing request: " << request.dump();
        reply = make_json_content(request, nlohmann::detail::value_t::null);
    } catch (const std::exception& e) {
        SILK_ERROR << "exception: " << e.what() << " processing request: " << request.dump();
        reply = make_json_error(request, 100, e.what());
    } catch (...) {
        SILK_ERROR << "unexpected exception processing request: " << request.dump();
        reply = make_json_error(request, 100, "unexpected exception");
    }

    co_await tx->close();  // RAII not (yet) available with coroutines
    co_return;
}

Task<void> OtsRpcApi::handle_ots_search_transactions_before(const nlohmann::json& request, nlohmann::json& reply) {
    const auto& params = request["params"];
    if (params.size() != 3) {
        const auto error_msg = "invalid ots_search_transactions_before params: " + params.dump();
        SILK_ERROR << error_msg;
        reply = make_json_error(request, 100, error_msg);
        co_return;
    }

    const auto address = params[0].get<evmc::address>();
    auto block_number = params[1].get<BlockNum>();
    const auto page_size = params[2].get<uint64_t>();

    SILK_DEBUG << "address: " << address << " block_number: " << block_number << " page_size: " << page_size;
    auto tx = co_await database_->begin();

    try {
        auto call_from_cursor = co_await tx->cursor(db::table::kCallFromIndexName);
        auto call_to_cursor = co_await tx->cursor(db::table::kCallToIndexName);

        bool is_first_page = false;

        if (block_number == 0) {
            is_first_page = true;
        } else {
            // Internal search code considers blockNum [including], so adjust the value
            block_number--;
        }

        BackwardBlockProvider from_provider{call_from_cursor.get(), address, block_number};
        BackwardBlockProvider to_provider{call_to_cursor.get(), address, block_number};
        FromToBlockProvider from_to_provider{false, &from_provider, &to_provider};

        std::vector<silkworm::rpc::Receipt> receipts;
        std::vector<silkworm::Transaction> transactions;
        std::vector<BlockDetails> blocks;

        uint64_t result_count = 0;
        bool has_more = true;

        while (result_count < page_size && has_more) {
            std::vector<TransactionsWithReceipts> transactions_with_receipts_vec;

            has_more = co_await trace_blocks(from_to_provider, *tx, address, page_size, result_count, transactions_with_receipts_vec);

            for (const auto& item : transactions_with_receipts_vec) {
                for (uint64_t i = item.transactions.size() - 1; i > 0 && i < item.transactions.size(); i--) {
                    receipts.push_back(item.receipts.at(i));
                    transactions.push_back(item.transactions.at(i));
                    blocks.push_back(item.blocks.at(i));
                }

                if (item.transactions.size() > 0) {
                    receipts.push_back(item.receipts.at(0));
                    transactions.push_back(item.transactions.at(0));
                    blocks.push_back(item.blocks.at(0));
                }

                result_count += item.transactions.size();

                if (result_count >= page_size) {
                    break;
                }
            }
        }

        TransactionsWithReceipts results{is_first_page, !has_more, receipts, transactions, blocks};
        reply = make_json_content(request, results);

    } catch (const std::invalid_argument& iv) {
        SILK_WARN << "invalid_argument: " << iv.what() << " processing request: " << request.dump();
        reply = make_json_content(request, nlohmann::detail::value_t::null);
    } catch (const std::exception& e) {
        SILK_ERROR << "exception: " << e.what() << " processing request: " << request.dump();
        reply = make_json_error(request, 100, e.what());
    } catch (...) {
        SILK_ERROR << "unexpected exception processing request: " << request.dump();
        reply = make_json_error(request, 100, "unexpected exception");
    }

    co_await tx->close();  // RAII not (yet) available with coroutines
    co_return;
}

Task<void> OtsRpcApi::handle_ots_search_transactions_after(const nlohmann::json& request, nlohmann::json& reply) {
    const auto& params = request["params"];
    if (params.size() != 3) {
        const auto error_msg = "invalid handle_ots_search_transactions_after params: " + params.dump();
        SILK_ERROR << error_msg;
        reply = make_json_error(request, 100, error_msg);
        co_return;
    }

    const auto address = params[0].get<evmc::address>();
    auto block_number = params[1].get<BlockNum>();
    const auto page_size = params[2].get<uint64_t>();

    SILK_DEBUG << "address: " << address << " block_number: " << block_number << " page_size: " << page_size;
    auto tx = co_await database_->begin();

    try {
        auto call_from_cursor = co_await tx->cursor(db::table::kCallFromIndexName);
        auto call_to_cursor = co_await tx->cursor(db::table::kCallToIndexName);

        bool is_last_page = false;

        if (block_number == 0) {
            is_last_page = true;
        } else {
            // Internal search code considers blockNum [including], so adjust the value
            block_number++;
        }

        ForwardBlockProvider from_provider{call_from_cursor.get(), address, block_number};
        ForwardBlockProvider to_provider{call_to_cursor.get(), address, block_number};
        FromToBlockProvider from_to_provider{true, &from_provider, &to_provider};

        std::vector<silkworm::rpc::Receipt> receipts;
        std::vector<silkworm::Transaction> transactions;
        std::vector<BlockDetails> blocks;

        uint64_t result_count = 0;
        bool has_more = true;

        while (result_count < page_size && has_more) {
            std::vector<TransactionsWithReceipts> transactions_with_receipts_vec;

            has_more = co_await trace_blocks(from_to_provider, *tx, address, page_size, result_count, transactions_with_receipts_vec);

            for (const auto& item : transactions_with_receipts_vec) {
                receipts.insert(receipts.end(), item.receipts.begin(), item.receipts.end());
                transactions.insert(transactions.end(), item.transactions.begin(), item.transactions.end());
                blocks.insert(blocks.end(), item.blocks.begin(), item.blocks.end());

                result_count += item.transactions.size();

                if (result_count >= page_size) {
                    break;
                }
            }
        }

        // Reverse results
        std::reverse(transactions.begin(), transactions.end());
        std::reverse(receipts.begin(), receipts.end());
        std::reverse(blocks.begin(), blocks.end());

        TransactionsWithReceipts results{is_last_page, !has_more, receipts, transactions, blocks};

        reply = make_json_content(request, results);

    } catch (const std::invalid_argument& iv) {
        SILK_WARN << "invalid_argument: " << iv.what() << " processing request: " << request.dump();
        reply = make_json_content(request, nlohmann::detail::value_t::null);
    } catch (const std::exception& e) {
        SILK_ERROR << "exception: " << e.what() << " processing request: " << request.dump();
        reply = make_json_error(request, 100, e.what());
    } catch (...) {
        SILK_ERROR << "unexpected exception processing request: " << request.dump();
        reply = make_json_error(request, 100, "unexpected exception");
    }

    co_await tx->close();  // RAII not (yet) available with coroutines
    co_return;
}

Task<bool> OtsRpcApi::trace_blocks(
    FromToBlockProvider& from_to_provider,
    ethdb::Transaction& tx,
    evmc::address address,
    uint64_t page_size,
    uint64_t result_count,
    std::vector<TransactionsWithReceipts>& results) {
    uint64_t est_blocks_to_trace = page_size - result_count;
    uint64_t total_blocks_traced = 0;
    bool has_more = true;

    results.clear();
    results.resize(est_blocks_to_trace);

    for (uint64_t i = 0; i < est_blocks_to_trace; i++) {
        auto from_to_response = co_await from_to_provider.get();  // extract_next_block(from_cursor,to_cursor);
        auto next_block = from_to_response.block_number;
        if (next_block == 0) {
            has_more = false;
            break;
        }

        total_blocks_traced++;
        co_await search_trace_block(tx, address, i, next_block, results);
    }

    results.resize(total_blocks_traced);

    co_return has_more;
}

Task<void> OtsRpcApi::search_trace_block(ethdb::Transaction& tx, evmc::address address, unsigned long index, BlockNum block_number, std::vector<TransactionsWithReceipts>& results) {
    TransactionsWithReceipts transactions_with_receipts;
    co_await trace_block(tx, block_number, address, transactions_with_receipts);
    results[index] = transactions_with_receipts;
    co_return;
}

Task<void> OtsRpcApi::trace_block(ethdb::Transaction& tx, BlockNum block_number, evmc::address search_addr, TransactionsWithReceipts& results) {
    ethdb::TransactionDatabase tx_database{tx};
    const auto chain_storage = tx.create_storage(tx_database, backend_);
    const auto block_with_hash = co_await core::read_block_by_number(*block_cache_, *chain_storage, block_number);
    if (!block_with_hash) {
        co_return;
    }

    const auto block_hash = block_with_hash->hash;
    const auto total_difficulty{co_await chain_storage->read_total_difficulty(block_with_hash->hash, block_number)};
    ensure_post_condition(total_difficulty.has_value(), "no difficulty for block number=" + std::to_string(block_number));
    const auto receipts = co_await core::get_receipts(tx_database, *block_with_hash);
    const Block extended_block{*block_with_hash, *total_difficulty, false};
    const auto block_size = extended_block.get_block_size();

    for (uint64_t i = 0; i < block_with_hash->block.transactions.size(); i++) {
        const auto& transaction = block_with_hash->block.transactions.at(i);
        trace::TraceCallExecutor executor{*block_cache_, tx_database, *chain_storage, workers_, tx};
        const auto found = co_await executor.trace_touch_transaction(block_with_hash->block, transaction, search_addr);

        if (found) {
            const BlockDetails block_details{block_size, block_hash, block_with_hash->block.header, *total_difficulty,
                                             block_with_hash->block.transactions.size(), block_with_hash->block.ommers};
            results.transactions.push_back(transaction);
            results.receipts.push_back(receipts.at(i));
            results.blocks.push_back(block_details);
        }
    }
    co_return;
}

IssuanceDetails OtsRpcApi::get_issuance(const silkworm::ChainConfig& config, const silkworm::BlockWithHash& block) {
    const auto rule_set_factory = protocol::rule_set_factory(config);
    const auto block_reward{rule_set_factory->compute_reward(block.block)};

    intx::uint256 ommers_reward = std::accumulate(block_reward.ommers.begin(), block_reward.ommers.end(), intx::uint256{0});

    IssuanceDetails issuance{
        .miner_reward = block_reward.miner,
        .ommers_reward = ommers_reward,
        .total_reward = block_reward.miner + ommers_reward};

    return issuance;
}

intx::uint256 OtsRpcApi::get_block_fees(const silkworm::ChainConfig& config, const silkworm::BlockWithHash& block, const std::vector<Receipt>& receipts, silkworm::BlockNum block_number) {
    intx::uint256 fees = 0;
    for (const auto& receipt : receipts) {
        auto txn = block.block.transactions[receipt.tx_index];

        intx::uint256 effective_gas_price;
        if (config.london_block && block_number >= config.london_block.value()) {
            intx::uint256 base_fee = block.block.header.base_fee_per_gas.value_or(0);
            intx::uint256 gas_price = txn.effective_gas_price(base_fee);
            effective_gas_price = base_fee + gas_price;

        } else {
            intx::uint256 base_fee = block.block.header.base_fee_per_gas.value_or(0);
            effective_gas_price = txn.effective_gas_price(base_fee);
        }

        fees += effective_gas_price * receipt.gas_used;
    }
    return fees;
}

Task<ChunkProviderResponse> ChunkProvider::get() {
    if (error_) {
        co_return ChunkProviderResponse{Bytes{0}, false, true};
    }

    if (eof_) {
        co_return ChunkProviderResponse{Bytes{0}, false, false};
    }

    silkworm::KeyValue key_value;

    try {
        if (first_) {
            first_ = false;
            key_value = first_seek_key_value_;
        } else {
            if (navigate_forward_) {
                key_value = co_await cursor_->next();
            } else {
                key_value = co_await cursor_->previous();
            }
        }
    } catch (const std::exception& e) {
        error_ = true;
    }

    if (error_) {
        eof_ = true;
        co_return ChunkProviderResponse{Bytes{0}, false, true};
    }

    if (key_value.key.empty() || !key_value.key.starts_with(address_)) {
        eof_ = true;
        co_return ChunkProviderResponse{Bytes{0}, false, false};
    }

    co_return ChunkProviderResponse{key_value.value, true, false};
}

ChunkProvider::ChunkProvider(silkworm::rpc::ethdb::Cursor* cursor, evmc::address address, bool navigate_forward, silkworm::KeyValue first_seek_key_value) {
    cursor_ = cursor;
    address_ = address;
    navigate_forward_ = navigate_forward;
    first_seek_key_value_ = first_seek_key_value;
}

Task<ChunkLocatorResponse> ChunkLocator::get(BlockNum min_block) {
    KeyValue key_value;
    try {
        key_value = co_await cursor_->seek(db::account_history_key(address_, min_block));

        if (key_value.key.empty()) {
            co_return ChunkLocatorResponse{ChunkProvider{cursor_, address_, navigate_forward_, key_value}, false, false};
        }

        co_return ChunkLocatorResponse{ChunkProvider{cursor_, address_, navigate_forward_, key_value}, true, false};

    } catch (const std::exception& e) {
        co_return ChunkLocatorResponse{ChunkProvider{cursor_, address_, navigate_forward_, key_value}, false, true};
    }
}

ChunkLocator::ChunkLocator(silkworm::rpc::ethdb::Cursor* cursor, evmc::address address, bool navigate_forward) {
    cursor_ = cursor;
    address_ = address;
    navigate_forward_ = navigate_forward;
}

Task<BlockProviderResponse> ForwardBlockProvider::get() {
    if (finished_) {
        co_return BlockProviderResponse{0, false, false};
    }

    if (is_first_) {
        is_first_ = false;

        auto chunk_loc_res = co_await chunk_locator_.get(min_block_);
        chunk_provider_ = chunk_loc_res.chunk_provider;

        if (chunk_loc_res.error) {
            finished_ = true;
            co_return BlockProviderResponse{0, false, true};
        }

        if (!chunk_loc_res.ok) {
            finished_ = true;
            co_return BlockProviderResponse{0, false, false};
        }

        auto chunk_provider_res = co_await chunk_loc_res.chunk_provider.get();

        if (chunk_provider_res.error) {
            finished_ = true;
            co_return BlockProviderResponse{0, false, true};
        }

        if (!chunk_provider_res.ok) {
            finished_ = true;
            co_return BlockProviderResponse{0, false, false};
        }

        try {
            roaring::Roaring64Map bitmap = db::bitmap::parse(chunk_provider_res.chunk);

            iterator(bitmap);

            // It can happen that on the first chunk we'll get a chunk that contains
            // the first block >= minBlock in the middle of the chunk/bitmap, so we
            // skip all previous blocks before it.
            advance_if_needed(min_block_);

            // This means it is the last chunk and the min block is > the last one
            if (!has_next()) {
                finished_ = true;
                co_return BlockProviderResponse{0, false, false};
            }

        } catch (std::exception& e) {
            finished_ = true;
            co_return BlockProviderResponse{0, false, true};
        }
    }

    BlockNum next_block = next();
    bool has_next_ = has_next();

    if (!has_next_) {
        auto chunk_provider_res = co_await chunk_provider_.get();

        if (chunk_provider_res.error) {
            co_return BlockProviderResponse{0, false, true};
        }

        if (!chunk_provider_res.ok) {
            finished_ = true;
            co_return BlockProviderResponse{next_block, false, false};
        }

        has_next_ = true;

        try {
            auto bitmap = db::bitmap::parse(chunk_provider_res.chunk);
            iterator(bitmap);

        } catch (std::exception& e) {
            finished_ = true;
            co_return BlockProviderResponse{0, false, true};
        }
    }

    co_return BlockProviderResponse{next_block, has_next_, false};
}

bool ForwardBlockProvider::has_next() {
    return bitmap_index_ < bitmap_vector_.size();
}

BlockNum ForwardBlockProvider::next() {
    uint64_t result = bitmap_vector_.at(bitmap_index_);
    bitmap_index_++;
    return result;
}

void ForwardBlockProvider::iterator(roaring::Roaring64Map& bitmap) {
    bitmap_vector_.resize(bitmap.cardinality());
    bitmap.toUint64Array(bitmap_vector_.data());
    bitmap_index_ = 0;
}

void ForwardBlockProvider::advance_if_needed(BlockNum min_block) {
    for (uint64_t i = bitmap_index_; i < bitmap_vector_.size(); i++) {
        if (bitmap_vector_.at(i) >= min_block) {
            bitmap_index_ = i;
            break;
        }
    }
}

Task<BlockProviderResponse> BackwardBlockProvider::get() {
    if (finished_) {
        co_return BlockProviderResponse{0, false, false};
    }

    if (is_first_) {
        is_first_ = false;

        auto chunk_loc_res = co_await chunk_locator_.get(max_block_);
        chunk_provider_ = chunk_loc_res.chunk_provider;

        if (chunk_loc_res.error) {
            finished_ = true;
            co_return BlockProviderResponse{0, false, true};
        }

        if (!chunk_loc_res.ok) {
            finished_ = true;
            co_return BlockProviderResponse{0, false, false};
        }

        auto chunk_provider_res = co_await chunk_loc_res.chunk_provider.get();

        if (chunk_provider_res.error) {
            finished_ = true;
            co_return BlockProviderResponse{0, false, true};
        }

        if (!chunk_provider_res.ok) {
            finished_ = true;
            co_return BlockProviderResponse{0, false, false};
        }

        try {
            roaring::Roaring64Map bitmap = db::bitmap::parse(chunk_provider_res.chunk);

            // It can happen that on the first chunk we'll get a chunk that contains
            // the last block <= maxBlock in the middle of the chunk/bitmap, so we
            // remove all blocks after it (since there is no AdvanceIfNeeded() in
            // IntIterable64)
            if (max_block_ != std::numeric_limits<uint64_t>::max()) {
                // bm.RemoveRange(maxBlock+1, MaxBlockNum)
                bitmap.removeRange(max_block_ + 1, std::numeric_limits<uint64_t>::max());
            }

            reverse_iterator(bitmap);

            if (!has_next()) {
                chunk_provider_res = co_await chunk_loc_res.chunk_provider.get();

                if (chunk_provider_res.error) {
                    finished_ = true;
                    co_return BlockProviderResponse{0, false, true};
                }

                if (!chunk_provider_res.ok) {
                    finished_ = true;
                    co_return BlockProviderResponse{0, false, false};
                }

                bitmap = db::bitmap::parse(chunk_provider_res.chunk);
                reverse_iterator(bitmap);
            }

        } catch (std::exception& e) {
            finished_ = true;
            co_return BlockProviderResponse{0, false, true};
        }
    }

    BlockNum next_block = next();
    bool has_next_ = has_next();

    if (!has_next_) {
        auto chunk_provider_res = co_await chunk_provider_.get();

        if (chunk_provider_res.error) {
            co_return BlockProviderResponse{0, false, true};
        }

        if (!chunk_provider_res.ok) {
            finished_ = true;
            co_return BlockProviderResponse{next_block, false, false};
        }

        has_next_ = true;

        try {
            auto bitmap = db::bitmap::parse(chunk_provider_res.chunk);
            reverse_iterator(bitmap);

        } catch (std::exception& e) {
            finished_ = true;
            co_return BlockProviderResponse{0, false, true};
        }
    }

    co_return BlockProviderResponse{next_block, has_next_, false};
}

bool BackwardBlockProvider::has_next() {
    return bitmap_index_ < bitmap_vector_.size();
}

uint64_t BackwardBlockProvider::next() {
    uint64_t result = bitmap_vector_.at(bitmap_index_);
    bitmap_index_++;
    return result;
}

void BackwardBlockProvider::reverse_iterator(roaring::Roaring64Map& bitmap) {
    bitmap_vector_.resize(bitmap.cardinality());
    bitmap.toUint64Array(bitmap_vector_.data());
    std::reverse(bitmap_vector_.begin(), bitmap_vector_.end());
    bitmap_index_ = 0;
}

Task<BlockProviderResponse> FromToBlockProvider::get() {
    if (!initialized_) {
        initialized_ = true;

        auto from_prov_res = co_await callFromProvider_->get();
        if (from_prov_res.error) {
            co_return BlockProviderResponse{0, false, true};
        }

        auto to_prov_res = co_await callToProvider_->get();
        if (to_prov_res.error) {
            co_return BlockProviderResponse{0, false, true};
        }

        next_from_ = from_prov_res.block_number;
        next_to_ = to_prov_res.block_number;

        has_more_from_ = has_more_from_ || next_from_ != 0;
        has_more_to_ = has_more_to_ || next_to_ != 0;
    }

    if (!has_more_from_ && !has_more_to_) {
        co_return BlockProviderResponse{0, false, true};
    }

    BlockNum block_num{0};

    if (!has_more_from_) {
        block_num = next_to_;
    } else if (!has_more_to_) {
        block_num = next_from_;
    } else {
        block_num = next_from_;
        if (is_backwards_) {
            if (next_to_ < next_from_) {
                block_num = next_to_;
            }
        } else {
            if (next_to_ > next_from_) {
                block_num = next_to_;
            }
        }
    }

    // Pull next; it may be that from AND to contains the same blockNum
    if (has_more_from_ && block_num == next_from_) {
        auto from_prov_res = co_await callFromProvider_->get();

        if (from_prov_res.error) {
            co_return BlockProviderResponse{0, false, true};
        }

        next_from_ = from_prov_res.block_number;
        has_more_from_ = has_more_from_ || next_from_ != 0;
    }

    if (has_more_to_ && block_num == next_to_) {
        auto to_prov_res = co_await callToProvider_->get();

        if (to_prov_res.error) {
            co_return BlockProviderResponse{0, false, true};
        }

        next_to_ = to_prov_res.block_number;
        has_more_to_ = has_more_to_ || next_to_ != 0;
    }

    co_return BlockProviderResponse{block_num, has_more_from_ || has_more_to_, false};
}

FromToBlockProvider::FromToBlockProvider(bool is_backwards, BlockProvider* callFromProvider, BlockProvider* callToProvider) {
    is_backwards_ = is_backwards;
    callFromProvider_ = callFromProvider;
    callToProvider_ = callToProvider;
    initialized_ = false;
}

}  // namespace silkworm::rpc::commands<|MERGE_RESOLUTION|>--- conflicted
+++ resolved
@@ -351,13 +351,7 @@
         if (block_with_hash) {
             for (const auto& transaction : block_with_hash->block.transactions) {
                 if (transaction.from == sender && transaction.nonce == nonce) {
-<<<<<<< HEAD
-                    reply = make_json_content(request["id"], transaction.hash());
-=======
-                    auto const transaction_hash{hash_of_transaction(transaction)};
-                    auto result = to_bytes32({transaction_hash.bytes, kHashLength});
-                    reply = make_json_content(request, result);
->>>>>>> ed29f7cc
+                    reply = make_json_content(request, transaction.hash());
                     co_await tx->close();
                     co_return;
                 }

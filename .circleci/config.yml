--- conflicted
+++ resolved
@@ -70,20 +70,7 @@
     machine:
       image: ubuntu-2004:202010-01
     steps:
-<<<<<<< HEAD
-      - run:
-          name: "Switch to GCC 7"
-          command: |
-            sudo apt update
-            sudo apt -y install gcc-7 g++-7
-            sudo update-alternatives --install /usr/bin/gcc gcc /usr/bin/gcc-7 50
-            sudo update-alternatives --install /usr/bin/g++ g++ /usr/bin/g++-7 50
-            gcc --version
-            g++ --version
       - checkout_with_submodules
-=======
-      - checkout
->>>>>>> ff31a125
       - build
       - test
 

/*
   Copyright 2020-2021 The Silkworm Authors

   Licensed under the Apache License, Version 2.0 (the "License");
   you may not use this file except in compliance with the License.
   You may obtain a copy of the License at

       http://www.apache.org/licenses/LICENSE-2.0

   Unless required by applicable law or agreed to in writing, software
   distributed under the License is distributed on an "AS IS" BASIS,
   WITHOUT WARRANTIES OR CONDITIONS OF ANY KIND, either express or implied.
   See the License for the specific language governing permissions and
   limitations under the License.
*/

#include "recovery_farm.hpp"

#include <functional>

#include <boost/format.hpp>

#include <silkworm/common/as_range.hpp>
#include <silkworm/common/endian.hpp>
#include <silkworm/common/log.hpp>
#include <silkworm/db/access_layer.hpp>
#include <silkworm/db/stages.hpp>

namespace silkworm::stagedsync::recovery {

RecoveryFarm::RecoveryFarm(mdbx::txn& db_transaction, uint32_t max_workers, size_t max_batch_size,
                           etl::Collector& collector)
    : db_transaction_{db_transaction},
      max_workers_{max_workers},
      max_batch_size_{max_batch_size},
      collector_{collector} {
    workers_.reserve(max_workers);
    batch_.reserve(max_batch_size);
}

RecoveryFarm::~RecoveryFarm() {
    while (!workers_.empty()) {
        workers_.back().second.disconnect();
        workers_.pop_back();
    }
}

StageResult RecoveryFarm::recover(BlockNum to) {
    // Check we have a valid chain configuration
    auto chain_config{db::read_chain_config(db_transaction_)};
    if (!chain_config.has_value()) {
        return StageResult::kUnknownChainId;
    }

    // Check stage boundaries from previous execution and previous stage execution
    BlockNum from{0};
    {
        auto senders_stage_progress{db::stages::read_stage_progress(db_transaction_, db::stages::kSendersKey)};
        auto bodies_stage_progress{db::stages::read_stage_progress(db_transaction_, db::stages::kBlockBodiesKey)};
        if (senders_stage_progress > bodies_stage_progress) {
            // Something bad had happened. Not possible sender stage is ahead of bodies
            // Maybe we need to unwind ?
            log::ErrorChannel() << "Bad progress sequence. Sender stage progress " << senders_stage_progress
                                          << " while Bodies stage " << bodies_stage_progress;
            return StageResult::kInvalidProgress;
        }
        to = std::min(bodies_stage_progress, to);
        if (to <= senders_stage_progress) {
            return StageResult::kSuccess;  // Really nothing to process
        }
        from = senders_stage_progress + 1;
    }

    // Load canonical headers
    uint64_t headers_count{to - from};
    headers_.reserve(headers_count);
    auto stage_result{fill_canonical_headers(from, to)};
    if (stage_result != StageResult::kSuccess) {
        return stage_result;
    }

    if (headers_.size() > 16) {
        log::InfoChannel() << "Collected " << headers_.size() << " canonical headers";
    }

    // Load block bodies
    uint64_t reached_block_num{0};      // Block number being processed
    uint64_t expected_block_num{from};  // Expected block number in sequence
    header_index_offset_ = from;        // See collect_workers_results

    log::TraceChannel() << "Begin read block bodies ... ";
    auto bodies_table{db::open_cursor(db_transaction_, db::table::kBlockBodies)};
    auto transactions_table{db::open_cursor(db_transaction_, db::table::kBlockTransactions)};

    // Set to first block and read all in sequence
    auto bodies_initial_key{db::block_key(expected_block_num, headers_it_1_->bytes)};
    auto body_data{bodies_table.find(db::to_slice(bodies_initial_key), false)};
    while (body_data.done && !should_stop()) {
        auto body_data_key_view{db::from_slice(body_data.key)};
        reached_block_num = endian::load_big_u64(body_data_key_view.data());
        if (reached_block_num < expected_block_num) {
            // The same block height has been recorded
            // but is not canonical;
            body_data = bodies_table.to_next(false);
            continue;
        } else if (reached_block_num > expected_block_num) {
            // We surpassed the expected block which means
            // either the db misses a block or blocks are not persisted
            // in sequence
            log::ErrorChannel() << "Senders' recovery : Bad block sequence expected " << expected_block_num
                                          << " got " << reached_block_num;
            stage_result = StageResult::kBadChainSequence;
            break;
        }

        if (memcmp(&body_data_key_view[8], headers_it_1_->bytes, sizeof(kHashLength)) != 0) {
            // We stumbled into a non-canonical block (not matching header)
            // move next and repeat
            body_data = bodies_table.to_next(false);
            continue;
        }

        // Get the body and its transactions
        auto body_rlp{db::from_slice(body_data.value)};
        auto block_body{db::detail::decode_stored_block_body(body_rlp)};
        if (block_body.txn_count) {
            std::vector<Transaction> transactions{
                db::read_transactions(transactions_table, block_body.base_txn_id, block_body.txn_count)};
            stage_result = transform_and_fill_batch(chain_config.value(), reached_block_num, transactions);
            if (stage_result != StageResult::kSuccess) {
                break;
            }
        }

        // After processing move to next block number and header
        if (++headers_it_1_ == headers_.end()) {
            // We'd go beyond collected canonical headers
            break;
        }
        expected_block_num++;
        body_data = bodies_table.to_next(false);
    }

    if (!should_stop()                            // No stop requests
        && stage_result == StageResult::kSuccess  // Previous steps ok
        && dispatch_batch()                       // Residual batch dispatched
    ) {
        log::TraceChannel() << "End   read block bodies ... ";
        wait_workers_completion();

        // If everything ok from previous steps wait for all workers to complete
        // and collect results

        collect_workers_results();
        if (!collector_.empty() && !should_stop()) {
            try {
                // Prepare target table
                auto target_table{db::open_cursor(db_transaction_, db::table::kSenders)};
                log::InfoChannel() << "ETL Load [2/2] : Loading data into " << db::table::kSenders.name;
                collector_.load(target_table, nullptr, MDBX_put_flags_t::MDBX_APPEND,
                                /* log_every_percent = */ (total_recovered_transactions_ <= max_batch_size_ ? 50 : 10));

                // Update stage progress with last reached block number
                db::stages::write_stage_progress(db_transaction_, db::stages::kSendersKey, reached_block_num);

            } catch (const mdbx::exception& ex) {
                log::ErrorChannel()
                    << "Unexpected db error in " << std::string(__FUNCTION__) << " : " << ex.what();
                stage_result = StageResult::kDbError;
            } catch (const std::exception& ex) {
                log::ErrorChannel()
                    << "Unexpected error in " << std::string(__FUNCTION__) << " : " << ex.what();
                stage_result = StageResult::kUnexpectedError;
            } catch (...) {
                log::ErrorChannel() << "Unknown error in " << std::string(__FUNCTION__);
                stage_result = StageResult::kUnexpectedError;
            }
        }
    }

    stop_all_workers(/*wait=*/true);
    return stage_result;
}

StageResult RecoveryFarm::unwind(mdbx::txn& db_transaction, BlockNum new_height) {
    log::InfoChannel() << "Unwinding Senders' table to height " << new_height;
    try {
        auto unwind_table{db::open_cursor(db_transaction, db::table::kSenders)};
        auto unwind_point{db::block_key(new_height + 1)};
        db::cursor_erase(unwind_table, unwind_point);

        // Eventually update new stage height
        db::stages::write_stage_progress(db_transaction, db::stages::kSendersKey, new_height);

        return StageResult::kSuccess;

    } catch (const mdbx::exception& ex) {
        log::ErrorChannel() << "Unexpected db error in " << std::string(__FUNCTION__) << " : " << ex.what();
        return StageResult::kDbError;
    } catch (...) {
        log::ErrorChannel() << "Unexpected unknown error in " << std::string(__FUNCTION__);
        return StageResult::kUnexpectedError;
    }
}

void RecoveryFarm::stop_all_workers(bool wait) {
    log::DebugChannel() << "Stopping workers ... ";
    for (const auto& item : workers_) {
        item.first->stop(wait);
    }
}

void RecoveryFarm::wait_workers_completion() {
    if (!workers_.empty()) {
        uint32_t attempts{0};
        do {
            auto it = as_range::find_if(workers_, [](const worker_pair& w) {
                return w.first->get_status() == RecoveryWorker::Status::Working;
            });
            if (it == workers_.end()) {
                break;
            }
            std::this_thread::sleep_for(std::chrono::milliseconds(1000));
            if (!(++attempts % 60)) {
                log::InfoChannel() << "Waiting for workers to complete ...";
            }
        } while (true);
    }
}

bool RecoveryFarm::collect_workers_results() {
    static std::string fmt_row{"%10u b %12u t %4u w"};

    bool ret{true};
    std::vector<std::pair<BlockNum, ByteView>> worker_results{};
    while (ret) {
        // Check we have results to pull
        std::unique_lock l(harvest_mutex_);
        if (harvest_pairs_.empty()) {
            break;
        }

        // Select worker and pop the queue
        auto& worker{workers_.at(harvest_pairs_.front().first)};
        log::TraceChannel() << "Collecting  results from worker " << worker.first->get_id();
        harvest_pairs_.pop();
        l.unlock();

        auto status = worker.first->get_status();
        switch (status) {
            case RecoveryWorker::Status::Error:
                log::ErrorChannel()
                    << "Got error from worker #" << worker.first->get_id() << " : " << worker.first->get_error();
                ret = false;
                break;
            case RecoveryWorker::Status::Aborted:
                log::TraceChannel() << "Got aborted from worker #" << worker.first->get_id();
                ret = false;
                break;
            case RecoveryWorker::Status::ResultsReady:
                log::TraceChannel() << "Collecting results from worker #" << worker.first->get_id();
                if (worker.first->pull_results(worker_results)) {
                    try {
                        for (const auto& [block_num, data] : worker_results) {
                            total_processed_blocks_++;
                            total_recovered_transactions_ += (data.length() / kAddressLength);
                            auto etl_key{db::block_key(block_num, headers_.at(block_num - header_index_offset_).bytes)};
                            Bytes etl_data(data.data(), data.length());
                            collector_.collect(etl::Entry{etl_key, etl_data});
                        }
                        log::InfoChannel() << "ETL Load [1/2] : "
                                                     << (boost::format(fmt_row) % worker_results.back().first %
                                                         total_recovered_transactions_ % workers_in_flight_.load());
                        worker_results.resize(0);

                    } catch (const std::exception& ex) {
                        log::ErrorChannel()
                            << "Unexpected error in " << std::string(__FUNCTION__) << " : " << ex.what();
                        ret = false;
                    }
                } else {
                    log::ErrorChannel() << "Unexpected error in " << std::string(__FUNCTION__) << " : "
                                                  << "could not pull results from worker #" << worker.first->get_id();
                    ret = false;
                }
                break;

            default:
                // Should not happen
                log::ErrorChannel() << "Got not ready status for harvest worker ";
                ret = false;
        }
    }

    // Something bad happened stop all recovery process
    if (!ret) {
        stop();
    }
    return ret;
}

StageResult RecoveryFarm::transform_and_fill_batch(const ChainConfig& config, uint64_t block_num,
                                                   std::vector<Transaction>& transactions) {
    if (transactions.empty()) {
        return StageResult::kSuccess;
    }

    // Do we overflow ?
    if ((batch_.size() + transactions.size()) > max_batch_size_) {
        if (!dispatch_batch()) {
            return StageResult::kUnexpectedError;
        }
    }

    const evmc_revision rev{config.revision(block_num)};
    const bool has_homestead{rev >= EVMC_HOMESTEAD};
    const bool has_spurious_dragon{rev >= EVMC_SPURIOUS_DRAGON};
    const bool has_berlin{rev >= EVMC_BERLIN};
    const bool has_london{rev >= EVMC_LONDON};

    uint32_t tx_id{0};
    for (const auto& transaction : transactions) {
        switch (transaction.type) {
            case Transaction::Type::kLegacy:
                break;
            case Transaction::Type::kEip2930:
                if (!has_berlin) {
                    log::ErrorChannel()
                        << "Transaction type " << magic_enum::enum_name<Transaction::Type>(transaction.type)
                        << " for transaction #" << tx_id << " in block #" << block_num << " before Berlin";
                    return StageResult::kInvalidTransaction;
                }
                break;
            case Transaction::Type::kEip1559:
                if (!has_london) {
                    log::ErrorChannel()
                        << "Transaction type " << magic_enum::enum_name<Transaction::Type>(transaction.type)
                        << " for transaction #" << tx_id << " in block #" << block_num << " before London";
                    return StageResult::kInvalidTransaction;
                }
                break;
        }

        if (!silkworm::ecdsa::is_valid_signature(transaction.r, transaction.s, has_homestead)) {
            log::ErrorChannel()
                << "Got invalid signature for transaction #" << tx_id << " in block #" << block_num;
            return StageResult::kInvalidTransaction;
        }

        if (transaction.chain_id.has_value()) {
            if (!has_spurious_dragon) {
                log::ErrorChannel() << "EIP-155 signature for transaction #" << tx_id << " in block #"
                                              << block_num << " before Spurious Dragon";
                return StageResult::kInvalidTransaction;
            } else if (transaction.chain_id.value() != config.chain_id) {
                log::ErrorChannel()
                    << "EIP-155 invalid signature for transaction #" << tx_id << " in block #" << block_num;
                return StageResult::kInvalidTransaction;
            }
        }

        Bytes rlp{};
        rlp::encode(rlp, transaction, /*for_signing=*/true, /*wrap_eip2718_into_array=*/false);

        auto hash{keccak256(rlp)};
        batch_.push_back(RecoveryPackage{block_num, hash, transaction.odd_y_parity});
        intx::be::unsafe::store(batch_.back().signature, transaction.r);
        intx::be::unsafe::store(batch_.back().signature + kHashLength, transaction.s);

        tx_id++;
    }

    return StageResult::kSuccess;
}

bool RecoveryFarm::dispatch_batch() {
    if (should_stop() || batch_.empty()) {
        return true;
    }

    // First worker created
    if (workers_.empty()) {
        if (!initialize_new_worker()) {
            return false;
        }
    }

    // Locate first available worker
    while (!should_stop()) {
        auto it = as_range::find_if(
            workers_, [](const worker_pair& w) { return w.first->get_status() == RecoveryWorker::Status::Idle; });

        if (it != workers_.end()) {
            log::TraceChannel() << "Dispatching package to worker #" << it->first->get_id();
            it->first->set_work(batch_id_++, batch_);  // Worker will swap contents
            batch_.resize(0);
            workers_in_flight_++;
            return true;
        } else {
            // Do we have ready results from workers that we need to harvest ?
            it = as_range::find_if(workers_, [](const worker_pair& w) {
                auto s = static_cast<int>(w.first->get_status());
                return (s >= 2);
            });
            if (it != workers_.end()) {
                if (!collect_workers_results()) {
                    return false;
                }
                continue;
            }

            // We don't have a worker available
            // Maybe we can create a new one if available
            if (workers_.size() != max_workers_) {
                if (initialize_new_worker()) {
                    continue;
                }
                log::InfoChannel()
                    << "Max recovery workers adjusted " << max_workers_ << " -> " << workers_.size();
                max_workers_ = workers_.size();  // Don't try to spawn new workers. Maybe we're OOM
            }

            // No other option than wait a while and retry
            std::this_thread::sleep_for(std::chrono::milliseconds(100));
        }
    }
    return false;
}

bool RecoveryFarm::initialize_new_worker() {
<<<<<<< HEAD
    log::TraceChannel() << "Launching worker #" << workers_.size();
=======
    SILKWORM_LOG(LogLevel::Trace) << "Launching worker #" << workers_.size() << std::endl;
    using namespace std::placeholders;
>>>>>>> 3843a8e0
    try {
        auto worker{std::make_unique<RecoveryWorker>(workers_.size(), max_batch_size_ * kAddressLength)};
        auto connector{worker->signal_completed.connect(std::bind(&RecoveryFarm::worker_completed_handler, this, _1))};
        workers_.emplace_back(std::move(worker), std::move(connector));
        workers_.back().first->start(/*wait=*/true);
        return workers_.back().first->get_state() == Worker::WorkerState::kStarted;
    } catch (const std::exception& ex) {
        log::ErrorChannel() << "Unable to initialize new recovery worker : " << ex.what();
        return false;
    }
}

StageResult RecoveryFarm::fill_canonical_headers(BlockNum from, BlockNum to) noexcept {
    if ((to - from) > 16) {
        log::InfoChannel() << "Loading canonical headers [" << from << " .. " << to << "]";
    }

    // Locate starting canonical header selected
    BlockNum reached_block_num{0};
    BlockNum expected_block_num{from};

    // Enclose in try catch block as db cursor reads may fail
    try {
        auto hashes_table{db::open_cursor(db_transaction_, db::table::kCanonicalHashes)};
        auto header_key{db::block_key(expected_block_num)};
        // Read all headers up to upper bound (included)
        auto data{hashes_table.find(db::to_slice(header_key), false)};
        while (data.done) {
            reached_block_num = endian::load_big_u64(static_cast<uint8_t*>(data.key.iov_base));
            if (reached_block_num != expected_block_num) {
                log::ErrorChannel()
                    << "Bad block number sequence ! Expected " << expected_block_num << " got " << reached_block_num;
                return StageResult::kBadChainSequence;
            }

            if (data.value.length() != kHashLength) {
                log::ErrorChannel()
                    << "Bad header hash at height " << reached_block_num << " (hash len == " << data.value.length()
                    << " - should be " << kHashLength << ")";
                return StageResult::kBadBlockHash;
            }

            // We have a canonical header hash in right sequence
            headers_.push_back(to_bytes32(db::from_slice(data.value)));
            if (reached_block_num == to) {
                break;
            }
            expected_block_num++;
            data = hashes_table.to_next(false);
        }

        // If we've not reached block_to something is wrong
        if (reached_block_num != to) {
            log::ErrorChannel() << "Should have reached block " << to << " got " << reached_block_num;
            return StageResult::kBadChainSequence;
        }

        // Initialize iterators
        headers_it_1_ = headers_.begin();
        return StageResult::kSuccess;

    } catch (const mdbx::exception& ex) {
        log::ErrorChannel() << "Unexpected database error in " << std::string(__FUNCTION__) << " : "
                                      << ex.what();
        return StageResult::kDbError;
    } catch (const std::exception& ex) {
        log::ErrorChannel() << "Unexpected error in " << std::string(__FUNCTION__) << " : " << ex.what();
        return StageResult::kUnexpectedError;
    } catch (...) {
        log::ErrorChannel() << "Unexpected error in " << std::string(__FUNCTION__) << " : unknown error";
        return StageResult::kUnexpectedError;
    }
}

void RecoveryFarm::worker_completed_handler(RecoveryWorker* sender) {
    // Ensure worker threads complete batches in the same order they
    // were launched
    while (completed_batch_id_.load() != sender->get_batch_id()) {
        std::this_thread::sleep_for(std::chrono::milliseconds(100));
    }

    // Save the id of worker ready for harvest
    std::lock_guard l(harvest_mutex_);
    harvest_pair item{sender->get_id(), sender->get_batch_id()};
    harvest_pairs_.push(item);
    completed_batch_id_++;
    workers_in_flight_--;
}

}  // namespace silkworm::stagedsync::recovery<|MERGE_RESOLUTION|>--- conflicted
+++ resolved
@@ -61,7 +61,7 @@
             // Something bad had happened. Not possible sender stage is ahead of bodies
             // Maybe we need to unwind ?
             log::ErrorChannel() << "Bad progress sequence. Sender stage progress " << senders_stage_progress
-                                          << " while Bodies stage " << bodies_stage_progress;
+                                << " while Bodies stage " << bodies_stage_progress;
             return StageResult::kInvalidProgress;
         }
         to = std::min(bodies_stage_progress, to);
@@ -107,8 +107,8 @@
             // We surpassed the expected block which means
             // either the db misses a block or blocks are not persisted
             // in sequence
-            log::ErrorChannel() << "Senders' recovery : Bad block sequence expected " << expected_block_num
-                                          << " got " << reached_block_num;
+            log::ErrorChannel() << "Senders' recovery : Bad block sequence expected " << expected_block_num << " got "
+                                << reached_block_num;
             stage_result = StageResult::kBadChainSequence;
             break;
         }
@@ -164,12 +164,10 @@
                 db::stages::write_stage_progress(db_transaction_, db::stages::kSendersKey, reached_block_num);
 
             } catch (const mdbx::exception& ex) {
-                log::ErrorChannel()
-                    << "Unexpected db error in " << std::string(__FUNCTION__) << " : " << ex.what();
+                log::ErrorChannel() << "Unexpected db error in " << std::string(__FUNCTION__) << " : " << ex.what();
                 stage_result = StageResult::kDbError;
             } catch (const std::exception& ex) {
-                log::ErrorChannel()
-                    << "Unexpected error in " << std::string(__FUNCTION__) << " : " << ex.what();
+                log::ErrorChannel() << "Unexpected error in " << std::string(__FUNCTION__) << " : " << ex.what();
                 stage_result = StageResult::kUnexpectedError;
             } catch (...) {
                 log::ErrorChannel() << "Unknown error in " << std::string(__FUNCTION__);
@@ -428,12 +426,8 @@
 }
 
 bool RecoveryFarm::initialize_new_worker() {
-<<<<<<< HEAD
     log::TraceChannel() << "Launching worker #" << workers_.size();
-=======
-    SILKWORM_LOG(LogLevel::Trace) << "Launching worker #" << workers_.size() << std::endl;
     using namespace std::placeholders;
->>>>>>> 3843a8e0
     try {
         auto worker{std::make_unique<RecoveryWorker>(workers_.size(), max_batch_size_ * kAddressLength)};
         auto connector{worker->signal_completed.connect(std::bind(&RecoveryFarm::worker_completed_handler, this, _1))};

/*
   Copyright 2022 The Silkworm Authors

   Licensed under the Apache License, Version 2.0 (the "License");
   you may not use this file except in compliance with the License.
   You may obtain a copy of the License at

       http://www.apache.org/licenses/LICENSE-2.0

   Unless required by applicable law or agreed to in writing, software
   distributed under the License is distributed on an "AS IS" BASIS,
   WITHOUT WARRANTIES OR CONDITIONS OF ANY KIND, either express or implied.
   See the License for the specific language governing permissions and
   limitations under the License.
*/

#include "config.hpp"

#include <string_view>

#include <catch2/catch_test_macros.hpp>
#include <magic_enum.hpp>

#include "snapshot_path.hpp"

namespace silkworm::snapshots {

TEST_CASE("Config::lookup_known_config", "[silkworm][snapshot][config]") {
    SECTION("nonexistent") {
        const auto cfg = Config::lookup_known_config(0);
        CHECK(cfg.preverified_snapshots().empty());
    }

    SECTION("mainnet") {
<<<<<<< HEAD
        constexpr size_t kMaxBlockNumber{20'800'000};
        const auto mainnet_snapshot_config = Config::lookup_known_config(1);
        CHECK(mainnet_snapshot_config.max_block_number() == kMaxBlockNumber - 1);
=======
        const auto cfg = Config::lookup_known_config(1);
        CHECK_FALSE(cfg.preverified_snapshots().empty());
>>>>>>> 06c901c7
    }
}

TEST_CASE("Config", "[silkworm][snapshot][config]") {
    SECTION("empty") {
        Config cfg{{}};
        CHECK(cfg.preverified_snapshots().empty());
    }

    SECTION("non-empty") {
        PreverifiedList preverified{
            {"v1-000000-000500-bodies.seg", "e9b5c5d1885ee3c6ab6005919e511e1e04c7e34e"},
            {"v1-000000-000500-headers.seg", "df09957d8a28af3bc5137478885a8003677ca878"},
            {"v1-000000-000500-transactions.seg", "92bb09068baa8eab9d5ad5e69c1eecd404a82258"},
            {"v1-014000-014500-bodies.seg", "70a8b050d1a4abd8424cb8c94d22fff6e58b3fd9"},
            {"v1-014000-014500-headers.seg", "fa45e222c6a01f6090d968cf93d105947dab72cd"},
            {"v1-014000-014500-transactions.seg", "ee3c18488a1d74969c5e75b16f5adceac5dbcd15"},
        };
        Config cfg{preverified};
        CHECK(cfg.preverified_snapshots().size() == preverified.size());
    }
}

}  // namespace silkworm::snapshots<|MERGE_RESOLUTION|>--- conflicted
+++ resolved
@@ -32,14 +32,8 @@
     }
 
     SECTION("mainnet") {
-<<<<<<< HEAD
-        constexpr size_t kMaxBlockNumber{20'800'000};
-        const auto mainnet_snapshot_config = Config::lookup_known_config(1);
-        CHECK(mainnet_snapshot_config.max_block_number() == kMaxBlockNumber - 1);
-=======
         const auto cfg = Config::lookup_known_config(1);
         CHECK_FALSE(cfg.preverified_snapshots().empty());
->>>>>>> 06c901c7
     }
 }
 

/*
   Copyright 2023 The Silkworm Authors

   Licensed under the Apache License, Version 2.0 (the "License");
   you may not use this file except in compliance with the License.
   You may obtain a copy of the License at

       http://www.apache.org/licenses/LICENSE-2.0

   Unless required by applicable law or agreed to in writing, software
   distributed under the License is distributed on an "AS IS" BASIS,
   WITHOUT WARRANTIES OR CONDITIONS OF ANY KIND, either express or implied.
   See the License for the specific language governing permissions and
   limitations under the License.
*/

#include "evm_executor.hpp"

#include <optional>
#include <string>
#include <utility>

#include <boost/asio/compose.hpp>
#include <boost/asio/post.hpp>
#include <boost/asio/use_awaitable.hpp>
#include <evmc/evmc.hpp>
#include <intx/intx.hpp>

#include <silkworm/core/common/util.hpp>
#include <silkworm/core/protocol/intrinsic_gas.hpp>
#include <silkworm/core/protocol/param.hpp>
#include <silkworm/silkrpc/common/log.hpp>
#include <silkworm/silkrpc/common/util.hpp>
#include <silkworm/silkrpc/types/transaction.hpp>

namespace silkworm::rpc {

static Bytes build_abi_selector(const std::string& signature) {
    const auto signature_hash = hash_of(byte_view_of_string(signature));
    return {std::begin(signature_hash.bytes), std::begin(signature_hash.bytes) + 4};
}

static std::optional<std::string> decode_error_reason(const Bytes& error_data) {
    static const auto kRevertSelector{build_abi_selector("Error(string)")};
    static const auto kAbiStringOffsetSize{32};

    if (error_data.size() < kRevertSelector.size() || error_data.substr(0, kRevertSelector.size()) != kRevertSelector) {
        return std::nullopt;
    }

    ByteView encoded_msg{error_data.data() + kRevertSelector.size(), error_data.size() - kRevertSelector.size()};
    SILKRPC_TRACE << "decode_error_reason size: " << encoded_msg.size() << " error_message: " << to_hex(encoded_msg) << "\n";
    if (encoded_msg.size() < kAbiStringOffsetSize) {
        return std::nullopt;
    }

    const auto offset_uint256{intx::be::unsafe::load<intx::uint256>(encoded_msg.data())};
    SILKRPC_TRACE << "decode_error_reason offset_uint256: " << intx::to_string(offset_uint256) << "\n";
    const auto offset = static_cast<uint64_t>(offset_uint256);
    if (encoded_msg.size() < kAbiStringOffsetSize + offset) {
        return std::nullopt;
    }

    const uint64_t message_offset{kAbiStringOffsetSize + offset};
    const auto length_uint256{intx::be::unsafe::load<intx::uint256>(encoded_msg.data() + offset)};
    SILKRPC_TRACE << "decode_error_reason length_uint256: " << intx::to_string(length_uint256) << "\n";
    const auto length = static_cast<uint64_t>(length_uint256);
    if (encoded_msg.size() < message_offset + length) {
        return std::nullopt;
    }

    return std::string{std::begin(encoded_msg) + message_offset, std::begin(encoded_msg) + message_offset + length};
}

std::string EVMExecutor::get_error_message(int64_t error_code, const Bytes& error_data, bool full_error) {
    SILKRPC_DEBUG << "EVMExecutor::get_error_message error_data: " << to_hex(error_data) << "\n";

    std::string error_message;
    switch (error_code) {
        case evmc_status_code::EVMC_FAILURE:
            error_message = "execution failed";
            break;
        case evmc_status_code::EVMC_REVERT:
            error_message = "execution reverted";
            break;
        case evmc_status_code::EVMC_OUT_OF_GAS:
            error_message = "out of gas";
            break;
        case evmc_status_code::EVMC_INVALID_INSTRUCTION:
            error_message = "invalid instruction";
            break;
        case evmc_status_code::EVMC_UNDEFINED_INSTRUCTION:
            error_message = "invalid opcode";
            break;
        case evmc_status_code::EVMC_STACK_OVERFLOW:
            error_message = "stack overflow";
            break;
        case evmc_status_code::EVMC_STACK_UNDERFLOW:
            error_message = "stack underflow";
            break;
        case evmc_status_code::EVMC_BAD_JUMP_DESTINATION:
            error_message = "invalid jump destination";
            break;
        case evmc_status_code::EVMC_INVALID_MEMORY_ACCESS:
            error_message = "invalid memory access";
            break;
        case evmc_status_code::EVMC_CALL_DEPTH_EXCEEDED:
            error_message = "call depth exceeded";
            break;
        case evmc_status_code::EVMC_STATIC_MODE_VIOLATION:
            error_message = "static mode violation";
            break;
        case evmc_status_code::EVMC_PRECOMPILE_FAILURE:
            error_message = "precompile failure";
            break;
        case evmc_status_code::EVMC_CONTRACT_VALIDATION_FAILURE:
            error_message = "contract validation failure";
            break;
        case evmc_status_code::EVMC_ARGUMENT_OUT_OF_RANGE:
            error_message = "argument out of range";
            break;
        case evmc_status_code::EVMC_WASM_UNREACHABLE_INSTRUCTION:
            error_message = "wasm unreachable instruction";
            break;
        case evmc_status_code::EVMC_WASM_TRAP:
            error_message = "wasm trap";
            break;
        case evmc_status_code::EVMC_INSUFFICIENT_BALANCE:
            error_message = "insufficient balance";
            break;
        case evmc_status_code::EVMC_INTERNAL_ERROR:
            error_message = "internal error";
            break;
        case evmc_status_code::EVMC_REJECTED:
            error_message = "execution rejected";
            break;
        case evmc_status_code::EVMC_OUT_OF_MEMORY:
            error_message = "out of memory";
            break;
        default:
            error_message = "unknown error code";
    }

    if (full_error) {
        const auto error_reason{decode_error_reason(error_data)};
        if (error_reason) {
            error_message += ": " + *error_reason;
        }
    }
    SILKRPC_DEBUG << "EVMExecutor::get_error_message error_message: " << error_message << "\n";
    return error_message;
}

uint64_t EVMExecutor::refund_gas(const EVM& evm, const silkworm::Transaction& txn, uint64_t gas_left, uint64_t gas_refund) {
    const evmc_revision rev{evm.revision()};
    const uint64_t max_refund_quotient{rev >= EVMC_LONDON ? protocol::kMaxRefundQuotientLondon
                                                          : protocol::kMaxRefundQuotientFrontier};
    const uint64_t max_refund{(txn.gas_limit - gas_left) / max_refund_quotient};
    uint64_t refund = gas_refund < max_refund ? gas_refund : max_refund;  // min
    gas_left += refund;

    const intx::uint256 base_fee_per_gas{evm.block().header.base_fee_per_gas.value_or(0)};
    SILKRPC_DEBUG << "EVMExecutor::refund_gas txn.max_fee_per_gas: " << txn.max_fee_per_gas << " base_fee_per_gas: " << base_fee_per_gas << "\n";
    const intx::uint256 effective_gas_price{txn.max_fee_per_gas >= base_fee_per_gas ? txn.effective_gas_price(base_fee_per_gas)
                                                                                    : txn.max_priority_fee_per_gas};
    SILKRPC_DEBUG << "EVMExecutor::refund_gas effective_gas_price: " << effective_gas_price << "\n";
    state_.add_to_balance(*txn.from, gas_left * effective_gas_price);
    return gas_left;
}

void EVMExecutor::reset() {
    state_.clear_journal_and_substate();
}

std::optional<std::string> EVMExecutor::pre_check(const EVM& evm, const silkworm::Transaction& txn, const intx::uint256& base_fee_per_gas, const intx::uint128& g0) {
    const evmc_revision rev{evm.revision()};

    if (rev >= EVMC_LONDON) {
        if (txn.max_fee_per_gas > 0 || txn.max_priority_fee_per_gas > 0) {
            if (txn.max_fee_per_gas < base_fee_per_gas) {
                std::string from = to_hex(*txn.from);
                std::string error = "fee cap less than block base fee: address 0x" + from + ", gasFeeCap: " + intx::to_string(txn.max_fee_per_gas) + " baseFee: " +
                                    intx::to_string(base_fee_per_gas);
                return error;
            }

            if (txn.max_fee_per_gas < txn.max_priority_fee_per_gas) {
                std::string from = to_hex(*txn.from);
                std::string error = "tip higher than fee cap: address 0x" + from + ", tip: " + intx::to_string(txn.max_priority_fee_per_gas) + " gasFeeCap: " +
                                    intx::to_string(txn.max_fee_per_gas);
                return error;
            }
        }
    }
    if (txn.gas_limit < g0) {
        std::string from = to_hex(*txn.from);
        std::string error = "intrinsic gas too low: have " + std::to_string(txn.gas_limit) + ", want " + intx::to_string(g0);
        return error;
    }
    return std::nullopt;
}

boost::asio::awaitable<ExecutionResult> EVMExecutor::call(
    const silkworm::Block& block,
    const silkworm::Transaction& txn,
    Tracers tracers,
    bool refund,
    bool gas_bailout) {
    SILKRPC_DEBUG << "EVMExecutor::call: " << block.header.number << " gasLimit: " << txn.gas_limit << " refund: " << refund << " gasBailout: " << gas_bailout << "\n";
    SILKRPC_DEBUG << "EVMExecutor::call:Transaction: " << &txn << "Txn: " << txn << "\n";

    const auto this_executor = co_await boost::asio::this_coro::executor;

    const auto call_result = co_await boost::asio::async_compose<decltype(boost::asio::use_awaitable), void(ExecutionResult)>(
        [this, this_executor, &block, &txn, &tracers, &refund, &gas_bailout](auto&& self) {
            SILKRPC_TRACE << "EVMExecutor::call post block: " << block.header.number << " txn: " << &txn << "\n";
            boost::asio::post(workers_, [this, this_executor, &block, &txn, &tracers, &refund, &gas_bailout, self = std::move(self)]() mutable {
                auto& svc = use_service<BaselineAnalysisCacheService>(workers_);
                EVM evm{block, state_, config_};
<<<<<<< HEAD
                evm.baseline_analysis_cache = svc.get_baseline_analysis_cache();
                evm.state_pool = svc.get_object_pool();
                evm.beneficiary = consensus_engine_->get_beneficiary(block.header);
=======
                evm.baseline_analysis_cache = &analysis_cache;
                evm.beneficiary = rule_set_->get_beneficiary(block.header);
>>>>>>> da925621

                for (auto& tracer : tracers) {
                    evm.add_tracer(*tracer);
                }

                SILKWORM_ASSERT(txn.from.has_value());
                state_.access_account(*txn.from);

                const evmc_revision rev{evm.revision()};
                const intx::uint256 base_fee_per_gas{evm.block().header.base_fee_per_gas.value_or(0)};
                const intx::uint128 g0{protocol::intrinsic_gas(txn, rev)};
                SILKWORM_ASSERT(g0 <= UINT64_MAX);  // true due to the precondition (transaction must be valid)

                const auto error = pre_check(evm, txn, base_fee_per_gas, g0);
                if (error) {
                    Bytes data{};
                    ExecutionResult exec_result{1000, txn.gas_limit, data, *error};
                    boost::asio::post(this_executor, [exec_result, self = std::move(self)]() mutable {
                        self.complete(exec_result);
                    });
                    return;
                }

                intx::uint256 want;
                if (txn.max_fee_per_gas > 0 || txn.max_priority_fee_per_gas > 0) {
                    // This method should be called after check (max_fee and base_fee) present in pre_check() method
                    const intx::uint256 effective_gas_price{txn.effective_gas_price(base_fee_per_gas)};
                    want = txn.gas_limit * effective_gas_price;
                } else {
                    want = 0;
                }
                const auto have = state_.get_balance(*txn.from);
                if (have < want + txn.value) {
                    if (!gas_bailout) {
                        Bytes data{};
                        std::string from = to_hex(*txn.from);
                        std::string msg = "insufficient funds for gas * price + value: address 0x" + from + " have " + intx::to_string(have) + " want " + intx::to_string(want + txn.value);
                        ExecutionResult exec_result{1000, txn.gas_limit, data, msg};
                        boost::asio::post(this_executor, [exec_result, self = std::move(self)]() mutable {
                            self.complete(exec_result);
                        });
                        return;
                    }
                } else {
                    state_.subtract_from_balance(*txn.from, want);
                }

                if (txn.to.has_value()) {
                    state_.access_account(*txn.to);
                    // EVM itself increments the nonce for contract creation
                    state_.set_nonce(*txn.from, state_.get_nonce(*txn.from) + 1);
                }
                for (const AccessListEntry& ae : txn.access_list) {
                    state_.access_account(ae.account);
                    for (const evmc::bytes32& key : ae.storage_keys) {
                        state_.access_storage(ae.account, key);
                    }
                }

                SILKRPC_DEBUG << "EVMExecutor::call execute on EVM txn: " << &txn << " g0: " << static_cast<uint64_t>(g0) << " start\n";
                const auto result{evm.execute(txn, txn.gas_limit - static_cast<uint64_t>(g0))};
                SILKRPC_DEBUG << "EVMExecutor::call execute on EVM txn: " << &txn << " gas_left: " << result.gas_left << " end\n";

                uint64_t gas_left = result.gas_left;
                const uint64_t gas_used{txn.gas_limit - refund_gas(evm, txn, result.gas_left, result.gas_refund)};
                if (refund) {
                    gas_left = txn.gas_limit - gas_used;
                }

                // Reward the fee recipient
                const intx::uint256 priority_fee_per_gas{txn.max_fee_per_gas >= base_fee_per_gas ? txn.priority_fee_per_gas(base_fee_per_gas)
                                                                                                 : txn.max_priority_fee_per_gas};
                SILKRPC_DEBUG << "EVMExecutor::call evm.beneficiary: " << evm.beneficiary << " balance: " << priority_fee_per_gas * gas_used << "\n";
                state_.add_to_balance(evm.beneficiary, priority_fee_per_gas * gas_used);

                for (auto tracer : evm.tracers()) {
                    tracer.get().on_reward_granted(result, evm.state());
                }
                state_.finalize_transaction();

                ExecutionResult exec_result{result.status, gas_left, result.data};
                boost::asio::post(this_executor, [exec_result, self = std::move(self)]() mutable {
                    self.complete(exec_result);
                });
            });
        },
        boost::asio::use_awaitable);

    SILKRPC_DEBUG << "EVMExecutor::call call_result: " << call_result.error_code << " #data: " << call_result.data.size() << " end\n";

    co_return call_result;
}

}  // namespace silkworm::rpc<|MERGE_RESOLUTION|>--- conflicted
+++ resolved
@@ -217,14 +217,9 @@
             boost::asio::post(workers_, [this, this_executor, &block, &txn, &tracers, &refund, &gas_bailout, self = std::move(self)]() mutable {
                 auto& svc = use_service<BaselineAnalysisCacheService>(workers_);
                 EVM evm{block, state_, config_};
-<<<<<<< HEAD
                 evm.baseline_analysis_cache = svc.get_baseline_analysis_cache();
                 evm.state_pool = svc.get_object_pool();
-                evm.beneficiary = consensus_engine_->get_beneficiary(block.header);
-=======
-                evm.baseline_analysis_cache = &analysis_cache;
                 evm.beneficiary = rule_set_->get_beneficiary(block.header);
->>>>>>> da925621
 
                 for (auto& tracer : tracers) {
                     evm.add_tracer(*tracer);

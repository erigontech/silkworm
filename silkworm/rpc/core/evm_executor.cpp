--- conflicted
+++ resolved
@@ -268,14 +268,10 @@
     intx::uint256 want;
     if (txn.max_fee_per_gas > 0 || txn.max_priority_fee_per_gas > 0) {
         // This method should be called after check (max_fee and base_fee) present in pre_check() method
-<<<<<<< HEAD
-        const intx::uint256 effective_gas_price{txn.max_fee_per_gas};
+        const intx::uint256 effective_gas_price{txn.max_fee_per_gas >= base_fee_per_gas ? txn.effective_gas_price(base_fee_per_gas)
+                                                                                        : txn.max_priority_fee_per_gas};
         std::cout << "effective: " << effective_gas_price << "\n";
         std::cout << "gas_limit: " << txn.gas_limit << "\n";
-=======
-        const intx::uint256 effective_gas_price{txn.max_fee_per_gas >= base_fee_per_gas ? txn.effective_gas_price(base_fee_per_gas)
-                                                                                        : txn.max_priority_fee_per_gas};
->>>>>>> dd6660aa
         want = txn.gas_limit * effective_gas_price;
         std::cout << "want: " << want << "\n";
     } else {

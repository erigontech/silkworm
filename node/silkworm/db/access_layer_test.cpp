--- conflicted
+++ resolved
@@ -136,11 +136,7 @@
         auto main_crs{txn.open_cursor(main_map)};
         std::vector<std::string> table_names{};
 
-<<<<<<< HEAD
         const auto& walk_func{[&table_names](::mdbx::cursor&, ::mdbx::cursor::move_result& data) -> bool {
-=======
-        const auto& walk_func{[&table_names](::mdbx::cursor&, ::mdbx::cursor::move_result data) -> bool {
->>>>>>> da6c4460
             table_names.push_back(data.key.as_string());
             return true;
         }};
@@ -191,32 +187,17 @@
         CHECK_NOTHROW(db::write_schema_version(context.txn(), version2.value()));
     }
 
-<<<<<<< HEAD
     TEST_CASE("Storage and Prune Modes") {
-        TemporaryDirectory tmp_dir;
-        db::EnvConfig db_config{tmp_dir.path().string(), /*create*/ true};
-        db_config.inmemory = true;
-        auto env{db::open_env(db_config)};
-        auto txn{env.start_write()};
-        table::create_all(txn);
-=======
-    TEST_CASE("Storage Mode") {
-        test::Context context;
->>>>>>> da6c4460
+        test::Context context;
+        auto& txn{context.txn()};
 
         SECTION("Storage Mode") {
             StorageMode default_mode{};
             CHECK(default_mode.to_string() == "default");
 
-<<<<<<< HEAD
             StorageMode expected_mode{true, false, false, false, false, false};
-            auto actual_mode{db::read_storage_mode(txn)};
+            auto actual_mode{db::read_storage_mode(context.txn())};
             CHECK(expected_mode == actual_mode);
-=======
-        StorageMode expected_mode{true, false, false, false, false, false};
-        auto actual_mode{db::read_storage_mode(context.txn())};
-        CHECK(expected_mode == actual_mode);
->>>>>>> da6c4460
 
             std::string mode_s1{};
             auto actual_mode1{db::parse_storage_mode(mode_s1)};
@@ -233,26 +214,17 @@
             auto actual_mode4{db::parse_storage_mode(mode_s4)};
             CHECK(actual_mode4.to_string() == mode_s4);
 
-<<<<<<< HEAD
-            db::write_storage_mode(txn, actual_mode4);
-            CHECK_NOTHROW(txn.commit());
-
-            txn = env.start_read();
-            auto actual_mode5{db::read_storage_mode(txn)};
+            db::write_storage_mode(context.txn(), actual_mode4);
+
+            context.commit_and_renew_txn();
+
+            auto actual_mode5{db::read_storage_mode(context.txn())};
             CHECK(actual_mode4.to_string() == actual_mode5.to_string());
 
             std::string mode_s6{"hrtce"};
             auto actual_mode6{db::parse_storage_mode(mode_s6)};
             CHECK(actual_mode6.to_string() == mode_s6);
         }
-=======
-        db::write_storage_mode(context.txn(), actual_mode4);
-
-        context.commit_and_renew_txn();
-
-        auto actual_mode5{db::read_storage_mode(context.txn())};
-        CHECK(actual_mode4.to_string() == actual_mode5.to_string());
->>>>>>> da6c4460
 
         SECTION("Prune Mode") {
             // Uninitialized mode

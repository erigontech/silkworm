--- conflicted
+++ resolved
@@ -32,17 +32,7 @@
 TEST_CASE_METHOD(TimerTest, "Periodic timer", "[infra][common][timer]") {
     constexpr static size_t kExpectedExpirations{2};
     size_t expired_count{0};  // The lambda capture-list content *must* outlive the scheduler execution loop
-<<<<<<< HEAD
     for (const auto interval : intervals) {
-        auto periodic_timer = Timer::create(io_context.get_executor(), interval, [&]() -> bool {
-            ++expired_count;
-            if (expired_count == kExpectedExpirations) {  // stop timer scheduler after multiple expirations
-                io_context.stop();
-            }
-            return true;
-        });
-=======
-    for (const auto interval : kIntervals) {
         Timer periodic_timer{io_context.get_executor(), interval, [&]() -> bool {
                                  ++expired_count;
                                  // Stop the timer scheduler after multiple expirations
@@ -51,7 +41,6 @@
                                  }
                                  return true;
                              }};
->>>>>>> 7d7e70fb
         SECTION("Duration " + std::to_string(interval) + "ms : expired") {
             io_context.run();  // run until timer expires, then the callback will stop us
         }
@@ -71,23 +60,13 @@
 
 TEST_CASE_METHOD(TimerTest, "One shot timer", "[infra][common][timer]") {
     bool timer_expired{false};  // The lambda capture-list content *must* outlive the scheduler execution loop
-<<<<<<< HEAD
     for (const auto interval : intervals) {
-        auto one_shot_timer = Timer::create(io_context.get_executor(), interval, [&]() -> bool {
-            io_context.stop();
-            timer_expired = true;
-            return true;
-        });
-        SECTION("Duration " + std::to_string(interval) + "ms : expired") {
-=======
-    for (const auto interval : kIntervals) {
         Timer one_shot_timer{io_context.get_executor(), interval, [&]() -> bool {
                                  io_context.stop();
                                  timer_expired = true;
                                  return true;
                              }};
         SECTION("Duration " + std::to_string(interval) + "ms: expired") {
->>>>>>> 7d7e70fb
             io_context.run();  // run until timer expires, then the callback will stop us
             CHECK(timer_expired);
         }

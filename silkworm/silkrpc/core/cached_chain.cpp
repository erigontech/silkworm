--- conflicted
+++ resolved
@@ -80,18 +80,10 @@
 }
 
 awaitable<std::shared_ptr<BlockWithHash>> read_block_by_transaction_hash(BlockCache& cache, const ChainStorage& storage, const evmc::bytes32& transaction_hash) {
-    auto block_number = co_await storage.read_block_number_by_transaction_hash(transaction_hash);
-<<<<<<< HEAD
+    const auto block_number = co_await storage.read_block_number_by_transaction_hash(transaction_hash);
     if (!block_number) {
         co_return nullptr;
     }
-=======
-
-    if (!block_number) {
-        throw std::invalid_argument{"block not found by transaction_hash"};
-    }
-
->>>>>>> 60f44c5f
     auto block_by_hash = co_await read_block_by_number(cache, storage, *block_number);
     if (!block_by_hash) {
         co_return nullptr;

--- conflicted
+++ resolved
@@ -39,8 +39,8 @@
 #include <silkworm/db/stages.hpp>
 #include <silkworm/db/util.hpp>
 #include <silkworm/etl/collector.hpp>
+#include <silkworm/stagedsync/recovery/recovery_farm.hpp>
 #include <silkworm/types/block.hpp>
-#include <silkworm/stagedsync/recovery/recovery_farm.hpp>
 
 using namespace silkworm;
 
@@ -61,762 +61,6 @@
     bool debug{false};              // Whether to display some debug info
 };
 
-<<<<<<< HEAD
-=======
-void sig_handler(int signum) {
-    (void)signum;
-    std::cout << std::endl << " Got interrupt. Stopping ..." << std::endl << std::endl;
-    g_should_stop.store(true);
-}
-
-/**
- * @brief A thread worker dedicated at recovering public keys from
- * transaction signatures
- */
-class RecoveryWorker final : public silkworm::Worker {
-  public:
-    RecoveryWorker(uint32_t id, size_t data_size) : id_(id), data_size_{data_size} {
-        // Try allocate enough memory to store
-        // results output
-        data_ = static_cast<uint8_t*>(std::calloc(1, data_size_));
-        if (!data_) {
-            throw std::runtime_error("Memory allocation failed");
-        }
-    };
-
-    // Recovery package
-    struct package {
-        uint64_t block_num;
-        ethash::hash256 hash;
-        bool odd_y_parity;
-        uint8_t signature[64];
-    };
-
-    enum class Status {
-        Idle = 0,
-        Working = 1,
-        ResultsReady = 2,
-        Error = 3,
-        Aborted = 4,
-    };
-
-    // Provides a container of packages to process
-    void set_work(uint32_t batch_id, std::unique_ptr<std::vector<package>> batch) {
-        batch_ = std::move(batch);
-        batch_id_ = batch_id;
-        status_.store(Status::Working);
-        Worker::kick();
-    }
-
-    uint32_t get_id() const { return id_; };
-    uint32_t get_batch_id() const { return batch_id_; };
-    std::string get_error(void) const { return last_error_; };
-    Status get_status(void) const { return status_.load(); };
-
-    // Pull results from worker
-    bool pull_results(Status status, std::vector<std::pair<uint64_t, iovec>>& out) {
-        if (status_.compare_exchange_strong(status, Status::Idle)) {
-            std::swap(out, results_);
-            return true;
-        };
-        return false;
-    };
-
-    // Signal to connected handlers the task has completed
-    boost::signals2::signal<void(RecoveryWorker* sender, uint32_t batch_id)> signal_completed;
-
-  private:
-    const uint32_t id_;                                  // Current worker identifier
-    uint32_t batch_id_{0};                               // Running batch identifier
-    std::unique_ptr<std::vector<package>> batch_;        // Batch to process
-    size_t data_size_;                                   // Size of the recovery data buffer
-    uint8_t* data_{nullptr};                             // Pointer to data where rsults are stored
-    std::vector<std::pair<uint64_t, iovec>> results_{};  // Results per block pointing to data area
-    std::string last_error_{};                           // Description of last error occurrence
-    std::atomic<Status> status_{Status::Idle};           // Status of worker
-
-    // Basic work loop (overrides Worker::work())
-    void work() final {
-        while (wait_for_kick()) {
-            // Prefer swapping with a new vector instead of clear
-            std::vector<std::pair<uint64_t, iovec>>().swap(results_);
-
-            uint64_t block_num{(*batch_).front().block_num};
-            size_t block_result_offset{0};
-            size_t block_result_length{0};
-
-            for (auto const& package : (*batch_)) {
-                // On block switching store the results
-                if (block_num != package.block_num) {
-                    iovec result{&data_[block_result_offset], block_result_length};
-                    results_.push_back({block_num, result});
-                    block_result_offset += block_result_length;
-                    block_result_length = 0;
-                    block_num = package.block_num;
-                    if (should_stop()) {
-                        status_.store(Status::Aborted);
-                        break;
-                    }
-                }
-
-                std::optional<Bytes> recovered{
-                    ecdsa::recover(full_view(package.hash.bytes), full_view(package.signature), package.odd_y_parity)};
-
-                if (recovered.has_value() && recovered->at(0) == 4u) {
-                    auto keyHash{ethash::keccak256(recovered->data() + 1, recovered->length() - 1)};
-                    std::memcpy(&data_[block_result_offset + block_result_length],
-                                &keyHash.bytes[sizeof(keyHash) - kAddressLength], kAddressLength);
-                    block_result_length += kAddressLength;
-                } else {
-                    last_error_ = "Public key recovery failed at block #" + std::to_string(package.block_num);
-                    status_.store(Status::Error);
-                    break;  // No need to process other txns
-                }
-            }
-
-            if (status_.load() == Status::Working) {
-                // Store results for last block
-                if (block_result_length) {
-                    iovec result{&data_[block_result_offset], block_result_length};
-                    results_.push_back({block_num, result});
-                }
-                status_.store(Status::ResultsReady);
-            }
-
-            // Raise finished event
-            signal_completed(this, batch_id_);
-            batch_.reset();
-        }
-
-        std::free(data_);
-    };
-};
-
-/**
- * @brief An orchestrator of RecoveryWorkers
- */
-class RecoveryFarm final {
-  public:
-    RecoveryFarm() = delete;
-
-    /**
-     * @brief This class coordinates the recovery of senders' addresses through
-     * multiple threads. May eventually handle the unwinding of already
-     * recovered addresses.
-     *
-     * @param transaction: the database transaction we should work on
-     * @param max_workers: max number of recovery threads to spawn
-     * @param max_batch_size: max number of transaction to be sent a worker for recovery
-     */
-    explicit RecoveryFarm(mdbx::txn_managed& db_transaction, uint32_t max_workers, size_t max_batch_size,
-                          etl::Collector& collector)
-        : db_transaction_{db_transaction},
-          max_workers_{max_workers},
-          max_batch_size_{max_batch_size},
-          collector_{collector} {
-        workers_.reserve(max_workers);
-    };
-    ~RecoveryFarm() = default;
-
-    enum class Status {
-        Succeded = 0,
-        DatabaseError,
-        HeaderNotFound,
-        BadHeaderHash,
-        BadHeaderSequence,
-        InvalidRange,
-        PrevStagesInadequate,
-        BlockNotFound,
-        BadBlockSequence,
-        InvalidTransactionSignature,
-        RecoveryError,
-        WorkerInitError,
-        WorkerAborted,
-        WorkerStatusMismatch,
-        FileSystemError,
-        InvalidChainConfig,
-        NoDataToProcess
-    };
-
-    /**
-     * @brief Recovers sender's public keys from transactions
-     *
-     * @param height_from : Lower boundary for blocks to process (included)
-     * @param height_to   : Upper boundary for blocks to process (included)
-     */
-    Status recover(uint64_t height_from, uint64_t height_to, bool force) {
-        Status ret{Status::Succeded};
-
-        auto config{db::read_chain_config(db_transaction_)};
-        if (!config.has_value()) {
-            return Status::InvalidChainConfig;
-        }
-
-        try {
-            // Retrieve previous stage height
-            auto senders_stage_height{db::stages::get_stage_progress(db_transaction_, db::stages::kSendersKey)};
-            if (height_from > (senders_stage_height + 1)) {
-                height_from = (senders_stage_height + 1);
-            }
-            if (height_from <= senders_stage_height) {
-                if (force) {
-                    uint64_t new_height{height_from ? height_from - 1 : height_from};
-                    Status ret_status = unwind(new_height);
-                    if (ret_status != Status::Succeded) {
-                        return ret_status;
-                    }
-                } else {
-                    height_from = senders_stage_height + 1;
-                }
-            }
-
-            auto blocks_stage_height{db::stages::get_stage_progress(db_transaction_, db::stages::kBlockBodiesKey)};
-            if (height_to > blocks_stage_height) {
-                height_to = blocks_stage_height;
-                if (height_to < height_from) {
-                    // We actually don't need to recover anything
-                    return Status::NoDataToProcess;
-                }
-            }
-
-            if (height_from > height_to) {
-                return Status::InvalidRange;
-            }
-
-            // Load canonical headers
-            Status ret_status{Status::Succeded};
-            uint64_t headers_count{height_to - height_from + 1};
-            headers_.reserve(headers_count);
-            ret_status = fill_canonical_headers(height_from, height_to);
-            if (ret_status != Status::Succeded) {
-                return ret_status;
-            }
-
-            SILKWORM_LOG(LogLevel::Info) << "Collected " << headers_.size() << " canonical headers" << std::endl;
-            if (headers_.size() != headers_count) {
-                SILKWORM_LOG(LogLevel::Error) << "A total of " << headers_count << " was expected" << std::endl;
-                return Status::HeaderNotFound;
-            }
-
-            headers_it_1_ = headers_.begin();
-            headers_it_2_ = headers_.begin();
-
-            // Load block bodies
-            uint64_t block_num{0};                     // Block number being processed
-            uint64_t expected_block_num{height_from};  // Expected block number in sequence
-
-            SILKWORM_LOG(LogLevel::Debug) << "Begin read block bodies ... " << std::endl;
-            auto bodies_table{db::open_cursor(db_transaction_, db::table::kBlockBodies)};
-            auto transactions_table{db::open_cursor(db_transaction_, db::table::kEthTx)};
-
-            // Set to first block and read all in sequence
-            auto block_key{db::block_key(expected_block_num, headers_it_1_->bytes)};
-            auto block_data{bodies_table.find({block_key.c_str(), block_key.length()}, false)};
-            if (!block_data) {
-                return Status::BlockNotFound;
-            }
-
-            // Initializes first batch
-            init_batch();
-
-            while (block_data && !should_stop()) {
-                block_num = boost::endian::load_big_u64(static_cast<uint8_t*>(block_data.key.iov_base));
-                if (block_num < expected_block_num) {
-                    // The same block height has been recorded
-                    // but is not canonical;
-                    block_data = bodies_table.to_next(/*throw_notfound = */ false);
-                    continue;
-                } else if (block_num > expected_block_num) {
-                    // We surpassed the expected block which means
-                    // either the db misses a block or blocks are not persisted
-                    // in sequence
-                    SILKWORM_LOG(LogLevel::Error) << "Senders' recovery : Bad block sequence expected "
-                                                  << expected_block_num << " got " << block_num << std::endl;
-                    return Status::BadBlockSequence;
-                }
-
-                if (memcmp(block_data.key.safe_middle(8, 32).data(), headers_it_1_->bytes, 32) != 0) {
-                    // We stumbled into a non canonical block (not matching header)
-                    // move next and repeat
-                    block_data = bodies_table.to_next(/*throw_notfound = */ false);
-                    continue;
-                }
-
-                // Get the body and its transactions
-                auto body_rlp{db::from_slice(block_data.value)};
-                auto block_body{db::detail::decode_stored_block_body(body_rlp)};
-                std::vector<Transaction> transactions{
-                    db::read_transactions(transactions_table, block_body.base_txn_id, block_body.txn_count)};
-
-                if (transactions.size()) {
-                    if (((*batch_).size() + transactions.size()) > max_batch_size_) {
-                        ret = dispatch_batch();
-                        if (ret != Status::Succeded) {
-                            throw std::runtime_error("Unable to dispatch work");
-                        }
-                    }
-
-                    ret = fill_batch(*config, block_num, transactions);
-                    if (ret != Status::Succeded) {
-                        throw std::runtime_error("Unable to transform transactions");
-                    }
-                }
-
-                // After processing move to next block number and header
-                if (++headers_it_1_ == headers_.end()) {
-                    // We'd go beyond collected canonical headers
-                    break;
-                }
-
-                expected_block_num++;
-                block_data = bodies_table.to_next(/*throw_notfound = */ false);
-            }
-
-            ret = dispatch_batch(/* renew = */ false);
-            if (ret != Status::Succeded) {
-                throw std::runtime_error("Unable to dispatch work");
-            }
-
-            SILKWORM_LOG(LogLevel::Debug) << "End   read block bodies ... " << std::endl;
-
-        } catch (const mdbx::exception& ex) {
-            SILKWORM_LOG(LogLevel::Error) << "Senders' recovery : Database error " << ex.what() << std::endl;
-            ret = Status::DatabaseError;
-        } catch (const std::exception& ex) {
-            SILKWORM_LOG(LogLevel::Error) << "Senders' recovery : " << ex.what() << std::endl;
-            ret = Status::RecoveryError;
-        }
-
-        // If everything ok from previous steps wait for all workers to complete
-        // and bufferize results
-        wait_workers_completion();
-        if (!static_cast<int>(ret)) {
-            bufferize_workers_results();
-            if (collector_.size() && !should_stop()) {
-                try {
-                    // Prepare target table
-                    auto target_table{db::open_cursor(db_transaction_, db::table::kSenders)};
-                    SILKWORM_LOG(LogLevel::Info)
-                        << "ETL Load [2/2] : Loading data into " << db::table::kSenders.name << std::endl;
-
-                    collector_.load(
-                        target_table, nullptr, MDBX_put_flags_t::MDBX_APPEND,
-                        /* log_every_percent = */ (total_recovered_transactions_ <= max_batch_size_ ? 50 : 10));
-
-                    // Get the last processed block and update stage height
-                    auto last{target_table.to_last(/*throw_notfound*/ false)};
-                    if (last) {
-                        auto last_processed_block{
-                            boost::endian::load_big_u64(static_cast<uint8_t*>(last.key.iov_base))};
-                        db::stages::set_stage_progress(db_transaction_, db::stages::kSendersKey, last_processed_block);
-                    }
-                } catch (const mdbx::exception& ex) {
-                    SILKWORM_LOG(LogLevel::Error) << "Senders' recovery : Database error " << ex.what() << std::endl;
-                    ret = Status::DatabaseError;
-                } catch (const std::exception& ex) {
-                    SILKWORM_LOG(LogLevel::Error) << "Senders' recovery : " << ex.what() << std::endl;
-                    ret = Status::RecoveryError;
-                }
-            }
-        }
-
-        stop_all_workers(/*wait = */ true);
-        return ret;
-    }
-
-    /**
-     * @brief Unwinds Sender's recovery stage
-     */
-    Status unwind(uint64_t new_height) {
-        SILKWORM_LOG(LogLevel::Info) << "Unwinding Senders' table to height " << new_height << std::endl;
-        Status ret{Status::Succeded};
-        try {
-            auto src{db::open_cursor(db_transaction_, db::table::kSenders)};
-            auto rcount{db_transaction_.get_map_stat(src.map()).ms_entries};
-            if (rcount) {
-                if (new_height <= 1) {
-                    db_transaction_.clear_map(src.map());
-                } else {
-                    Bytes key(40, '\0');
-                    boost::endian::store_big_u64(&key[0], new_height + 1);  // New stage height is last processed
-                    auto data{src.lower_bound(db::to_slice(key), /*throw_notfound*/ false)};
-                    while (data) {
-                        src.erase();
-                        data = src.to_next(/*throw_notfound*/ false);
-                        if (!(--rcount % 1'000) && should_stop()) {
-                            ret = Status::WorkerAborted;
-                            break;
-                        }
-                    }
-                }
-            }
-        } catch (const mdbx::exception& ex) {
-            SILKWORM_LOG(LogLevel::Error)
-                << "Senders Unwinding : Unexpected database error :  " << ex.what() << std::endl;
-            return Status::DatabaseError;
-        };
-
-        // Eventually update new stage height
-        if (ret == Status::Succeded) {
-            try {
-                db::stages::set_stage_progress(db_transaction_, db::stages::kSendersKey, new_height);
-            } catch (const mdbx::exception& ex) {
-                SILKWORM_LOG(LogLevel::Error)
-                    << "Senders Unwinding : Unexpected database error :  " << ex.what() << std::endl;
-                return Status::DatabaseError;
-            }
-        }
-        return should_stop() ? Status::WorkerAborted : ret;
-    }
-
-  private:
-    /**
-     * @brief Gets whether or not this class should stop working
-     */
-    bool should_stop() { return should_stop_.load() || g_should_stop.load(); }
-
-    /**
-     * @brief Forces each worker to stop
-     */
-    void stop_all_workers(bool wait = true) {
-        SILKWORM_LOG(LogLevel::Debug) << "Stopping workers ... " << std::endl;
-        for (const auto& worker : workers_) {
-            worker->stop(wait);
-        }
-    }
-
-    /**
-     * @brief Waits till every worker has finished or aborted
-     */
-    void wait_workers_completion() {
-        if (workers_.size()) {
-            uint64_t attempts{0};
-            do {
-                std::this_thread::sleep_for(std::chrono::milliseconds(1000));
-                auto it = std::find_if(workers_.begin(), workers_.end(), [](const std::unique_ptr<RecoveryWorker>& w) {
-                    return w->get_status() == RecoveryWorker::Status::Working;
-                });
-                if (it == workers_.end()) {
-                    break;
-                }
-                if (!(++attempts % 60)) {
-                    SILKWORM_LOG(LogLevel::Info) << "Waiting for workers to complete" << std::endl;
-                }
-            } while (true);
-        }
-    }
-
-    /**
-     * @brief Collects results from worker's completed tasks
-     */
-    Status bufferize_workers_results() {
-        static std::string fmt_row{"%10u b %12u t"};
-
-        Status ret{Status::Succeded};
-        std::vector<std::pair<uint64_t, iovec>> worker_results{};
-        do {
-            // Check we have results to pull
-            std::unique_lock l(batches_completed_mtx);
-            if (batches_completed.empty()) {
-                break;
-            }
-
-            // Pull results
-            auto& item{batches_completed.front()};
-            auto& worker{workers_.at(item.first)};
-
-            SILKWORM_LOG(LogLevel::Debug)
-                << "Collecting  package " << item.second << " worker " << item.first << std::endl;
-
-            batches_completed.pop();
-            l.unlock();
-
-            auto status = worker->get_status();
-            if (status == RecoveryWorker::Status::Error) {
-                SILKWORM_LOG(LogLevel::Error)
-                    << "Got error from worker id " << worker->get_id() << " : " << worker->get_error() << std::endl;
-                ret = Status::RecoveryError;
-                break;
-            } else if (status == RecoveryWorker::Status::Aborted) {
-                ret = Status::WorkerAborted;
-                break;
-            } else if (status == RecoveryWorker::Status::ResultsReady) {
-                if (!worker->pull_results(status, worker_results)) {
-                    ret = Status::WorkerStatusMismatch;
-                    break;
-                } else {
-                    for (auto& [block_num, data] : worker_results) {
-                        total_processed_blocks_++;
-                        total_recovered_transactions_ += (data.iov_len / kAddressLength);
-
-                        auto etl_key{db::block_key(block_num, headers_it_2_->bytes)};
-                        Bytes etl_data(db::from_slice(data));
-                        etl::Entry entry{etl_key, etl_data};
-                        collector_.collect(entry);  // TODO check for errors (eg. disk full)
-                        headers_it_2_++;
-                    }
-                    SILKWORM_LOG(LogLevel::Info)
-                        << "ETL Load [1/2] : "
-                        << (boost::format(fmt_row) % total_processed_blocks_ % total_recovered_transactions_)
-                        << std::endl;
-                }
-            }
-
-            worker_results.clear();
-
-        } while (!should_stop());
-
-        if (ret != Status::Succeded) {
-            should_stop_.store(true);
-        }
-
-        return ret;
-    }
-
-    /**
-     * @brief Transforms transaction into recoverable packages
-     *
-     * @param config       : Chain configuration
-     * @param block_num    : Actual block this transactions belong to
-     * @param transactions : Transactions which have to be recovered for sender address
-     */
-    Status fill_batch(ChainConfig config, uint64_t block_num, std::vector<Transaction>& transactions) {
-        const evmc_revision rev{config.revision(block_num)};
-        const bool has_homestead{rev >= EVMC_HOMESTEAD};
-        const bool has_spurious_dragon{rev >= EVMC_SPURIOUS_DRAGON};
-
-        for (const auto& transaction : transactions) {
-            if (!silkworm::ecdsa::is_valid_signature(transaction.r, transaction.s, has_homestead)) {
-                SILKWORM_LOG(LogLevel::Error)
-                    << "Got invalid signature in transaction for block " << block_num << std::endl;
-                return Status::InvalidTransactionSignature;
-            }
-
-            if (transaction.chain_id) {
-                if (!has_spurious_dragon) {
-                    SILKWORM_LOG(LogLevel::Error)
-                        << "EIP-155 signature in transaction before Spurious Dragon for block " << block_num
-                        << std::endl;
-                    return Status::InvalidTransactionSignature;
-                } else if (*transaction.chain_id != config.chain_id) {
-                    SILKWORM_LOG(LogLevel::Error)
-                        << "EIP-155 invalid signature in transaction for block " << block_num << std::endl;
-                    SILKWORM_LOG(LogLevel::Error) << "Expected chain_id " << config.chain_id << " got "
-                                                  << intx::to_string(*transaction.chain_id) << std::endl;
-                    return Status::InvalidTransactionSignature;
-                }
-            }
-
-            Bytes rlp{};
-            rlp::encode(rlp, transaction, /*for_signing=*/true, /*wrap_eip2718_into_array=*/false);
-
-            auto hash{keccak256(rlp)};
-            RecoveryWorker::package package{block_num, hash, transaction.odd_y_parity};
-            intx::be::unsafe::store(package.signature, transaction.r);
-            intx::be::unsafe::store(package.signature + 32, transaction.s);
-            (*batch_).push_back(package);
-        }
-
-        return Status::Succeded;
-    }
-
-    /**
-     * @brief Dispatches the collected batch of data to first available worker.
-     * Eventually creates worksers up to max_workers
-     */
-    Status dispatch_batch(bool renew = true) {
-        Status ret{Status::Succeded};
-
-        if (should_stop()) {
-            init_batch();  // Empties the batch
-            return Status::WorkerAborted;
-        } else if (!batch_ || !(*batch_).size()) {
-            return Status::Succeded;
-        }
-
-        // First worker created
-        if (!workers_.size()) {
-            if (!initialize_new_worker(/*show_error =*/true)) {
-                ret = Status::WorkerInitError;
-            }
-        }
-
-        // Locate first available worker
-        while (ret == Status::Succeded) {
-            auto it = std::find_if(workers_.begin(), workers_.end(), [](const std::unique_ptr<RecoveryWorker>& w) {
-                return w->get_status() == RecoveryWorker::Status::Idle;
-            });
-
-            if (it != workers_.end()) {
-                SILKWORM_LOG(LogLevel::Debug) << "Dispatching package " << batch_id_ << " worker "
-                                              << (std::distance(workers_.begin(), it)) << std::endl;
-                (*it)->set_work(batch_id_++, std::move(batch_));  // Transfers ownership of batch to worker
-                if (renew) {
-                    init_batch();
-                }
-                break;
-            } else {
-                // Do we have ready results from workers that we need to bufferize ?
-                it = std::find_if(workers_.begin(), workers_.end(), [](const std::unique_ptr<RecoveryWorker>& w) {
-                    auto s = static_cast<int>(w->get_status());
-                    return (s >= 2);
-                });
-                if (it != workers_.end()) {
-                    ret = bufferize_workers_results();
-                    continue;
-                }
-
-                // We don't have a worker available
-                // Maybe we can create a new one if available
-                if (workers_.size() != max_workers_) {
-                    if (!initialize_new_worker()) {
-                        max_workers_ = workers_.size();  // Don't try to spawn new workers. Maybe we're OOM
-                    } else {
-                        continue;
-                    }
-                }
-
-                // No other option than wait a while and retry
-                std::this_thread::sleep_for(std::chrono::milliseconds(500));
-            }
-        };
-
-        return ret;
-    }
-
-    bool initialize_new_worker(bool show_error = false) {
-        SILKWORM_LOG(LogLevel::Debug) << "Launching worker #" << workers_.size() << std::endl;
-
-        try {
-            workers_.emplace_back(new RecoveryWorker(workers_.size(), max_batch_size_ * kAddressLength));
-            workers_.back()->signal_completed.connect(
-                boost::bind(&RecoveryFarm::worker_completed_handler, this, _1, _2));
-            workers_.back()->start(/*wait = */ true);
-            return workers_.back()->get_state() == Worker::WorkerState::kStarted;
-        } catch (const std::exception& ex) {
-            if (show_error) {
-                SILKWORM_LOG(LogLevel::Error) << "Unable to initialize recovery worker : " << ex.what() << std::endl;
-            }
-            return false;
-        }
-    }
-
-    /**
-     * @brief Fills a vector of all canonical headers
-     *
-     * @param headers     : Storage vector for all headers
-     * @param height_from : Lower boundary for canonical headers (included)
-     * @param height_to   : Upper boundary for canonical headers (included)
-     */
-    Status fill_canonical_headers(uint64_t height_from, uint64_t height_to) {
-        SILKWORM_LOG(LogLevel::Info) << "Loading canonical headers [" << height_from << " .. " << height_to << "]"
-                                     << std::endl;
-
-        try {
-            // Locate starting canonical header selected
-            uint64_t expected_block_num{height_from};
-            uint64_t reached_block_num{0};
-
-            auto canonical_hashes{
-                db_transaction_.open_cursor(db::open_map(db_transaction_, db::table::kCanonicalHashes))};
-
-            auto header_key{db::block_key(expected_block_num)};
-            auto header_data{
-                canonical_hashes.find({header_key.c_str(), header_key.length()}, /*throw_notfound = */ false)};
-            if (!header_data) {
-                SILKWORM_LOG(LogLevel::Error) << "Header " << expected_block_num << " not found" << std::endl;
-                return Status::HeaderNotFound;
-            }
-
-            while (header_data) {
-                reached_block_num = boost::endian::load_big_u64(static_cast<uint8_t*>(header_data.key.iov_base));
-                if (reached_block_num != expected_block_num) {
-                    SILKWORM_LOG(LogLevel::Error) << "Bad header hash sequence ! Expected " << expected_block_num
-                                                  << " got " << reached_block_num << std::endl;
-                    return Status::BadHeaderSequence;
-                }
-                if (header_data.value.size() != kHashLength) {
-                    SILKWORM_LOG(LogLevel::Error) << "Bad header hash at height " << reached_block_num << std::endl;
-                    return Status::BadHeaderHash;
-                }
-
-                // We have a canonical header hash in right sequence
-                headers_.push_back(to_bytes32(db::from_slice(header_data.value)));
-                expected_block_num++;
-                header_data = canonical_hashes.to_next(/*throw_notfound = */ false);
-            }
-
-            // If we've not reached block_to something is wrong
-            if (reached_block_num != height_to) {
-                return Status::HeaderNotFound;
-            }
-
-            canonical_hashes.close();
-            return Status::Succeded;
-
-        } catch (const std::exception& ex) {
-            SILKWORM_LOG(LogLevel::Error) << "Load canonical headers : Unexpected error :  " << ex.what() << std::endl;
-            return Status::DatabaseError;
-        }
-    }
-
-    /**
-     * @brief Gets executed by worker on its work completed
-     */
-    void worker_completed_handler(RecoveryWorker* sender, uint32_t batch_id) {
-        // Ensure worker threads complete batches in the same order they
-        // were launched
-        while (completed_batch_id.load() != batch_id) {
-            std::this_thread::sleep_for(std::chrono::milliseconds(100));
-        }
-
-        // Save my ids in the queue of results to
-        // store in db
-        std::lock_guard l(batches_completed_mtx);
-        std::pair<uint32_t, uint32_t> item{sender->get_id(), batch_id};
-        batches_completed.push(item);
-        completed_batch_id++;
-    }
-
-    /**
-     * @brief Initializes a new batch container
-     */
-    void init_batch() {
-        batch_ = std::make_unique<std::vector<RecoveryWorker::package>>();
-        (*batch_).reserve(max_batch_size_);
-    }
-
-    friend class RecoveryWorker;
-    mdbx::txn_managed& db_transaction_;  // Database transaction
-
-    /* Recovery workers */
-    uint32_t max_workers_;                                    // Max number of workers/threads
-    std::vector<std::unique_ptr<RecoveryWorker>> workers_{};  // Actual collection of recoverers
-
-    /* Canonical headers */
-    std::vector<evmc::bytes32> headers_{};               // Collected canonical headers
-    std::vector<evmc::bytes32>::iterator headers_it_1_;  // For blocks reading
-    std::vector<evmc::bytes32>::iterator headers_it_2_;  // For buffer results
-
-    /* Batches */
-    const size_t max_batch_size_;  // Max number of transaction to be sent a worker for recovery
-    std::unique_ptr<std::vector<RecoveryWorker::package>>
-        batch_;                                  // Collection of transactions to be sent a worker for recovery
-    uint32_t batch_id_{0};                       // Incremental id of launched batches
-    std::atomic_uint32_t completed_batch_id{0};  // Incremental id of completed batches
-    std::queue<std::pair<uint32_t, uint32_t>>
-        batches_completed{};           // Queue of batches completed waiting to be written on disk
-    std::mutex batches_completed_mtx;  // Guards the queue
-    etl::Collector& collector_;
-
-    std::atomic_bool should_stop_{false};
-
-    /* Stats */
-    uint64_t total_recovered_transactions_{0};
-    uint64_t total_processed_blocks_{0};
-};
-
->>>>>>> 24d4e120
 int main(int argc, char* argv[]) {
     namespace fs = std::filesystem;
     // Init command line parser
@@ -874,7 +118,7 @@
 
         // Create farm instance and do work
         stagedsync::recovery::RecoveryFarm farm(txn, options.max_workers, options.batch_size, collector);
-        stagedsync::StageResult result{stagedsync::StageResult::kStageSuccess};
+        stagedsync::StageResult result{stagedsync::StageResult::kSuccess};
 
         signal(SIGINT, sig_handler);
         signal(SIGTERM, sig_handler);

/*
   Copyright 2023 The Silkworm Authors

   Licensed under the Apache License, Version 2.0 (the "License");
   you may not use this file except in compliance with the License.
   You may obtain a copy of the License at

       http://www.apache.org/licenses/LICENSE-2.0

   Unless required by applicable law or agreed to in writing, software
   distributed under the License is distributed on an "AS IS" BASIS,
   WITHOUT WARRANTIES OR CONDITIONS OF ANY KIND, either express or implied.
   See the License for the specific language governing permissions and
   limitations under the License.
*/

#include "json_rpc_validator.hpp"

#include <regex>
#include <string>

#include "json_rpc_specification.hpp"

namespace silkworm::rpc::http {

<<<<<<< HEAD
const std::string kRequestFieldMethod = "method";
const std::string kRequestFieldId = "id";
const std::string kRequestFieldParameter = "params";
const std::string kRequestFieldJsonRpc = "jsonrpc";
const std::string kValidJsonRpcVersion = "2.0";

JsonRpcValidator::JsonRpcValidator() {
    const auto json_spec = nlohmann::json::parse(silkworm::json_rpc_specification, nullptr, /* allow_exceptions = */ false);
    accept_unknown_methods = true;

    for (const auto& method : json_spec["methods"]) {
        method_params[method["name"].get<std::string>()] = nlohmann::json::parse(method["params"].dump());
    }
}

JsonRpcValidator::JsonRpcValidator(nlohmann::json& spec_) {
    accept_unknown_methods = true;

    for (const auto& method : spec_["methods"]) {
        method_params[method["name"].get<std::string>()] = method["params"];
    }
}
=======
static const std::string kRequestFieldMethod{"method"};
static const std::string kRequestFieldId{"id"};
static const std::string kRequestFieldParameters{"params"};
static const std::string kRequestFieldJsonRpc{"jsonrpc"};

static const std::string kValidJsonRpcVersion{"2.0"};

JsonRpcValidator::JsonRpcValidator() : accept_unknown_methods_{true} {
    spec_ = nlohmann::json::parse(json_rpc_specification, nullptr, /*allow_exceptions=*/false);
}

JsonRpcValidator::JsonRpcValidator(const nlohmann::json& spec) : spec_{spec}, accept_unknown_methods_{true} {}
>>>>>>> c3b3231b

JsonRpcValidationResults JsonRpcValidator::validate(const nlohmann::json& request) {
    JsonRpcValidationResults results;
    results.is_valid = true;

<<<<<<< HEAD
    check_request_fields(request_, results);

    if (results.is_valid) {
        validate_params(request_, results);
=======
    results = check_request_fields(request);

    if (results.is_valid) {
        results = validate_params(request);
>>>>>>> c3b3231b
    }

    return results;
}

void JsonRpcValidator::check_request_fields(const nlohmann::json& request, JsonRpcValidationResults& results) {
    results.is_valid = false;

    // expected fields: jsonrpc, method, params (optional), id
<<<<<<< HEAD
    auto required_fields = 0b111;

    for (auto item = request.begin(); item != request.end(); ++item) {
        if (item.key() == kRequestFieldMethod) {
            if (!item.value().is_string()) {
                results.error_message = "Invalid field: " + item.key();
                return;
            }
            required_fields &= 0b110;
        } else if (item.key() == kRequestFieldId) {
            if (!item.value().is_number()) {
                results.error_message = "Invalid field: " + item.key();
                return;
            }
            required_fields &= 0b101;
        } else if (item.key() == kRequestFieldParameter) {
            if (!item.value().is_array()) {
                results.error_message = "Invalid field: " + item.key();
                return;
            }
        } else if (item.key() == kRequestFieldJsonRpc) {
            if (!item.value().is_string()) {
                results.error_message = "Invalid field: " + item.key();
                return;
            }
            required_fields &= 0b011;
        } else {
            results.error_message = "Invalid field: " + item.key();
            return;
        }
    }

    if (required_fields != 0) {
        results.error_message = "Request not valid, required fields: " + kRequestFieldMethod + ", " + kRequestFieldId + ", " + kRequestFieldParameter + ", " + kRequestFieldJsonRpc;
        return;
=======
    if (request.size() != 4 && request.size() != 3) {
        results.error_message = "Request not valid, required fields: " + kRequestFieldMethod + ", " + kRequestFieldId + ", " + kRequestFieldParameters + ", " + kRequestFieldJsonRpc;
        return results;
    }

    // `method` must be a string
    if (!request.contains(kRequestFieldMethod) ||
        request[kRequestFieldMethod].empty() ||
        !request[kRequestFieldMethod].is_string()) {
        results.error_message = "Missing or invalid field: " + kRequestFieldMethod;
        return results;
    }

    // `id` must be a number
    if (!request.contains(kRequestFieldId) ||
        request[kRequestFieldId].empty() ||
        !request[kRequestFieldId].is_number()) {
        results.error_message = "Missing or invalid field: " + kRequestFieldId;
        return results;
    }

    // optional `params` must be an array
    if (request.contains(kRequestFieldParameters) && !request[kRequestFieldParameters].is_array()) {
        results.error_message = "Invalid field: " + kRequestFieldParameters;
        return results;
    }

    // jsonrpc must contain the string "2.0"
    if (!request.contains(kRequestFieldJsonRpc) ||
        request[kRequestFieldJsonRpc] != kValidJsonRpcVersion) {
        results.error_message = "Missing or invalid field: " + kRequestFieldJsonRpc;
        return results;
>>>>>>> c3b3231b
    }

    results.is_valid = true;
    return;
}

void JsonRpcValidator::validate_params(const nlohmann::json& request, JsonRpcValidationResults& results) {
    results.is_valid = true;

<<<<<<< HEAD
    const auto method = request.find(kRequestFieldMethod).value().get<std::string>();
    const auto params_field = request.find(kRequestFieldParameter);
    const auto params = params_field != request.end() ? params_field.value() : nlohmann::json::array();

    const auto method_spec_field = method_params.find(method);
    if (method_spec_field == method_params.end()) {
        results.is_valid = accept_unknown_methods;
=======
    const auto& method = request[kRequestFieldMethod];
    const auto params = request.contains(kRequestFieldParameters) ? request[kRequestFieldParameters] : nlohmann::json::array();

    nlohmann::json method_spec;
    for (const auto& m : spec_["methods"]) {
        if (m["name"] == method) {
            method_spec = m;
            break;
        }
    }

    if (method_spec.is_null()) {
        results.is_valid = accept_unknown_methods_;
>>>>>>> c3b3231b
        results.error_message = "Method not found in spec";
        return;
    }
    const auto method_spec = method_spec_field->second;

    if (params.size() > method_spec.size()) {
        results.is_valid = false;
        results.error_message = "Invalid number of parameters";
        return;
    }

    unsigned long idx = 0;
<<<<<<< HEAD
    for (const auto& spec : method_spec) {
        const auto spec_name = spec["name"].get<std::string>();
        const auto spec_schema = spec["schema"];
=======
    for (const auto& spec : method_spec["params"]) {
        auto spec_name = spec["name"].get<std::string>();
        auto spec_required = spec["required"].get<bool>();
        auto spec_schema = spec["schema"];
>>>>>>> c3b3231b

        if (params.size() <= idx) {
            if (spec.contains("required") && spec["required"].get<bool>()) {
                results.is_valid = false;
                results.error_message += "\nMissing required parameter: " + spec_name;
            }
            break;
        }

<<<<<<< HEAD
        if (spec_schema.contains("type")) {
            validate_schema(params[idx], spec_schema, results);
            if (!results.is_valid) {
                results.error_message += "\nInvalid parameter: " + spec_name + " " + results.error_message;
                return;
=======
        if (!spec_schema["type"].is_null()) {
            auto param_results = validate_schema(params[idx], spec_schema);
            if (!param_results.is_valid) {
                results.is_valid = false;
                results.error_message += "\nInvalid parameter: " + spec_name + " " + param_results.error_message;
>>>>>>> c3b3231b
            }
        }

        auto spec_schema_of = spec_schema.find("anyOf");
        if (spec_schema_of == spec_schema.end()) {
            spec_schema_of = spec_schema.find("oneOf");
        }

        if (spec_schema_of != spec_schema.end()) {
            results.is_valid = false;
            for (const auto& schema : spec_schema_of.value()) {
                std::cout << params.dump(2) << std::endl;
                std::cout << schema << std::endl;
                validate_schema(params[idx], schema, results);
                if (results.is_valid) {
                    results.is_valid = true;
                    break;
                }
            }

            if (!results.is_valid) {
                results.error_message += "\nInvalid parameter: " + spec_name;
            }
        }

        ++idx;
    }

    return;
}

void JsonRpcValidator::validate_schema(const nlohmann::json& value_, const nlohmann::json& schema, JsonRpcValidationResults& results) {
    results.is_valid = false;

    const auto schema_type = schema["type"].get<std::string>();

    if (schema_type == "string") {
        validate_string(value_, schema, results);
    } else if (schema_type == "array") {
        validate_array(value_, schema, results);
    } else if (schema_type == "object") {
        validate_object(value_, schema, results);
    } else if (schema_type == "boolean") {
        validate_boolean(value_, results);
    } else if (schema_type == "number") {
        validate_number(value_, results);
    } else if (schema_type == "null") {
        validate_null(value_, results);
    } else {
        results.is_valid = false;
        results.error_message = "Invalid schema type";
    }

    return;
}

void JsonRpcValidator::validate_string(const nlohmann::json& string_, const nlohmann::json& schema, JsonRpcValidationResults& results) {
    results.is_valid = false;

    std::cout << string_ << ": "<< schema["title"] << std::endl;

    if (!string_.is_string()) {
        results.error_message = "Invalid string";
        return;
    }

    const auto schema_pattern_field = schema.find("pattern");
    if (schema_pattern_field != schema.end()) {
        std::regex pattern;
        const auto schema_pattern = schema_pattern_field.value().get<std::string>();
        if (regexes.find(schema_pattern) != regexes.end()) {
            pattern = regexes[schema_pattern];
        } else {
            pattern = std::regex(schema_pattern, std::regex::optimize);
            regexes[schema_pattern] = pattern;
        }
        if (!std::regex_match(string_.get<std::string>(), pattern)) {
            results.error_message = "Invalid string pattern";
            return;
        }
    }

    if (schema.find("enum") != schema.end()) {
        bool is_valid = false;
        for (const auto& enum_value : schema["enum"]) {
            if (string_ == enum_value) {
                is_valid = true;
                break;
            }
        }

        if (!is_valid) {
            results.error_message = "Invalid string enum";
            return;
        }
    }

    results.is_valid = true;
    return;
}

void JsonRpcValidator::validate_array(const nlohmann::json& array_, const nlohmann::json& schema, JsonRpcValidationResults& results) {
    results.is_valid = true;

    if (!array_.is_array()) {
        results.is_valid = false;
        results.error_message = "Invalid array";
    }

    const auto schema_items = schema["items"];
    for (const auto& item : array_) {
        validate_schema(item, schema_items, results);
        if (!results.is_valid) {
            break;
        }
    }

    return;
}

void JsonRpcValidator::validate_object(const nlohmann::json& object_, const nlohmann::json& schema, JsonRpcValidationResults& results) {
    results.is_valid = true;

    if (!object_.is_object()) {
        results.is_valid = false;
        results.error_message = "Invalid object";
    }

    if (schema.contains("required")) {
        for (const auto& item : schema["required"]) {
            if (object_.find(item) == object_.end()) {
                results.is_valid = false;
                results.error_message = "Missing required field: " + item.get<std::string>();
                return;
            }
        }
    }

    if (schema.contains("properties")) {
        for (const auto& item : object_.items()) {
            if (schema["properties"].contains(item.key())) {
                std::cout << item.key() << ": " << item.value() << std::endl;
                std::cout << schema["properties"][item.key()] << std::endl;
                validate_schema(item.value(), schema["properties"][item.key()], results);
                if (!results.is_valid) {
                    return;
                }
            } else {
                results.is_valid = false;
                results.error_message = "Invalid field: " + item.key();
                return;
            }
        }
    }

    return;
}

void JsonRpcValidator::validate_boolean(const nlohmann::json& boolean_, JsonRpcValidationResults& results) {
    results.is_valid = true;

    if (!boolean_.is_boolean()) {
        results.is_valid = false;
        results.error_message = "Invalid boolean";
    }

    return;
}

void JsonRpcValidator::validate_number(const nlohmann::json& number_, JsonRpcValidationResults& results) {
    results.is_valid = true;

    if (!number_.is_number()) {
        results.is_valid = false;
        results.error_message = "Invalid number";
    }

    return;
}

void JsonRpcValidator::validate_null(const nlohmann::json&, JsonRpcValidationResults& results) {
    results.is_valid = true;
<<<<<<< HEAD
    return;
=======
    return results;
>>>>>>> c3b3231b
}

}  // namespace silkworm::rpc::http<|MERGE_RESOLUTION|>--- conflicted
+++ resolved
@@ -23,30 +23,6 @@
 
 namespace silkworm::rpc::http {
 
-<<<<<<< HEAD
-const std::string kRequestFieldMethod = "method";
-const std::string kRequestFieldId = "id";
-const std::string kRequestFieldParameter = "params";
-const std::string kRequestFieldJsonRpc = "jsonrpc";
-const std::string kValidJsonRpcVersion = "2.0";
-
-JsonRpcValidator::JsonRpcValidator() {
-    const auto json_spec = nlohmann::json::parse(silkworm::json_rpc_specification, nullptr, /* allow_exceptions = */ false);
-    accept_unknown_methods = true;
-
-    for (const auto& method : json_spec["methods"]) {
-        method_params[method["name"].get<std::string>()] = nlohmann::json::parse(method["params"].dump());
-    }
-}
-
-JsonRpcValidator::JsonRpcValidator(nlohmann::json& spec_) {
-    accept_unknown_methods = true;
-
-    for (const auto& method : spec_["methods"]) {
-        method_params[method["name"].get<std::string>()] = method["params"];
-    }
-}
-=======
 static const std::string kRequestFieldMethod{"method"};
 static const std::string kRequestFieldId{"id"};
 static const std::string kRequestFieldParameters{"params"};
@@ -59,23 +35,15 @@
 }
 
 JsonRpcValidator::JsonRpcValidator(const nlohmann::json& spec) : spec_{spec}, accept_unknown_methods_{true} {}
->>>>>>> c3b3231b
 
 JsonRpcValidationResults JsonRpcValidator::validate(const nlohmann::json& request) {
     JsonRpcValidationResults results;
     results.is_valid = true;
 
-<<<<<<< HEAD
-    check_request_fields(request_, results);
+    check_request_fields(request);
 
     if (results.is_valid) {
-        validate_params(request_, results);
-=======
-    results = check_request_fields(request);
-
-    if (results.is_valid) {
-        results = validate_params(request);
->>>>>>> c3b3231b
+        validate_params(request);
     }
 
     return results;
@@ -85,7 +53,6 @@
     results.is_valid = false;
 
     // expected fields: jsonrpc, method, params (optional), id
-<<<<<<< HEAD
     auto required_fields = 0b111;
 
     for (auto item = request.begin(); item != request.end(); ++item) {
@@ -121,40 +88,6 @@
     if (required_fields != 0) {
         results.error_message = "Request not valid, required fields: " + kRequestFieldMethod + ", " + kRequestFieldId + ", " + kRequestFieldParameter + ", " + kRequestFieldJsonRpc;
         return;
-=======
-    if (request.size() != 4 && request.size() != 3) {
-        results.error_message = "Request not valid, required fields: " + kRequestFieldMethod + ", " + kRequestFieldId + ", " + kRequestFieldParameters + ", " + kRequestFieldJsonRpc;
-        return results;
-    }
-
-    // `method` must be a string
-    if (!request.contains(kRequestFieldMethod) ||
-        request[kRequestFieldMethod].empty() ||
-        !request[kRequestFieldMethod].is_string()) {
-        results.error_message = "Missing or invalid field: " + kRequestFieldMethod;
-        return results;
-    }
-
-    // `id` must be a number
-    if (!request.contains(kRequestFieldId) ||
-        request[kRequestFieldId].empty() ||
-        !request[kRequestFieldId].is_number()) {
-        results.error_message = "Missing or invalid field: " + kRequestFieldId;
-        return results;
-    }
-
-    // optional `params` must be an array
-    if (request.contains(kRequestFieldParameters) && !request[kRequestFieldParameters].is_array()) {
-        results.error_message = "Invalid field: " + kRequestFieldParameters;
-        return results;
-    }
-
-    // jsonrpc must contain the string "2.0"
-    if (!request.contains(kRequestFieldJsonRpc) ||
-        request[kRequestFieldJsonRpc] != kValidJsonRpcVersion) {
-        results.error_message = "Missing or invalid field: " + kRequestFieldJsonRpc;
-        return results;
->>>>>>> c3b3231b
     }
 
     results.is_valid = true;
@@ -164,7 +97,6 @@
 void JsonRpcValidator::validate_params(const nlohmann::json& request, JsonRpcValidationResults& results) {
     results.is_valid = true;
 
-<<<<<<< HEAD
     const auto method = request.find(kRequestFieldMethod).value().get<std::string>();
     const auto params_field = request.find(kRequestFieldParameter);
     const auto params = params_field != request.end() ? params_field.value() : nlohmann::json::array();
@@ -172,21 +104,6 @@
     const auto method_spec_field = method_params.find(method);
     if (method_spec_field == method_params.end()) {
         results.is_valid = accept_unknown_methods;
-=======
-    const auto& method = request[kRequestFieldMethod];
-    const auto params = request.contains(kRequestFieldParameters) ? request[kRequestFieldParameters] : nlohmann::json::array();
-
-    nlohmann::json method_spec;
-    for (const auto& m : spec_["methods"]) {
-        if (m["name"] == method) {
-            method_spec = m;
-            break;
-        }
-    }
-
-    if (method_spec.is_null()) {
-        results.is_valid = accept_unknown_methods_;
->>>>>>> c3b3231b
         results.error_message = "Method not found in spec";
         return;
     }
@@ -199,16 +116,9 @@
     }
 
     unsigned long idx = 0;
-<<<<<<< HEAD
     for (const auto& spec : method_spec) {
         const auto spec_name = spec["name"].get<std::string>();
         const auto spec_schema = spec["schema"];
-=======
-    for (const auto& spec : method_spec["params"]) {
-        auto spec_name = spec["name"].get<std::string>();
-        auto spec_required = spec["required"].get<bool>();
-        auto spec_schema = spec["schema"];
->>>>>>> c3b3231b
 
         if (params.size() <= idx) {
             if (spec.contains("required") && spec["required"].get<bool>()) {
@@ -218,19 +128,11 @@
             break;
         }
 
-<<<<<<< HEAD
         if (spec_schema.contains("type")) {
             validate_schema(params[idx], spec_schema, results);
             if (!results.is_valid) {
                 results.error_message += "\nInvalid parameter: " + spec_name + " " + results.error_message;
                 return;
-=======
-        if (!spec_schema["type"].is_null()) {
-            auto param_results = validate_schema(params[idx], spec_schema);
-            if (!param_results.is_valid) {
-                results.is_valid = false;
-                results.error_message += "\nInvalid parameter: " + spec_name + " " + param_results.error_message;
->>>>>>> c3b3231b
             }
         }
 
@@ -413,11 +315,7 @@
 
 void JsonRpcValidator::validate_null(const nlohmann::json&, JsonRpcValidationResults& results) {
     results.is_valid = true;
-<<<<<<< HEAD
-    return;
-=======
-    return results;
->>>>>>> c3b3231b
+    return;
 }
 
 }  // namespace silkworm::rpc::http
/*
   Copyright 2020-2021 The Silkworm Authors

   Licensed under the Apache License, Version 2.0 (the "License");
   you may not use this file except in compliance with the License.
   You may obtain a copy of the License at

       http://www.apache.org/licenses/LICENSE-2.0

   Unless required by applicable law or agreed to in writing, software
   distributed under the License is distributed on an "AS IS" BASIS,
   WITHOUT WARRANTIES OR CONDITIONS OF ANY KIND, either express or implied.
   See the License for the specific language governing permissions and
   limitations under the License.
*/

#include <csignal>
#include <filesystem>
#include <fstream>
#include <iostream>
#include <regex>
#include <string>

#include <CLI/CLI.hpp>
#include <boost/bind.hpp>
#include <boost/format.hpp>
#include <magic_enum.hpp>

#include <silkworm/chain/config.hpp>
#include <silkworm/chain/genesis.hpp>
#include <silkworm/common/directories.hpp>
#include <silkworm/common/endian.hpp>
#include <silkworm/db/genesis.hpp>
#include <silkworm/db/stages.hpp>
#include <silkworm/stagedsync/stagedsync.hpp>
#include <silkworm/state/in_memory_state.hpp>
#include <silkworm/trie/hash_builder.hpp>

namespace fs = std::filesystem;
using namespace silkworm;

bool shouldStop{false};

class Progress {
  public:
    explicit Progress(uint32_t width) : bar_width_{width}, percent_step_{100u / width} {};
    ~Progress() = default;

    /// Returns current progress percent
    [[nodiscard]] uint32_t percent() const {
        if (!max_counter_) {
            return 100;
        }
        if (!current_counter_) {
            return 0;
        }
        return static_cast<uint32_t>(current_counter_ * 100 / max_counter_);
    }

    void step() { current_counter_++; }
    void set_current(size_t count) { current_counter_ = std::max(count, current_counter_); }
    [[nodiscard]] size_t get_current() const { return current_counter_; }
    [[nodiscard]] size_t get_increment_count() const { return (max_counter_ / bar_width_); }

    void reset() {
        current_counter_ = 0;
        printed_bar_len_ = 0;
    }
    void set_task_count(size_t iterations) {
        reset();
        max_counter_ = iterations;
    }

    /// Prints progress ticks
    std::string print_interval(char c = '.') {
        uint32_t percentage{std::min(percent(), 100u)};
        uint32_t numChars{percentage / percent_step_};
        if (!numChars) return "";
        uint32_t intChars{numChars - printed_bar_len_};
        if (!intChars) return "";
        std::string ret(intChars, c);
        printed_bar_len_ += intChars;
        return ret;
    }

    [[maybe_unused]] [[nodiscard]] std::string print_progress(char c = '.') const {
        uint32_t percentage{percent()};
        uint32_t numChars{percentage / percent_step_};
        if (!numChars) {
            return "";
        }
        std::string ret(numChars, c);
        return ret;
    }

  private:
    uint32_t bar_width_;
    uint32_t percent_step_;
    size_t max_counter_{0};
    size_t current_counter_{0};
    uint32_t printed_bar_len_{0};
};

struct dbTableEntry {
    MDBX_dbi id{0};
    std::string name{};
    mdbx::txn::map_stat stat;
    mdbx::map_handle::info info;
    [[nodiscard]] size_t pages() const { return stat.ms_branch_pages + stat.ms_leaf_pages + stat.ms_overflow_pages; }
    [[nodiscard]] size_t size() const { return pages() * stat.ms_psize; }
};

struct dbTablesInfo {
    size_t mapsize{0};
    size_t filesize{0};
    size_t pageSize{0};
    size_t pages{0};
    size_t size{0};
    std::vector<dbTableEntry> tables{};
};

struct dbFreeEntry {
    size_t id{0};
    size_t pages{0};
    size_t size{0};
};

struct dbFreeInfo {
    size_t pages{0};
    size_t size{0};
    std::vector<dbFreeEntry> entries{};
};

void sig_handler(int signum) {
    (void)signum;
    std::cout << "\n Request for termination intercepted. Stopping ..." << std::endl;
    shouldStop = true;
}

void do_clear(db::EnvConfig& config, bool dry, bool always_yes, const std::vector<std::string>& table_names,
              bool drop) {
    config.readonly = false;
    auto env{db::open_env(config)};
    auto txn{env.start_write()};

    for (const auto& tablename : table_names) {
        if (!db::has_map(txn, tablename.c_str())) {
            std::cout << "Table " << tablename << " not found" << std::endl;
            continue;
        }

        mdbx::map_handle table_map{txn.open_map(tablename)};
        size_t rcount{txn.get_map_stat(table_map).ms_entries};

        if (!rcount && !drop) {
            std::cout << " Table " << tablename << " is already empty. Skipping" << std::endl;
            continue;
        }

        std::cout << "\n"
                  << (drop ? "Dropping" : "Emptying") << " table " << tablename << " (" << rcount << " records) "
                  << std::flush;

        if (!always_yes) {
            std::regex pattern{"^([yY])?([nN])?$"};
            std::smatch matches;

            std::string user_input;
            std::cout << "Confirm ? [y/N] ";
            do {
                std::cin >> user_input;
                std::cin.clear();
                if (std::regex_search(user_input, matches, pattern, std::regex_constants::match_default)) {
                    break;
                }
            } while (true);

            if (matches[2].length()) {
                std::cout << "  Skipped." << std::endl;
                continue;
            }
        }

        std::cout << (dry ? "Simulating commit ..." : "Committing ...") << std::endl;

        if (drop) {
            txn.drop_map(table_map);
        } else {
            txn.clear_map(table_map);
        }
        if (dry) {
            txn.abort();
        } else {
            txn.commit();
        }
        txn = env.start_write();
    }
}

dbFreeInfo get_freeInfo(::mdbx::txn& txn) {
    dbFreeInfo ret{};

    ::mdbx::map_handle free_map{0};
    auto free_stat{txn.get_map_stat(free_map)};
    auto free_crs{txn.open_cursor(free_map)};

    const auto& collect_func{[&ret, &free_stat](const ::mdbx::cursor&, ::mdbx::cursor::move_result data) -> bool {
        size_t txId = *(static_cast<size_t*>(data.key.iov_base));
        size_t pagesCount = *(static_cast<uint32_t*>(data.value.iov_base));
        size_t pagesSize = pagesCount * free_stat.ms_psize;
        ret.pages += pagesCount;
        ret.size += pagesSize;
        ret.entries.push_back({txId, pagesCount, pagesSize});
        return true;
    }};

    if (free_crs.to_first(/*throw_notfound =*/false)) {
        (void)db::cursor_for_each(free_crs, collect_func);
    }

    return ret;
}

dbTablesInfo get_tablesInfo(::mdbx::txn& txn) {
    dbTablesInfo ret{};
    dbTableEntry* table;

    ret.filesize = txn.env().get_info().mi_geo.current;

    // Get info from the free database
    ::mdbx::map_handle free_map{0};
    auto stat = txn.get_map_stat(free_map);
    auto info = txn.get_handle_info(free_map);
    table = new dbTableEntry{free_map.dbi, "FREE_DBI", stat, info};
    ret.pageSize += table->stat.ms_psize;
    ret.pages += table->pages();
    ret.size += table->size();
    ret.tables.push_back(*table);

    // Get info from the unnamed database
    ::mdbx::map_handle main_map{1};
    stat = txn.get_map_stat(main_map);
    info = txn.get_handle_info(main_map);
    table = new dbTableEntry{main_map.dbi, "MAIN_DBI", stat, info};
    ret.pageSize += table->stat.ms_psize;
    ret.pages += table->pages();
    ret.size += table->size();
    ret.tables.push_back(*table);

    // Get all tables from the unnamed database
    auto main_crs{txn.open_cursor(main_map)};
    auto result{main_crs.to_first(/*throw_notfound =*/false)};
    while (result) {
        auto named_map{txn.open_map(result.key.as_string())};
        stat = txn.get_map_stat(named_map);
        info = txn.get_handle_info(named_map);
        table = new dbTableEntry{named_map.dbi, result.key.as_string(), stat, info};

        ret.pageSize += table->stat.ms_psize;
        ret.pages += table->pages();
        ret.size += table->size();
        ret.tables.push_back(*table);
        result = main_crs.to_next(/*throw_notfound =*/false);
    }

    return ret;
}

void do_scan(const db::EnvConfig& config) {
    static std::string fmt_hdr{" %3s %-24s %=50s %13s %13s %13s"};

    auto env{silkworm::db::open_env(config)};
    auto txn{env.start_read()};

    auto tablesInfo{get_tablesInfo(txn)};

    std::cout << "\n Database tables    : " << tablesInfo.tables.size() << "\n" << std::endl;

    if (!tablesInfo.tables.empty()) {
        std::cout << (boost::format(fmt_hdr) % "Dbi" % "Table name" % "Progress" % "Keys" % "Data" % "Total")
                  << std::endl;
        std::cout << (boost::format(fmt_hdr) % std::string(3, '-') % std::string(24, '-') % std::string(50, '-') %
                      std::string(13, '-') % std::string(13, '-') % std::string(13, '-'))
                  << std::flush;

        for (dbTableEntry item : tablesInfo.tables) {
            mdbx::map_handle tbl_map;

            std::cout << "\n" << (boost::format(" %3u %-24s ") % item.id % item.name) << std::flush;

            if (item.id < 2) {
                tbl_map = mdbx::map_handle(item.id);
            } else {
                tbl_map = txn.open_map(item.name);
            }

            size_t key_size{0};
            size_t data_size{0};
            Progress progress{50};
            progress.set_task_count(item.stat.ms_entries);
            size_t batch_size{progress.get_increment_count()};

            auto tbl_crs{txn.open_cursor(tbl_map)};
            auto result = tbl_crs.to_first(/*throw_notfound =*/false);

            while (result) {
                key_size += result.key.size();
                data_size += result.value.size();
                if (!--batch_size) {
                    if (shouldStop) {
                        break;
                    }
                    progress.set_current(progress.get_current() + progress.get_increment_count());
                    std::cout << progress.print_interval('.') << std::flush;
                    batch_size = progress.get_increment_count();
                }
                result = tbl_crs.to_next(/*throw_notfound =*/false);
            }

            if (!shouldStop) {
                progress.set_current(item.stat.ms_entries);
                std::cout << progress.print_interval('.') << std::flush;
                std::cout << (boost::format(" %13s %13s %13s") % human_size(key_size) % human_size(data_size) %
                              human_size(key_size + data_size))
                          << std::flush;
            } else {
                break;
            }
        }
    }

    std::cout << "\n" << (shouldStop ? "Aborted" : "Done") << " !\n " << std::endl;
}

void do_stages(db::EnvConfig& config) {
    static std::string fmt_hdr{" %-24s %10s "};
    static std::string fmt_row{" %-24s %10u %-8s"};

    auto env{silkworm::db::open_env(config)};
    auto txn{env.start_read()};
    if (!db::has_map(txn, db::table::kSyncStageProgress.name)) {
        throw std::runtime_error("Either not a Silkworm db or table " +
                                 std::string{db::table::kSyncStageProgress.name} + " not found");
    }

    auto crs{db::open_cursor(txn, db::table::kSyncStageProgress)};

    if (txn.get_map_stat(crs.map()).ms_entries) {
        std::cout << "\n" << (boost::format(fmt_hdr) % "Stage Name" % "Block") << std::endl;
        std::cout << (boost::format(fmt_hdr) % std::string(24, '-') % std::string(10, '-')) << std::endl;

        auto result{crs.to_first(/*throw_notfound =*/false)};
        while (result) {
            size_t height{endian::load_big_u64(static_cast<uint8_t*>(result.value.iov_base))};

            // Handle "prune_" stages
            size_t offset{0};
            static const char* prune_prefix = "prune_";
            if (std::memcmp(result.key.iov_base, prune_prefix, 6) == 0) {
                offset = 6;
            }

            bool Known{db::stages::is_known_stage(result.key.char_ptr() + offset)};
            std::cout << (boost::format(fmt_row) % result.key.as_string() % height %
                          (Known ? std::string(8, ' ') : "Unknown"))
                      << std::endl;
            result = crs.to_next(/*throw_notfound =*/false);
        }
        std::cout << "\n" << std::endl;
    } else {
        std::cout << "\n There are no stages to list\n" << std::endl;
    }
}

void do_prunes(db::EnvConfig& config, uint64_t prune_size) {
    auto env{silkworm::db::open_env(config)};
    stagedsync::TransactionManager txn{env};

    auto current_progress{db::stages::read_stage_progress(*txn, db::stages::kSendersKey)};

    if (prune_size > current_progress) return;
    auto prune_from{current_progress - prune_size};

    std::cout << "\n Pruned start, block to be kept: " << prune_size << "\n" << std::endl;
    auto pruned_node_stages{stagedsync::get_pruned_node_stages()};
    for(auto stage: pruned_node_stages) {
        stagedsync::success_or_throw(stage.prune_func(txn, DataDirectory::from_chaindata(config.path).etl().path(), prune_from));
    }
}

void do_migrations(db::EnvConfig& config) {
    static std::string fmt_hdr{" %-24s"};
    static std::string fmt_row{" %-24s"};

    auto env{silkworm::db::open_env(config)};
    auto txn{env.start_read()};

    if (!db::has_map(txn, db::table::kMigrations.name)) {
        throw std::runtime_error("Either not a Silkworm db or table " + std::string{db::table::kMigrations.name} +
                                 " not found");
    }

    auto crs{db::open_cursor(txn, db::table::kMigrations)};

    if (txn.get_map_stat(crs.map()).ms_entries) {
        std::cout << "\n" << (boost::format(fmt_hdr) % "Migration Name") << std::endl;
        std::cout << (boost::format(fmt_hdr) % std::string(24, '-')) << std::endl;

        auto result{crs.to_first(/*throw_notfound =*/false)};
        while (result) {
            std::cout << (boost::format(fmt_row) % result.key.as_string()) << std::endl;
            result = crs.to_next(/*throw_notfound =*/false);
        }
        std::cout << "\n" << std::endl;
    } else {
        std::cout << "\n There are no migrations to list\n" << std::endl;
    }
}

<<<<<<< HEAD
void do_stage_set(db::EnvConfig& config, std::string&& stage_name, uint32_t new_height, bool dry) {
=======
void do_stage_set(db::EnvConfig& config, const std::string& stage_name, uint32_t new_height, bool dry) {
>>>>>>> a9fac090
    config.readonly = false;
    auto env{silkworm::db::open_env(config)};
    auto txn{env.start_write()};
    if (!db::stages::is_known_stage(stage_name.c_str())) {
        throw std::runtime_error("Stage name " + stage_name + " is not known");
    }
    if (!db::has_map(txn, silkworm::db::table::kSyncStageProgress.name)) {
        throw std::runtime_error("Either non Silkworm db or table " +
                                 std::string(silkworm::db::table::kSyncStageProgress.name) + " not found");
    }
    auto old_height{db::stages::read_stage_progress(txn, stage_name.c_str())};
    db::stages::write_stage_progress(txn, stage_name.c_str(), new_height);
    if (!dry) {
        txn.commit();
    }

    std::cout << "\n Stage " << stage_name << " touched from " << old_height << " to " << new_height << "\n"
              << std::endl;
}

void do_tables(db::EnvConfig& config) {
    static std::string fmt_hdr{" %3s %-24s %10s %2s %10s %10s %10s %12s %10s %10s"};
    static std::string fmt_row{" %3i %-24s %10u %2u %10u %10u %10u %12s %10s %10s"};

    auto env{silkworm::db::open_env(config)};
    auto txn{env.start_read()};

    auto dbTablesInfo{get_tablesInfo(txn)};
    auto dbFreeInfo{get_freeInfo(txn)};

    std::cout << "\n Database dbTablesInfo    : " << dbTablesInfo.tables.size() << "\n" << std::endl;

    if (!dbTablesInfo.tables.empty()) {
        std::cout << (boost::format(fmt_hdr) % "Dbi" % "Table name" % "Records" % "D" % "Branch" % "Leaf" % "Overflow" %
                      "Size" % "Key" % "Value")
                  << std::endl;
        std::cout << (boost::format(fmt_hdr) % std::string(3, '-') % std::string(24, '-') % std::string(10, '-') %
                      std::string(2, '-') % std::string(10, '-') % std::string(10, '-') % std::string(10, '-') %
                      std::string(12, '-') % std::string(10, '-') % std::string(10, '-'))
                  << std::endl;

        for (auto& item : dbTablesInfo.tables) {
            auto keyMode = magic_enum::enum_name(item.info.key_mode());
            auto valueMode = magic_enum::enum_name(item.info.value_mode());
            std::cout << (boost::format(fmt_row) % item.id % item.name % item.stat.ms_entries % item.stat.ms_depth %
                          item.stat.ms_branch_pages % item.stat.ms_leaf_pages % item.stat.ms_overflow_pages %
                          human_size(item.size()) % keyMode % valueMode)
                      << std::endl;
        }
    }

    std::cout << "\n"
              << " Database file size   (A) : " << (boost::format("%13s") % human_size(dbTablesInfo.filesize)) << "\n"
              << " Data pages count         : " << (boost::format("%13u") % dbTablesInfo.pages) << "\n"
              << " Data pages size      (B) : " << (boost::format("%13s") % human_size(dbTablesInfo.size)) << "\n"
              << " Free pages count         : " << (boost::format("%13u") % dbTablesInfo.tables[0].pages()) << "\n"
              << " Free pages size      (C) : " << (boost::format("%13s") % human_size(dbFreeInfo.size)) << "\n"
              << " Reclaimable space        : "
              << (boost::format("%13s") % human_size(dbTablesInfo.filesize - dbTablesInfo.size + dbFreeInfo.size))
              << " == A - B + C \n"
              << std::endl;
}

void do_freelist(db::EnvConfig& config, bool detail) {
    static std::string fmt_hdr{"%9s %9s %12s"};
    static std::string fmt_row{"%9u %9u %12s"};

    auto env{silkworm::db::open_env(config)};
    auto txn{env.start_read()};

    auto dbFreeInfo{get_freeInfo(txn)};
    if (!dbFreeInfo.entries.empty() && detail) {
        std::cout << "\n"
                  << (boost::format(fmt_hdr) % "TxId" % "Pages" % "Size") << "\n"
                  << (boost::format(fmt_hdr) % std::string(9, '-') % std::string(9, '-') % std::string(12, '-'))
                  << std::endl;
        for (auto& item : dbFreeInfo.entries) {
            std::cout << (boost::format(fmt_row) % item.id % item.pages % human_size(item.size)) << std::endl;
        }
    }
    std::cout << "\n Free pages count     : " << boost::format("%13u") % dbFreeInfo.pages << "\n"
              << " Free pages size      : " << boost::format("%13s") % human_size(dbFreeInfo.size) << "\n"
              << std::endl;
}

void do_schema(db::EnvConfig& config) {
    auto env{silkworm::db::open_env(config)};
    auto txn{env.start_read()};

    auto schema_version{db::read_schema_version(txn)};
    if (!schema_version.has_value()) {
        throw std::runtime_error("Not a Silkworm db or no schema version found");
    }
    std::cout << "\n"
              << "Database schema version : " << schema_version->to_string() << "\n"
              << std::endl;
}

void do_compact(db::EnvConfig& config, const std::string& work_dir, bool replace, bool nobak) {
    fs::path work_path{work_dir};
    if (work_path.has_filename()) {
        work_path += fs::path::preferred_separator;
    }
    std::error_code ec;
    fs::create_directories(work_path, ec);
    if (ec) {
        throw std::runtime_error("Directory " + work_path.string() + " does not exist and could not be created");
    }

    fs::path target_file_path{work_path / fs::path(db::kDbDataFileName)};
    if (fs::exists(target_file_path)) {
        throw std::runtime_error("Directory " + work_path.string() + " already contains an " +
                                 std::string(db::kDbDataFileName) + " file");
    }

    auto env{silkworm::db::open_env(config)};

    // Determine file size of origin db
    size_t src_filesize{env.get_info().mi_geo.current};

    // Ensure target working directory has enough free space
    // at least the size of origin db
    auto target_space = fs::space(target_file_path.parent_path());
    if (target_space.free <= src_filesize) {
        throw std::runtime_error("Insufficient disk space on working directory's partition");
    }

    std::cout << "\n Compacting database from " << config.path << "\n into " << target_file_path
              << "\n Please be patient as there is no progress report ..." << std::endl;
    env.copy(/*destination*/ target_file_path.string(), /*compactify*/ true, /*forcedynamic*/ true);
    std::cout << "\n Database compaction " << (shouldStop ? "aborted !" : "completed ...") << std::endl;
    env.close();

    if (!shouldStop) {
        // Do we have a valid compacted file on disk ?
        // replace source with target
        if (!fs::exists(target_file_path)) {
            throw std::runtime_error("Can't locate compacted database");
        }

        // Do we have to replace original file ?
        if (replace) {
            auto source_file_path{db::get_datafile_path(fs::path(config.path))};
            // Create a backup copy before replacing ?
            if (!nobak) {
                std::cout << " Creating backup copy of origin database ..." << std::endl;
                std::string src_file_back{db::kDbDataFileName};
                src_file_back.append(".bak");
                fs::path src_path_bak{source_file_path.parent_path() / fs::path{src_file_back}};
                if (fs::exists(src_path_bak)) {
                    fs::remove(src_path_bak);
                }
                fs::rename(source_file_path, src_path_bak);
            }

            std::cout << " Replacing origin database with compacted ..." << std::endl;
            if (fs::exists(source_file_path)) {
                fs::remove(source_file_path);
            }
            fs::rename(target_file_path, source_file_path);
        }
    }
}

void do_copy(db::EnvConfig& src_config, const std::string& target_dir, bool create, bool noempty,
             std::vector<std::string>& names, std::vector<std::string>& xnames, bool dry) {
    fs::path target_path{target_dir};
    if (target_path.has_filename()) {
        target_path += fs::path::preferred_separator;
    }
    if (!fs::exists(target_path) || !fs::is_directory(target_path)) {
        if (!create) {
            throw std::runtime_error("Directory " + target_path.string() + " does not exist. Try --create");
        }
        std::error_code ec;
        fs::create_directories(target_path, ec);
        if (ec) {
            throw std::runtime_error("Directory " + target_path.string() + " does not exist and could not be created");
        }
    }

    // Target config
    db::EnvConfig tgt_config{target_path.string()};
    tgt_config.exclusive = true;
    fs::path target_file_path{target_path / fs::path(db::kDbDataFileName)};
    if (!fs::exists(target_file_path)) {
        tgt_config.create = true;
    }

    // Source db
    auto src_env{silkworm::db::open_env(src_config)};
    auto src_txn{src_env.start_read()};

    // Target db
    auto tgt_env{silkworm::db::open_env(tgt_config)};
    auto tgt_txn{tgt_env.start_write()};

    // Get free info and tables from both source and target environment
    auto src_tableInfo = get_tablesInfo(src_txn);
    auto tgt_tableInfo = get_tablesInfo(tgt_txn);

    // Check source db has tables to copy besides the two system tables
    if (src_tableInfo.tables.size() < 3) {
        throw std::runtime_error("Source db has no tables to copy.");
    }

    size_t bytesWritten{0};
    std::cout << boost::format(" %-24s %=50s") % "Table" % "Progress" << std::endl;
    std::cout << boost::format(" %-24s %=50s") % std::string(24, '-') % std::string(50, '-') << std::flush;

    // Loop source tables
    for (auto& src_table : src_tableInfo.tables) {
        if (shouldStop) {
            break;
        }
        std::cout << "\n " << boost::format("%-24s ") % src_table.name << std::flush;

        // Is this a system table ?
        if (src_table.id < 2) {
            std::cout << "Skipped (SYSTEM TABLE)" << std::flush;
            continue;
        }

        // Is this table present in the list user has provided ?
        if (!names.empty()) {
            auto it = std::find(names.begin(), names.end(), src_table.name);
            if (it == names.end()) {
                std::cout << "Skipped (no match --tables)" << std::flush;
                continue;
            }
        }

        // Is this table present in the list user has excluded ?
        if (!xnames.empty()) {
            auto it = std::find(xnames.begin(), xnames.end(), src_table.name);
            if (it != xnames.end()) {
                std::cout << "Skipped (match --xtables)" << std::flush;
                continue;
            }
        }

        // Is table empty ?
        if (!src_table.stat.ms_entries && noempty) {
            std::cout << "Skipped (--noempty)" << std::flush;
            continue;
        }

        // Is source table already present in target db ?
        bool exists_on_target{false};
        bool populated_on_target{false};
        if (!tgt_tableInfo.tables.empty()) {
            auto it = std::find_if(tgt_tableInfo.tables.begin(), tgt_tableInfo.tables.end(),
                                   [&src_table](dbTableEntry& item) -> bool { return item.name == src_table.name; });
            if (it != tgt_tableInfo.tables.end()) {
                exists_on_target = true;
                populated_on_target = (it->stat.ms_entries > 0);
            }
        }

        // Ready to copy
        auto src_table_map{src_txn.open_map(src_table.name)};
        auto src_table_info{src_txn.get_handle_info(src_table_map)};

        // If table does not exist on target create it with same flags as
        // origin table. Check the info match otherwise.
        mdbx::map_handle tgt_table_map;
        if (!exists_on_target) {
            tgt_table_map = tgt_txn.create_map(src_table.name, src_table_info.key_mode(), src_table_info.value_mode());
        } else {
            tgt_table_map = tgt_txn.open_map(src_table.name);
            auto tgt_table_info{tgt_txn.get_handle_info(tgt_table_map)};
            if (src_table_info.flags != tgt_table_info.flags) {
                std::cout << "Skipped (source and target have incompatible flags)" << std::flush;
                continue;
            }
        }

        // Loop source and write into target
        Progress progress{50};
        progress.set_task_count(src_table.stat.ms_entries);
        size_t batch_size{progress.get_increment_count()};
        bool batch_committed{false};

        auto src_table_crs{src_txn.open_cursor(src_table_map)};
        auto tgt_table_crs{tgt_txn.open_cursor(tgt_table_map)};
        MDBX_put_flags_t put_flags{!populated_on_target
                                       ? MDBX_put_flags_t::MDBX_UPSERT
                                       : ((src_table_info.flags & MDBX_DUPSORT) ? MDBX_put_flags_t::MDBX_APPENDDUP
                                                                                : MDBX_put_flags_t::MDBX_APPEND)};

        auto data{src_table_crs.to_first(/*throw_notfound =*/false)};
        while (data) {
            tgt_table_crs.put(data.key, &data.value, put_flags);
            bytesWritten += (data.key.length() + data.value.length());
            if (bytesWritten >= 2_Gibi) {
                tgt_table_crs.close();
                if (!dry) {
                    tgt_txn.commit();
                } else {
                    tgt_txn.abort();
                }
                tgt_txn = tgt_env.start_write();
                if (dry && !exists_on_target) {
                    tgt_table_map =
                        tgt_txn.create_map(src_table.name, src_table_info.key_mode(), src_table_info.value_mode());
                } else {
                    tgt_table_map = tgt_txn.open_map(src_table.name);
                }
                tgt_table_crs = tgt_txn.open_cursor(tgt_table_map);
                batch_committed = true;
                bytesWritten = 0;
            }

            if (!--batch_size) {
                if (shouldStop) {
                    break;
                }
                progress.set_current(progress.get_current() + progress.get_increment_count());
                std::cout << progress.print_interval(batch_committed ? 'W' : '.') << std::flush;
                batch_committed = false;
                batch_size = progress.get_increment_count();
            }

            data = src_table_crs.to_next(/*throw_notfound =*/false);
        }

        // Close all
        if (!shouldStop && bytesWritten) {
            if (!dry) {
                tgt_txn.commit();
            } else {
                tgt_txn.abort();
            }
            tgt_txn = tgt_env.start_write();
            batch_committed = true;
            bytesWritten = 0;
        }

        progress.set_current(src_table.stat.ms_entries);
        std::cout << progress.print_interval(batch_committed ? 'W' : '.') << std::flush;
    }

    std::cout << "\n All done!" << std::endl;
}

/**
 * \brief Initializes a silkworm db.
 *
 * Can parse a custom genesis file in json format or import data from known chain configs
 *
 * \param DataDir data_dir : hold data directory info about db paths
 * \param json_file : a string representing the path where to load custom json from
 * \param uint32_t chain_id : an identifier for a known chain
 * \param bool dry : whether or not commit data or run in simulation
 *
 */
<<<<<<< HEAD
void do_init_genesis(DataDirectory& data_dir, const std::string&& json_file, uint32_t chain_id, bool dry) {
=======
void do_init_genesis(DataDirectory& data_dir, const std::string& json_file, uint32_t chain_id, bool dry) {
>>>>>>> a9fac090
    // Check datadir does not exist
    if (data_dir.exists()) {
        throw std::runtime_error("Provided data directory already exist");
    }

    // Ensure data directory tree is built
    data_dir.deploy();

    // Retrieve source data either from provided json file
    // or from embedded sources
    std::string source_data;
    if (!json_file.empty()) {
        std::ifstream ifs(json_file);
        source_data = std::string((std::istreambuf_iterator<char>(ifs)), std::istreambuf_iterator<char>());
    } else if (chain_id != 0) {
        source_data = read_genesis_data(chain_id);
    } else {
        throw std::invalid_argument("Either json file or chain_id must be provided");
    }

    // Parse Json data
    // N.B. = instead of {} initialization due to https://github.com/nlohmann/json/issues/2204
    auto genesis_json = nlohmann::json::parse(source_data, nullptr, /* allow_exceptions = */ false);

    // Prime database
    db::EnvConfig config{data_dir.chaindata().path().string(), /*create*/ true};
    auto env{db::open_env(config)};
    auto txn{env.start_write()};
    db::table::create_all(txn);
    db::initialize_genesis(txn, genesis_json, /*allow_exceptions=*/true);

    // Set schema version
    silkworm::db::VersionBase v{3, 0, 0};
    db::write_schema_version(txn, v);

    if (!dry) {
        txn.commit();
    } else {
        txn.abort();
    }
}

void do_chainconfig(db::EnvConfig& config) {
    auto env{silkworm::db::open_env(config)};
    auto txn{env.start_read()};
    auto chain_config{db::read_chain_config(txn)};
    if (!chain_config.has_value()) {
        throw std::runtime_error("Not an initialized Silkworm db or unknown/custom chain ");
    }
    const auto& chain{chain_config.value()};
    std::cout << "\n Chain id " << chain.chain_id << "\n Config (json) : \n"
              << chain.to_json().dump() << "\n"
              << std::endl;
}

void do_first_byte_analysis(db::EnvConfig& config) {
    static std::string fmt_hdr{" %-24s %=50s "};

    auto env{silkworm::db::open_env(config)};
    auto txn{env.start_read()};

    std::cout << "\n"
              << (boost::format(fmt_hdr) % "Table name" % "%") << "\n"
              << (boost::format(fmt_hdr) % std::string(24, '-') % std::string(50, '-')) << "\n"
              << (boost::format(" %-24s ") % db::table::kCode.name) << std::flush;

    std::unordered_map<uint8_t, size_t> histogram;
    auto code_cursor{db::open_cursor(txn, db::table::kCode)};

    Progress progress{50};
    size_t total_entries{txn.get_map_stat(code_cursor.map()).ms_entries};
    progress.set_task_count(total_entries);
    size_t batch_size{progress.get_increment_count()};

    code_cursor.to_first();
    db::cursor_for_each(code_cursor,
                        [&histogram, &batch_size, &progress](const ::mdbx::cursor&, mdbx::cursor::move_result& entry) {
                            if (entry.value.length() > 0) {
                                uint8_t first_byte{entry.value.at(0)};
                                ++histogram[first_byte];
                            }
                            if (!--batch_size) {
                                progress.set_current(progress.get_current() + progress.get_increment_count());
                                std::cout << progress.print_interval('.') << std::flush;
                                batch_size = progress.get_increment_count();
                            }
                            return true;
                        });

    BlockNum last_block{db::stages::read_stage_progress(txn, db::stages::kExecutionKey)};
    progress.set_current(total_entries);
    std::cout << progress.print_interval('.') << std::endl;

    std::cout << "\n Last block : " << last_block << "\n Contracts  : " << total_entries << "\n" << std::endl;

    // Sort histogram by usage (from most used to less used)
    std::vector<std::pair<uint8_t, size_t>> histogram_sorted;
    std::copy(histogram.begin(), histogram.end(),
              std::back_inserter<std::vector<std::pair<uint8_t, size_t>>>(histogram_sorted));
    std::sort(histogram_sorted.begin(), histogram_sorted.end(),
              [](std::pair<uint8_t, size_t>& a, std::pair<uint8_t, size_t>& b) -> bool {
                  return a.second == b.second ? a.first < b.first : a.second > b.second;
              });

    if (!histogram_sorted.empty()) {
        std::cout << (boost::format(" %-4s %8s") % "Byte" % "Count") << "\n"
                  << (boost::format(" %-4s %8s") % std::string(4, '-') % std::string(8, '-')) << std::endl;
        for (const auto& [byte_code, usage_count] : histogram_sorted) {
            std::cout << (boost::format(" 0x%02x %8u") % static_cast<int>(byte_code) % usage_count) << std::endl;
        }
    }

    std::cout << "\n" << std::endl;
}

void do_extract_headers(db::EnvConfig& config, const std::string& file_name, uint32_t step) {
    auto env{silkworm::db::open_env(config)};
    auto txn{env.start_read()};

    /// We can store all header hashes into a single byte array given all
    /// hashes are same in length. By consequence we only need to assert
    /// total size of byte array is a multiple of hash length.
    /// The process is mostly the same we have in genesistool.cpp

    /// Open the output file
    std::ofstream out_stream{file_name};
    out_stream << "/* Generated by Silkworm toolbox's extract headers */\n"
               << "#include <cassert>\n"
               << "#include <stddef.h>\n"
               << "static const char headers_data_internal[] = {\n";

    BlockNum block_num{0};
    BlockNum block_max{silkworm::db::stages::read_stage_progress(txn, db::stages::kHeadersKey)};

    auto hashes_table{db::open_cursor(txn, db::table::kCanonicalHashes)};
    for (; block_num <= block_max; block_num += step) {
        auto block_key{db::block_key(block_num)};
        auto data{hashes_table.find(db::to_slice(block_key), false)};
        if (!data.done) {
            break;
        }
        /// Print all bytes of hash into stream
        auto value_bytes{static_cast<uint8_t*>(data.value.iov_base)};
        for (size_t i{0}; i < data.value.length(); ++i) {
            out_stream << "0x" << std::hex << static_cast<uint32_t>(value_bytes[i]) << ",";
        }
        out_stream << "\n";  // Close line
    }

    out_stream << "};\n"
               << "const char* headers_data() { return &headers_data_internal[0]; }\n"
               << "const sizeof_headers_data() { return sizeof(headers_data_internal); )\n"
               << "static_assert(sizeof(headers_data_internal) % 32 == 0);" << std::endl;
    out_stream.close();
}

int main(int argc, char* argv[]) {
    signal(SIGINT, sig_handler);
    signal(SIGTERM, sig_handler);

    CLI::App app_main("Silkworm db tool");
    app_main.require_subcommand(1);  // At least 1 subcommand is required

    /*
     * Database options (path required)
     */
    auto db_opts = app_main.add_option_group("Db", "Database options");
    db_opts->get_formatter()->column_width(35);
    auto shared_opt = db_opts->add_flag("--shared", "Open database in shared mode");
    auto exclusive_opt = db_opts->add_flag("--exclusive", "Open database in exclusive mode")->excludes(shared_opt);

    auto db_opts_paths = db_opts->add_option_group("Path", "Database path")->require_option(1);
    db_opts_paths->get_formatter()->column_width(35);

    auto chaindata_opt = db_opts_paths->add_option("--chaindata", "Path to directory for mdbx.dat");
    auto datadir_opt = db_opts_paths->add_option("--datadir", "Path to data directory")->excludes(chaindata_opt);

    /*
     * Common opts and flags
     */

    auto app_yes_opt = app_main.add_flag("-Y,--yes", "Assume yes to all requests of confirmation");
    auto app_dry_opt = app_main.add_flag("--dry", "Don't commit to db. Only simulate");

    /*
     * Subcommands
     */

    // List tables and gives info about storage
    auto cmd_tables = app_main.add_subcommand("tables", "List db and tables info");
    auto cmd_tables_scan_opt = cmd_tables->add_flag("--scan", "Scan real data size (long)");

    // List infor of free pages with optional detail
    auto cmd_freelist = app_main.add_subcommand("freelist", "Print free pages info");
    auto freelist_detail_opt = cmd_freelist->add_flag("--detail", "Gives detail for each FREE_DBI record");

    // Read db schema
    auto cmd_schema = app_main.add_subcommand("schema", "Reports schema version of Silkworm database");

    // List stages keys and their heights
    auto cmd_stages = app_main.add_subcommand("stages", "List stages and their actual heights");

    // List migration keys
    auto cmd_migrations = app_main.add_subcommand("migrations", "List migrations");

    // Clear table tool
    auto cmd_clear = app_main.add_subcommand("clear", "Empties or drops provided named table(s)");
    std::vector<std::string> cmd_clear_names;
    cmd_clear->add_option("--names", cmd_clear_names, "Name(s) of table to clear")->required();
    auto cmd_clear_drop_opt = cmd_clear->add_flag("--drop", "Drop table instead of emptying it");

    // Compact database file
    auto cmd_compact = app_main.add_subcommand("compact", "Compacts an lmdb database");
    auto cmd_compact_workdir_opt = cmd_compact->add_option("--workdir", "Working directory")->required();
    auto cmd_compact_replace_opt = cmd_compact->add_flag("--replace", "Replace original file with compacted");
    auto cmd_compact_nobak_opt = cmd_compact->add_flag("--nobak", "Don't create a bak copy of original when replacing")
                                     ->needs(cmd_compact_replace_opt);

    // Copy database file or subset of tables
    auto cmd_copy = app_main.add_subcommand("copy", "Copies an entire Silkworm database or subset of tables");
    auto cmd_copy_targetdir_opt = cmd_copy->add_option("--targetdir", "Target directory")->required();
    auto cmd_copy_target_create_opt = cmd_copy->add_flag("--create", "Create target db if not exists");
    auto cmd_copy_target_noempty_opt = cmd_copy->add_flag("--noempty", "Skip copy of empty tables");
    std::vector<std::string> cmd_copy_names, cmd_copy_xnames;
    cmd_copy->add_option("--tables", cmd_copy_names, "Copy only tables matching this list of names", true);
    cmd_copy->add_option("--xtables", cmd_copy_xnames, "Don't copy tables matching this list of names", true);

    // Stages tool
    auto cmd_stageset = app_main.add_subcommand("stage-set", "Sets a stage to a new height");
    auto cmd_stageset_name_opt = cmd_stageset->add_option("--name", "Name of the stage to set")->required();
    auto cmd_stageset_height_opt =
        cmd_stageset->add_option("--height", "Name of the stage to set")->required()->check(CLI::Range(0u, UINT32_MAX));

    // Initialize with genesis tool
    auto cmd_initgenesis = app_main.add_subcommand("init-genesis", "Initialize a new db with genesis block");
    cmd_initgenesis->require_option(1);
    auto cmd_initgenesis_json_opt =
        cmd_initgenesis->add_option("--json", "Full path to genesis json file")->check(CLI::ExistingFile);

    std::map<std::string, uint32_t> genesis_map{{"mainnet", 1}, {"rinkeby", 4}, {"goerli", 5}};
    auto cmd_initgenesis_chain_opt = cmd_initgenesis->add_option("--chain", "Name of the chain to initialize")
                                         ->excludes(cmd_initgenesis_json_opt)
                                         ->transform(CLI::Transformer(genesis_map, CLI::ignore_case));

    // Read chain config held in db (if any)
    auto cmd_chainconfig = app_main.add_subcommand("chain-config", "Prints chain config held in database");

    // Do first byte analytics on deployed contract codes
    auto cmd_first_byte_analysis = app_main.add_subcommand(
        "first-byte-analysis", "Prints an histogram analysis of first byte for deployed contracts");

    // Extract a list of historical headers in given file
    auto cmd_extract_headers = app_main.add_subcommand(
        "extract-headers", "Hard-code historical headers, from block zero to the highest available");
    auto cmd_extract_headers_file_opt = cmd_extract_headers->add_option("--file", "Output file")->required();
    auto cmd_extract_headers_step_opt = cmd_extract_headers->add_option("--step", "Step every this number of blocks")
                                            ->default_val("100000")
                                            ->check(CLI::Range(1u, UINT32_MAX));
    // List migration keys
    auto cmd_do_prunes = app_main.add_subcommand("do-prunes", "Prune the node");
    auto cmd_do_prunes_size = cmd_do_prunes->add_option("--block-to-keep", "How many blocks of history to keep")
                                  ->default_val("96000")
                                  ->check(CLI::Range(1u, UINT32_MAX));

    /*
     * Parse arguments and validate
     */
    CLI11_PARSE(app_main, argc, argv);

    auto data_dir_factory = [&chaindata_opt, &datadir_opt]() -> DataDirectory {
        if (*chaindata_opt) {
            fs::path p{chaindata_opt->as<std::string>()};
            return DataDirectory::from_chaindata(p);
        }
        fs::path p{datadir_opt->as<std::string>()};
        return DataDirectory(p, false);
    };

    try {
        // Set origin data_dir
        DataDirectory data_dir{data_dir_factory()};

        if (!*cmd_initgenesis) {
            if (!data_dir.chaindata().exists() || data_dir.is_pristine()) {
                std::cerr << "\n Directory " << data_dir.chaindata().path().string() << " does not exist or is empty"
                          << std::endl;
                return -1;
            }
            auto mdbx_path{db::get_datafile_path(data_dir.chaindata().path())};
            if (!fs::exists(mdbx_path) || !fs::is_regular_file(mdbx_path)) {
                std::cerr << "\n Directory " << data_dir.chaindata().path().string() << " does not contain "
                          << db::kDbDataFileName << std::endl;
                return -1;
            }
        }

        db::EnvConfig src_config{data_dir.chaindata().path().string()};
        src_config.shared = *shared_opt;
        src_config.exclusive = *exclusive_opt;

        // Execute subcommand actions
        if (*cmd_tables) {
            if (*cmd_tables_scan_opt) {
                do_scan(src_config);
            } else {
                do_tables(src_config);
            }
        } else if (*cmd_freelist) {
            do_freelist(src_config, *freelist_detail_opt);
        } else if (*cmd_schema) {
            do_schema(src_config);
        } else if (*cmd_stages) {
            do_stages(src_config);
        } else if (*cmd_migrations) {
            do_migrations(src_config);
        } else if (*cmd_clear) {
            do_clear(src_config, *app_dry_opt, *app_yes_opt, cmd_clear_names, *cmd_clear_drop_opt);
        } else if (*cmd_compact) {
            do_compact(src_config, cmd_compact_workdir_opt->as<std::string>(), *cmd_compact_replace_opt,
                       *cmd_compact_nobak_opt);
        } else if (*cmd_copy) {
            do_copy(src_config, cmd_copy_targetdir_opt->as<std::string>(), *cmd_copy_target_create_opt,
                    *cmd_copy_target_noempty_opt, cmd_copy_names, cmd_copy_xnames, *app_dry_opt);
        } else if (*cmd_stageset) {
            do_stage_set(src_config, cmd_stageset_name_opt->as<std::string>(), cmd_stageset_height_opt->as<uint32_t>(),
                         *app_dry_opt);
        } else if (*cmd_initgenesis) {
            do_init_genesis(data_dir, cmd_initgenesis_json_opt->as<std::string>(),
                            *cmd_initgenesis_chain_opt ? cmd_initgenesis_chain_opt->as<uint32_t>() : 0u, *app_dry_opt);
            if (*app_dry_opt) {
                std::cout << "\nGenesis initialization succeeded. Due to --dry flag no data is persisted\n"
                          << std::endl;
                fs::remove_all(data_dir.path());
            }
        } else if (*cmd_chainconfig) {
            do_chainconfig(src_config);
        } else if (*cmd_first_byte_analysis) {
            do_first_byte_analysis(src_config);
        } else if (*cmd_extract_headers) {
            do_extract_headers(src_config, cmd_extract_headers_file_opt->as<std::string>(),
                               cmd_extract_headers_step_opt->as<uint32_t>());
        } else if (*cmd_do_prunes) {
            do_prunes(src_config, cmd_do_prunes_size->as<uint64_t>());
        }

        return 0;

    } catch (const std::exception& ex) {
        std::cerr << "\nUnexpected error : " << ex.what() << "\n" << std::endl;
    } catch (...) {
        std::cerr << "\nUnexpected undefined error\n" << std::endl;
    }

    return -1;
}<|MERGE_RESOLUTION|>--- conflicted
+++ resolved
@@ -417,11 +417,7 @@
     }
 }
 
-<<<<<<< HEAD
 void do_stage_set(db::EnvConfig& config, std::string&& stage_name, uint32_t new_height, bool dry) {
-=======
-void do_stage_set(db::EnvConfig& config, const std::string& stage_name, uint32_t new_height, bool dry) {
->>>>>>> a9fac090
     config.readonly = false;
     auto env{silkworm::db::open_env(config)};
     auto txn{env.start_write()};
@@ -778,11 +774,7 @@
  * \param bool dry : whether or not commit data or run in simulation
  *
  */
-<<<<<<< HEAD
 void do_init_genesis(DataDirectory& data_dir, const std::string&& json_file, uint32_t chain_id, bool dry) {
-=======
-void do_init_genesis(DataDirectory& data_dir, const std::string& json_file, uint32_t chain_id, bool dry) {
->>>>>>> a9fac090
     // Check datadir does not exist
     if (data_dir.exists()) {
         throw std::runtime_error("Provided data directory already exist");

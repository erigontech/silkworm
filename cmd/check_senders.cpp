--- conflicted
+++ resolved
@@ -1,9 +1,5 @@
 /*
-<<<<<<< HEAD
-   Copyright 2021 The Silkworm Authors
-=======
    Copyright 2020-2021 The Silkworm Authors
->>>>>>> 1f4ef849
 
    Licensed under the Apache License, Version 2.0 (the "License");
    you may not use this file except in compliance with the License.
@@ -98,7 +94,6 @@
     // Signal to connected handlers the task has completed
     boost::signals2::signal<void(uint32_t sender_id, uint32_t batch_id, Recoverer::error error)> signal_completed;
 
-<<<<<<< HEAD
    private:
      const uint32_t id_;                                    // Current worker identifier
      uint32_t batch_id_{0};                                 // Running batch identifier
@@ -118,15 +113,14 @@
              throw std::runtime_error("Unable to allocate memory");
          }
 
-         while (!should_stop()) {
-
-             // Wait for a set of recovery packages to get in
-             bool expectedKick{true};
-             if (!kicked_.compare_exchange_strong(expectedKick, false, std::memory_order_relaxed)) {
-                 std::unique_lock l(xwork_);
-                 kicked_signal_.wait_for(l, std::chrono::seconds(1));
-                 continue;
-             }
+        while (!should_stop()) {
+            // Wait for a set of recovery packages to get in
+            bool expectedKick{true};
+            if (!kicked_.compare_exchange_strong(expectedKick, false, std::memory_order_relaxed)) {
+                std::unique_lock l(xwork_);
+                kicked_signal_.wait_for(l, std::chrono::seconds(1));
+                continue;
+            }
 
              {
                  // Lock mutex so no other jobs may be set
@@ -177,85 +171,6 @@
          }
 
          std::free(data_);
-=======
-  private:
-    const uint32_t id_;                                      // Current worker identifier
-    mutable std::mutex mywork_;                              // Work mutex
-    std::vector<package> packages_{};                        // Work packages to process
-    uint32_t current_batch_id_{0};                           // Identifier of the batch being processed
-    size_t mysize_;                                          // Size of the recovery data
-    uint8_t* mydata_{nullptr};                               // Pointer to data where rsults are stored
-    std::vector<std::pair<uint64_t, MDB_val>> myresults_{};  // Results per block pointing to data area
-
-    // Basic work loop (overrides Worker::work())
-    void work() final {
-        // Try allocate enough memory to store
-        // results output
-        mydata_ = static_cast<uint8_t*>(std::calloc(1, mysize_));
-        if (!mydata_) {
-            throw std::runtime_error("Unable to allocate memory");
-        }
-
-        while (!should_stop()) {
-            // Wait for a set of recovery packages to get in
-            bool expectedKick{true};
-            if (!kicked_.compare_exchange_strong(expectedKick, false, std::memory_order_relaxed)) {
-                std::unique_lock l(xwork_);
-                kicked_signal_.wait_for(l, std::chrono::seconds(1));
-                continue;
-            }
-
-            {
-                // Lock mutex so no other jobs may be set
-                std::unique_lock l{mywork_};
-                myresults_.clear();
-                error recovery_error{};
-
-                uint64_t current_block{packages_.at(0).block_num};
-                size_t block_result_offset{0};
-                size_t block_result_length{0};
-
-                // Loop
-                for (auto const& package : packages_) {
-                    // On block switching store the results
-                    if (current_block != package.block_num) {
-                        MDB_val result{block_result_length, (void*)&mydata_[block_result_offset]};
-                        myresults_.push_back({current_block, result});
-                        block_result_offset += block_result_length;
-                        block_result_length = 0;
-                        current_block = package.block_num;
-                        if (should_stop_) break;
-                    }
-
-                    std::optional<Bytes> recovered{ecdsa::recover(full_view(package.hash.bytes),
-                                                                  full_view(package.signature), package.recovery_id)};
-                    if (recovered.has_value() && (int)recovered->at(0) == 4) {
-                        auto keyHash{ethash::keccak256(recovered->data() + 1, recovered->length() - 1)};
-                        std::memcpy(&mydata_[block_result_offset + block_result_length],
-                                    &keyHash.bytes[sizeof(keyHash) - kAddressLength], kAddressLength);
-                        block_result_length += kAddressLength;
-                    } else {
-                        recovery_error.err = -1;
-                        recovery_error.msg =
-                            "Public key recovery failed at block #" + std::to_string(package.block_num);
-                        break;  // No need to process other txns
-                    }
-                }
-
-                // Store results for last block
-                if (block_result_length) {
-                    MDB_val result{block_result_length, (void*)&mydata_[block_result_offset]};
-                    myresults_.push_back({current_block, result});
-                }
-
-                // Raise finished event
-                signal_completed(id_, current_batch_id_, recovery_error);
-                packages_.clear();  // Clear here. Next set_work will swap the cleaned container to master thread
-            }
-        }
-
-        std::free(mydata_);
->>>>>>> 1f4ef849
     };
 };
 

/*
   Copyright 2024 The Silkworm Authors

   Licensed under the Apache License, Version 2.0 (the "License");
   you may not use this file except in compliance with the License.
   You may obtain a copy of the License at

       http://www.apache.org/licenses/LICENSE-2.0

   Unless required by applicable law or agreed to in writing, software
   distributed under the License is distributed on an "AS IS" BASIS,
   WITHOUT WARRANTIES OR CONDITIONS OF ANY KIND, either express or implied.
   See the License for the specific language governing permissions and
   limitations under the License.
*/

#pragma once

#include <silkworm/core/types/account.hpp>
#include <silkworm/db/datastore/kvdb/codec.hpp>
#include <silkworm/db/datastore/snapshots/common/codec.hpp>
#include <silkworm/infra/common/decoding_exception.hpp>

#include "account_codec.hpp"
#include "silkworm/db/util.hpp"

namespace silkworm::db::state {

struct AccountKVDBCodec : public datastore::kvdb::Codec {
    Account value;
    Bytes data;

    ~AccountKVDBCodec() override = default;

    datastore::kvdb::Slice encode() override {
        data = AccountCodec::encode_for_storage_v3(value);
        return datastore::kvdb::to_slice(data);
    }

    void decode(datastore::kvdb::Slice slice) override {
        value = unwrap_or_throw(AccountCodec::from_encoded_storage_v3(datastore::kvdb::from_slice(slice)));
    }
};

static_assert(datastore::kvdb::EncoderConcept<AccountKVDBCodec>);
static_assert(datastore::kvdb::DecoderConcept<AccountKVDBCodec>);

struct AccountSnapshotsCodec : public snapshots::Codec {
    Account value;
    Bytes word;

    ~AccountSnapshotsCodec() override = default;

    ByteView encode_word() override {
        word = AccountCodec::encode_for_storage_v3(value);
        return word;
    }

    void decode_word(ByteView input_word) override {
        auto account = AccountCodec::from_encoded_storage_v3(input_word);
        if (!account)
            throw DecodingException{account.error(), "AccountSnapshotsCodec failed to decode Account"};
<<<<<<< HEAD
        value = std::move(*account);
=======
        value = *account;
>>>>>>> 2c2f00df
    }
};

static_assert(snapshots::EncoderConcept<AccountSnapshotsCodec>);
static_assert(snapshots::DecoderConcept<AccountSnapshotsCodec>);

}  // namespace silkworm::db::state<|MERGE_RESOLUTION|>--- conflicted
+++ resolved
@@ -60,11 +60,7 @@
         auto account = AccountCodec::from_encoded_storage_v3(input_word);
         if (!account)
             throw DecodingException{account.error(), "AccountSnapshotsCodec failed to decode Account"};
-<<<<<<< HEAD
-        value = std::move(*account);
-=======
         value = *account;
->>>>>>> 2c2f00df
     }
 };
 

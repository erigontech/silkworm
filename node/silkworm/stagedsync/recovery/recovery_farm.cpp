--- conflicted
+++ resolved
@@ -174,31 +174,8 @@
 StageResult RecoveryFarm::unwind(uint64_t new_height) {
     SILKWORM_LOG(LogLevel::Info) << "Unwinding Senders' table to height " << new_height << std::endl;
     auto unwind_table{db::open_cursor(db_transaction_, db::table::kSenders)};
-<<<<<<< HEAD
     auto unwind_bytes_point{db::block_key(new_height+1)};
     unwind_table_from(unwind_table, unwind_bytes_point);
-=======
-    size_t rcount{db_transaction_.get_map_stat(unwind_table.map()).ms_entries};
-    if (rcount) {
-        if (new_height <= 1) {
-            db_transaction_.clear_map(unwind_table.map());
-        } else {
-            Bytes key(40, '\0');
-            endian::store_big_u64(&key[0], new_height + 1);  // New stage height is last processed
-            if (unwind_table.seek(db::to_slice(key))) {
-                unwind_table.erase();
-                while (unwind_table.to_next(false)) {
-                    unwind_table.erase();
-                    if (--rcount % 1'000 && should_stop()) {
-                        ret = StageResult::kAborted;
-                        break;
-                    }
-                }
-            }
-        }
-    }
-
->>>>>>> c914f967
     // Eventually update new stage height
     db::stages::set_stage_progress(db_transaction_, db::stages::kSendersKey, new_height);
     

/*
   Copyright 2023 The Silkworm Authors

   Licensed under the Apache License, Version 2.0 (the "License");
   you may not use this file except in compliance with the License.
   You may obtain a copy of the License at

       http://www.apache.org/licenses/LICENSE-2.0

   Unless required by applicable law or agreed to in writing, software
   distributed under the License is distributed on an "AS IS" BASIS,
   WITHOUT WARRANTIES OR CONDITIONS OF ANY KIND, either express or implied.
   See the License for the specific language governing permissions and
   limitations under the License.
*/

#pragma once

#include <stdexcept>

#include <silkworm/infra/concurrency/coroutine.hpp>

#include <boost/asio/any_io_executor.hpp>
#include <boost/asio/awaitable.hpp>
#include <boost/asio/co_spawn.hpp>
#include <boost/asio/detached.hpp>
#include <boost/asio/experimental/concurrent_channel.hpp>
#include <boost/asio/io_context.hpp>
#include <boost/asio/use_awaitable.hpp>
#include <boost/asio/use_future.hpp>

namespace silkworm::concurrency {

namespace asio = boost::asio;

// An awaitable-friendly future/promise

template <typename T>
class AwaitablePromise;

template <typename T>
class AwaitableFuture {
  public:
    AwaitableFuture(const AwaitableFuture&) = delete;
    AwaitableFuture(AwaitableFuture&& orig) : channel_(std::move(orig.channel_)) {}

    asio::awaitable<T> get_async() {
        return get(asio::use_awaitable);
    }

    T get() {
        return get(asio::use_future).get();
    }

  private:
    friend class AwaitablePromise<T>;

    using AsyncChannel = asio::experimental::concurrent_channel<void(std::exception_ptr, T)>;

    explicit AwaitableFuture(std::shared_ptr<AsyncChannel> channel) : channel_(channel) {}

<<<<<<< HEAD
    template <typename CompletionToken>
    auto get(CompletionToken completion_token) {
        return channel_->async_receive(completion_token);
    }

    std::shared_ptr<async_channel> channel_;
=======
    std::shared_ptr<AsyncChannel> channel_;
>>>>>>> df55fa12
};

template <typename T>
class AwaitablePromise {
    inline static size_t one_shot_channel = 1;
    using AsyncChannel = typename AwaitableFuture<T>::AsyncChannel;

  public:
    explicit AwaitablePromise(asio::any_io_executor&& executor) : channel_(std::make_shared<AsyncChannel>(executor, one_shot_channel)) {}
    explicit AwaitablePromise(asio::any_io_executor& executor) : channel_(std::make_shared<AsyncChannel>(executor, one_shot_channel)) {}
    explicit AwaitablePromise(asio::io_context& io_context) : channel_(std::make_shared<AsyncChannel>(io_context, one_shot_channel)) {}

    AwaitablePromise(const AwaitablePromise&) = delete;
    AwaitablePromise(AwaitablePromise&& orig) : channel_(std::move(orig.channel_)) {}

    void set_value(T value) {
        bool sent = channel_->try_send(nullptr, std::move(value));
        if (!sent) throw std::runtime_error("AwaitablePromise::set_value: channel is full");
    }

    void set_exception(std::exception_ptr ptr) {
        bool sent = channel_->try_send(ptr, T{});
        if (!sent) throw std::runtime_error("AwaitablePromise::set_exception: channel is full");
    }

    AwaitableFuture<T> get_future() { return AwaitableFuture<T>(channel_); }

  private:
    std::shared_ptr<AsyncChannel> channel_;
};

}  // namespace silkworm::concurrency<|MERGE_RESOLUTION|>--- conflicted
+++ resolved
@@ -59,16 +59,12 @@
 
     explicit AwaitableFuture(std::shared_ptr<AsyncChannel> channel) : channel_(channel) {}
 
-<<<<<<< HEAD
     template <typename CompletionToken>
     auto get(CompletionToken completion_token) {
         return channel_->async_receive(completion_token);
     }
 
-    std::shared_ptr<async_channel> channel_;
-=======
     std::shared_ptr<AsyncChannel> channel_;
->>>>>>> df55fa12
 };
 
 template <typename T>

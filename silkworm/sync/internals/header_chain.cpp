/*
   Copyright 2022 The Silkworm Authors

   Licensed under the Apache License, Version 2.0 (the "License");
   you may not use this file except in compliance with the License.
   You may obtain a copy of the License at

       http://www.apache.org/licenses/LICENSE-2.0

   Unless required by applicable law or agreed to in writing, software
   distributed under the License is distributed on an "AS IS" BASIS,
   WITHOUT WARRANTIES OR CONDITIONS OF ANY KIND, either express or implied.
   See the License for the specific language governing permissions and
   limitations under the License.
*/

#include "header_chain.hpp"

#include <algorithm>

#include <gsl/util>

#include <silkworm/core/common/random_number.hpp>
#include <silkworm/core/common/singleton.hpp>
#include <silkworm/core/types/evmc_bytes32.hpp>
#include <silkworm/core/types/hash.hpp>
#include <silkworm/db/db_utils.hpp>
#include <silkworm/infra/common/environment.hpp>
#include <silkworm/infra/common/log.hpp>
#include <silkworm/sync/sentry_client.hpp>

#include "algorithm.hpp"
#include "silkworm/rpc/common/util.hpp"

namespace silkworm {

class SegmentCutAndPasteError : public std::logic_error {
  public:
    SegmentCutAndPasteError() : std::logic_error("segment cut&paste error, unknown reason") {}

    explicit SegmentCutAndPasteError(const std::string& reason) : std::logic_error(reason) {}
};

static PreverifiedHashes& default_preverified_hashes(ChainId chain_id, bool use_preverified_hashes) {
    static PreverifiedHashes kEmpty;
    return use_preverified_hashes ? PreverifiedHashes::load(chain_id) : kEmpty;
}

HeaderChain::HeaderChain(const ChainConfig& chain_config, bool use_preverified_hashes)
    : HeaderChain{
          chain_config.chain_id,
          protocol::rule_set_factory(chain_config),
          chain_config.terminal_total_difficulty,
          use_preverified_hashes,
      } {}

HeaderChain::HeaderChain(
    ChainId chain_id,
    protocol::RuleSetPtr rule_set,
    std::optional<intx::uint256> terminal_total_difficulty,
    bool use_preverified_hashes)
    : highest_in_db_(0),
      top_seen_height_(0),
      preverified_hashes_(default_preverified_hashes(chain_id, use_preverified_hashes)),
      seen_announces_(1000),
      rule_set_{std::move(rule_set)},
      chain_state_(persisted_link_queue_),  // Erigon reads past headers from db, we hope to find them from this queue
      terminal_total_difficulty_{terminal_total_difficulty} {
    if (!rule_set_) {
        throw std::logic_error("HeaderChain exception, cause: unknown protocol rule set");
        // or must the sync go on and return StageResult::kUnknownProtocolRuleSet?
    }

    // User can specify to stop downloading process at some block
    const auto stop_at_block = Environment::get_stop_at_block();
    if (stop_at_block.has_value()) {
        set_target_block(stop_at_block.value());
        SILK_TRACE << "HeaderChain target block=" << target_block_.value();
    }

    RandomNumber random(100'000'000, 1'000'000'000);
    request_id_prefix_ = random.generate_one();
    SILK_TRACE << "HeaderChain: request id prefix=" << request_id_prefix_;
}

void HeaderChain::set_target_block(BlockNum target_block) {
    target_block_ = target_block;
    top_seen_height_ = target_block;  // needed if no header announcements on p2p network

    compute_last_preverified_hash();
}

void HeaderChain::compute_last_preverified_hash() {
    last_preverified_hash_ = preverified_hashes_.height;
    if (target_block_ && preverified_hashes_.step)
        last_preverified_hash_ = (*target_block_ / preverified_hashes_.step) * preverified_hashes_.step;
}

BlockNum HeaderChain::highest_block_in_db() const { return highest_in_db_; }

void HeaderChain::top_seen_block_height(BlockNum n) { top_seen_height_ = n; }

BlockNum HeaderChain::top_seen_block_height() const { return top_seen_height_; }

std::pair<BlockNum, BlockNum> HeaderChain::anchor_height_range() const {
    if (anchors_.empty()) return {0, 0};
    BlockNum min{std::numeric_limits<BlockNum>::max()}, max{0};
    for (auto& a : anchors_) {
        auto& anchor = a.second;
        min = std::min(min, anchor->block_height);
        max = std::max(max, anchor->block_height);
    }
    return {min, max};
}

bool HeaderChain::in_sync() const {
    BlockNum tip_block = target_block_ ? target_block_.value() : std::max(preverified_hashes_.height, top_seen_height_);
    return top_seen_height_ > 0 && highest_in_db_ >= tip_block;
}

size_t HeaderChain::pending_links() const { return links_.size() - persisted_link_queue_.size(); }

size_t HeaderChain::anchors() const { return anchors_.size(); }

std::vector<Announce>& HeaderChain::announces_to_do() { return announces_to_do_; }

size_t HeaderChain::outstanding_requests(time_point_t tp) const {
    auto it = std::find_if(anchor_queue_.begin(), anchor_queue_.end(), [tp](const auto& anchor) {
        return anchor->timestamp > tp;  // anchor_queue_ is sorted by timestamp
    });
    auto distance = std::distance(it, anchor_queue_.end());  // skip adding (last_skeleton_request_ < tp ? 1 : 0)
                                                             // because we cannot say here if it has already been replied
    if (distance < 0) throw std::logic_error("HeaderChain::outstanding_requests() distance < 0");

    return static_cast<size_t>(distance);
}

void HeaderChain::add_bad_headers(const std::set<Hash>& bads) {
    bad_headers_.insert(bads.begin(), bads.end());  // todo: use set_union or merge?
}

void HeaderChain::initial_state(const std::vector<BlockHeader>& last_headers) {
    statistics_ = {};  // reset statistics

    // we also need here all the headers with height == highest_in_db to init chain_state_
    for (auto&& header : last_headers) {
        this->add_header_as_link(header, true);  // todo: optimize add_header_as_link to use Header&&
        highest_in_db_ = std::max(highest_in_db_, header.number);
    }

    reduce_persisted_links_to(kPersistentLinkLimit);  // resize persisted_link_queue removing old links
}

void HeaderChain::current_state(BlockNum highest_in_db) {
    highest_in_db_ = highest_in_db;

    statistics_ = {};  // reset statistics
}

Headers HeaderChain::withdraw_stable_headers() {
    Headers stable_headers;

    if (insert_list_.empty()) return {};

    auto initial_highest_in_db = highest_in_db_;
    SILK_TRACE << "HeaderChain: finding headers to persist on top of " << highest_in_db_ << " (" << insert_list_.size()
               << " waiting in queue)";

    OldestFirstLinkQueue assessing_list = insert_list_;  // use move() operation if it is assured that after the move
    insert_list_.clear();                                // the container is empty and can be reused

    while (!assessing_list.empty()) {
        // Choose a link at top
        auto link = assessing_list.top();  // from lower block numbers to higher block numbers
        assessing_list.pop();

        // If it is in the pre-verified headers range do not verify it, wait for pre-verification
        if (link->block_height <= last_preverified_hash_ && !link->preverified) {
            insert_list_.push(link);
            continue;  // header should be pre-verified, but not yet, try again later
        }

        // Verify
        VerificationResult assessment = verify(*link);

        if (assessment == kPostpone) {
            insert_list_.push(link);
            log::Warning() << "HeaderChain: added future link,"
                           << " hash=" << link->hash << " height=" << link->block_height
                           << " timestamp=" << link->header->timestamp << ")";
            continue;
        }

        if (assessment == kSkip) {
            links_.erase(link->hash);
            log::Warning() << "HeaderChain: skipping link at " << link->block_height;
            continue;  // todo: do we need to invalidate all the descendants?
        }

        // assessment == accept

        // If we received an announcement for this header we must propagate it
        if (seen_announces_.get(link->hash)) {
            seen_announces_.remove(link->hash);
            announces_to_do_.push_back({link->hash, link->block_height});
        }

        // Insert in the list of headers to persist
        stable_headers.push_back(link->header);  // will be persisted by HeaderPersistence

        // Update persisted height, and state
        if (link->block_height > highest_in_db_) {
            highest_in_db_ = link->block_height;
        }
        link->persisted = true;
        persisted_link_queue_.push(link);

        // All the headers attached to this can be persisted, let's add them to the queue, this feeds the current loop
        // and cause insertion of headers in ascending order of height
        if (!link->next.empty()) {
            assessing_list.push_all(link->next);
            link->next.clear();
        }

        // Make sure long insertions do not appear as a stuck stage headers
        if (stable_headers.size() % 1000 == 0) {
            SILK_TRACE << "HeaderChain: " << stable_headers.size() << " headers prepared for persistence on top of "
                       << initial_highest_in_db << " (cont.)";
        }
    }

    if (!stable_headers.empty()) {
        log::Trace() << "[INFO] HeaderChain: " << stable_headers.size()
                     << " headers prepared for persistence on top of " << initial_highest_in_db << " (from "
                     << header_at(stable_headers.begin()).number << " to " << header_at(stable_headers.rbegin()).number
                     << ")";
    }

    // Save memory
    reduce_persisted_links_to(kPersistentLinkLimit);

    return stable_headers;  // RVO
}

HeaderChain::VerificationResult HeaderChain::verify(const Link& link) {
    if (link.preverified) return kPreverified;

    // todo: Erigon here searches in the db to see if the link is already present and in this case Skips it

    if (bad_headers_.contains(link.hash)) {
        return kSkip;
    }

    bool with_future_timestamp_check = true;
    const auto result = rule_set_->validate_block_header(*link.header, chain_state_, with_future_timestamp_check);

    if (result != ValidationResult::kOk) {
        if (result == ValidationResult::kUnknownParent) {
            SILKWORM_ASSERT(false);
        }
        if (result == ValidationResult::kFutureBlock) {
            return kPostpone;
        }
        return kSkip;
    }

    return kAccept;
}

// reduce persistedLinksQueue and remove links
void HeaderChain::reduce_persisted_links_to(size_t limit) {
    if (persisted_link_queue_.size() <= limit) return;

    auto initial_size = persisted_link_queue_.size();

    while (persisted_link_queue_.size() > limit) {
        auto link = persisted_link_queue_.top();
        persisted_link_queue_.pop();

        links_.erase(link->hash);
    }

    SILK_TRACE << "PersistedLinkQueue: too many links, cut down from " << initial_size << " to "
               << persisted_link_queue_.size();
}

/*
 * Add a ready header to the chain, if it becomes a new anchor then try to extend it if there are no other anchors
 */
std::shared_ptr<OutboundMessage> HeaderChain::add_header(const BlockHeader& anchor, time_point_t tp) {
    SILK_TRACE << "HeaderChain: adding header " << anchor.number << " " << Hash{anchor.hash()};

    statistics_.received_items += 1;

    auto header_list = HeaderList::make({anchor});

    auto [segments, penalty] = header_list->split_into_segments();

    if (penalty != Penalty::kNoPenalty) {
        statistics_.reject_causes.invalid += 1;
        return nullptr;
    }

    SILKWORM_ASSERT(segments.size() == 1);

    auto segment = segments[0];

    if (target_block_) segment.remove_headers_higher_than(*target_block_);

    auto want_to_extend = process_segment(segment, true, kNoPeer);
    if (!want_to_extend) return nullptr;

    return anchor_extension_request(tp);
}

/*
 * Advance the chain requesting new headers
 */
std::shared_ptr<OutboundMessage> HeaderChain::request_headers(time_point_t tp) {
    auto skeleton_req = anchor_skeleton_request(tp);
    if (skeleton_req) return skeleton_req;

    return anchor_extension_request(tp);
}

/*
 * Skeleton query.
 * Request "seed" headers that can became anchors.
 * It requests N headers starting at highestInDb + kStride up to topSeenHeight.
 * If there is an anchor at height < topSeenHeight this will be the top limit: this way we prioritize the fill of a big
 * hole near the bottom. If the lowest hole is not so big we do not need a skeleton query yet.
 */
std::shared_ptr<OutboundMessage> HeaderChain::anchor_skeleton_request(time_point_t time_point) {
    using namespace std::chrono_literals;

    // if last skeleton request was too recent, do not request another one
    if (time_point - last_skeleton_request_ < kSkeletonReqInterval) {
        skeleton_condition_ = "too recent";
        return nullptr;
    }

    last_skeleton_request_ = time_point;

    // BlockNum top = target_height ? std::min(top_seen_height_, *target_height) : top_seen_height_;
    BlockNum top = target_block_ ? std::min(top_seen_height_, *target_block_) : top_seen_height_;

    [[maybe_unused]] auto _ = gsl::finally([&] {
        SILK_TRACE << "HeaderChain, skeleton request, condition = " << skeleton_condition_
                   << ", anchors = " << anchors_.size()
                   << ", target = " << top
                   << ", highest_in_db = " << highest_in_db_ << ")";
    });

    if (anchors_.size() > 64) {
        skeleton_condition_ = "busy";
        return nullptr;
    }

    if (top <= highest_in_db_) {
        skeleton_condition_ = "end";
        return nullptr;
    }

    auto lowest_anchor = lowest_anchor_within_range(highest_in_db_, top + 1);
    // using bottom variable in place of highest_in_db_ in the range is wrong because if there is an anchor under
    // bottom we issue a wrong request, f.e. if the anchor=1536 was extended down we would request again origin=1536

    BlockNum next_target = top;
    if (lowest_anchor) {
        if (*lowest_anchor - highest_in_db_ <= kStride) {  // the lowest_anchor is too close to highest_in_db
            skeleton_condition_ = "working";
            return nullptr;
        }
        next_target = *lowest_anchor;
    } else {                                    // there are no anchors
        if (top - highest_in_db_ <= kStride) {  // the top is too close to highest_in_db
            if (target_block_) {                // we are syncing to a specific block
                skeleton_condition_ = "near the top";
                auto request_message = std::make_shared<OutboundGetBlockHeaders>();
                request_message->packet().request_id = generate_request_id();
                request_message->packet().request = {{top}, kMaxLen, 0, true};  // request top header only
                return request_message;
            }
            skeleton_condition_ = "wait tip announce";
            return nullptr;
        }
    }

    BlockNum length = (next_target - highest_in_db_) / kStride;

    if (length > kMaxLen) length = kMaxLen;

    if (length == 0) {
        skeleton_condition_ = "low";
        return nullptr;
    }

    auto request_message = std::make_shared<OutboundGetBlockHeaders>();
    auto& packet = request_message->packet();
    packet.request_id = generate_request_id();
    packet.request.origin = {highest_in_db_ + kStride};
    packet.request.amount = length;
    packet.request.skip = length > 1 ? kStride - 1 : 0;
    packet.request.reverse = false;

    statistics_.requested_items += length;
    skeleton_condition_ = "ok";

    return request_message;
}

size_t HeaderChain::anchors_within_range(BlockNum max) {
    return static_cast<size_t>(
        std::ranges::count_if(anchors_, [&max](const auto& anchor) { return anchor.second->block_height < max; }));
}

std::optional<BlockNum> HeaderChain::lowest_anchor_within_range(BlockNum bottom, BlockNum top) {
    BlockNum lowest = top;
    bool present = false;
    for (const auto& anchor : anchors_) {
        if (anchor.second->block_height >= bottom && anchor.second->block_height < lowest) {
            lowest = anchor.second->block_height;
            present = true;
        }
    }
    return present ? std::optional{lowest} : std::nullopt;
}

std::shared_ptr<Anchor> HeaderChain::highest_anchor() {
    std::shared_ptr<Anchor> highest_anchor = nullptr;
    for (const auto& a : anchors_) {
        if (highest_anchor == nullptr || a.second->block_height >= highest_anchor->block_height) {
            highest_anchor = a.second;
        }
    }
    return highest_anchor;
}

/*
 * Anchor extension query.
 * The function uses an auxiliary data structure, anchorQueue to decide which anchors to select for queries first.
 * anchorQueue is a priority queue of anchors, priorities by the timestamp of the latest anchor extension query issued
 * for an anchor. Anchors for which the extension queries were not issued for the longest time, come on top.
 * The anchor on top gets repeated query, but only after certain timeout (currently 5 second) since the last query,
 * and only of the anchor still exists (i.e. it has not been extended yet). Also, if an anchor gets certain number
 * of extension requests issued (currently 10), but without luck of being extended, that anchor gets invalidated,
 * and all its descendants get deleted from consideration (invalidate_anchor function). This would happen if anchor
 * was "fake", i.e. it corresponds to a header without existing ancestors.
 */
std::shared_ptr<OutboundMessage> HeaderChain::anchor_extension_request(time_point_t time_point) {
    using std::nullopt;
    auto prev_condition = extension_condition_;

    if (time_point - last_nack_ < SentryClient::kNoPeerDelay)
        return {};

    if (anchor_queue_.empty()) {
        extension_condition_ = "empty anchor queue";
        if (extension_condition_ != prev_condition) {
            SILK_TRACE << "HeaderChain, no more headers to request: " << extension_condition_;
        }
        return {};
    }

    auto send_penalties = std::make_shared<OutboundGetBlockHeaders>();
    while (!anchor_queue_.empty()) {
        std::shared_ptr<Anchor> anchor = anchor_queue_.top();

        if (!anchors_.contains(anchor->parent_hash)) {
            anchor_queue_.pop();  // anchor disappeared (i.e. it became link as per our request) or unavailable,
            continue;             // normal condition, pop from the queue and move on
        }

        if (anchor->timestamp > time_point) {
            extension_condition_ = "no anchor ready for extension yet";
            if (extension_condition_ != prev_condition) {
                SILK_TRACE << "HeaderChain, no more headers to request: " << extension_condition_;
            }
            return send_penalties;  // anchor not ready for "extend" re-request yet, send only penalties if any
        }

        if (anchor->timeouts < 10) {
            anchor_queue_.update(anchor, [&](const auto& a) { return a->update_timestamp(time_point + kExtensionReqTimeout); });

            auto request_message = send_penalties;
            auto& packet = request_message->packet();
            packet.request_id = generate_request_id();
            packet.request = {{anchor->block_height},  // requesting from origin=block_height-1 make debugging difficult
                              kMaxLen,
                              0,
                              true};  // we use block_height in place of parent_hash to get also ommers if presents

            statistics_.requested_items += kMaxLen;

            SILK_TRACE << "HeaderChain: trying to extend anchor " << anchor->block_height
                       << " (chain bundle len = " << anchor->chainLength() << ", last link = " << anchor->last_link_height << " )";

            extension_condition_ = "ok";
            return request_message;  // try (again) to extend this anchor
        }

        // ancestors of this anchor seem to be unavailable, invalidate and move on
        log::Warning("HeaderChain") << "invalidating anchor for suspected unavailability, "
                                    << "height=" << anchor->block_height;
        // no need to do anchor_queue_.pop(), implicitly done in the following
        invalidate(anchor);
        send_penalties->penalties().push_back(PeerPenalization{Penalty::kAbandonedAnchorPenalty, anchor->peer_id});
    }

    extension_condition_ = "void anchor queue";
    return send_penalties;
}

void HeaderChain::invalidate(const std::shared_ptr<Anchor>& anchor) {
    remove(anchor);
    // remove upwards
    auto& link_to_remove = anchor->links;
    while (!link_to_remove.empty()) {
        auto removal = link_to_remove.back();
        link_to_remove.pop_back();
        links_.erase(removal->hash);
        move_at_end(link_to_remove, removal->next);
    }
}

// SaveExternalAnnounce - does mark hash as seen in external announcement, only such hashes will broadcast further after
std::optional<GetBlockHeadersPacket66> HeaderChain::save_external_announce(Hash hash) {
    if (target_block_.has_value()) return std::nullopt;  // with stop_at_block we do not use announcements

    seen_announces_.put(hash, 0);  // we ignore the value in the map (zero here), we only need the key

    if (has_link(hash)) return std::nullopt;  // we already have this link, no need to request it

    GetBlockHeadersPacket66 request;
    request.request_id = Singleton<RandomNumber>::instance().generate_one();
    request.request.origin = {hash};
    request.request.amount = 1;
    request.request.skip = 0;
    request.request.reverse = false;

    return request;
}

void HeaderChain::request_nack(const GetBlockHeadersPacket66& packet) {
    last_nack_ = std::chrono::system_clock::now();

    std::shared_ptr<Anchor> anchor;
    if (std::holds_alternative<Hash>(packet.request.origin)) {
        Hash hash = std::get<Hash>(packet.request.origin);
        auto anchor_it = anchors_.find(hash);
        if (anchor_it != anchors_.end()) anchor = anchor_it->second;
    } else {
        BlockNum bn = std::get<BlockNum>(packet.request.origin);
        for (const auto& p : anchors_) {
            if (p.second->block_height == bn) {  // this search it is burdensome but should rarely occur
                anchor = p.second;
                break;
            }
        }
    }

    if (anchor == nullptr) {
        log::Trace() << "[WARNING] HeaderChain: failed restoring timestamp due to request nack, request_id="
                     << packet.request_id;
        return;  // not found
    }

    log::Trace() << "[INFO] HeaderChain: restoring timestamp due to request nack, request_id=" << packet.request_id;

    anchor_queue_.update(anchor, [&](auto& anchor_) { anchor_->restore_timestamp(); });
}

bool HeaderChain::has_link(Hash hash) { return (links_.find(hash) != links_.end()); }

bool HeaderChain::find_bad_header(const std::vector<BlockHeader>& headers) {
    return std::ranges::any_of(headers, [this](const BlockHeader& header) {
        if (is_zero(header.parent_hash) && header.number != 0) {
            log::Warning("HeaderStage") << "received malformed header: " << header.number;
            return true;
        }
        // Quick-and-dirty validity check based on header difficulty and PoS transition
        if (header.difficulty == 0 && !terminal_total_difficulty_.has_value()) {
            log::Warning("HeaderStage") << "received header w/ zero difficulty, block=" << header.number;
            return true;
        }
        Hash header_hash = header.hash();
        if (bad_headers_.contains(header_hash)) {
            log::Warning("HeaderStage") << "received bad header: " << header.number;
            return true;
        }
        return false;
    });
}

std::tuple<Penalty, HeaderChain::RequestMoreHeaders> HeaderChain::accept_headers(const std::vector<BlockHeader>& headers, uint64_t request_id, const PeerId& peer_id) {
    bool request_more_headers = false;

    if (headers.empty()) {
        statistics_.received_items += 1;
        ++statistics_.reject_causes.invalid;
        return {Penalty::kDuplicateHeaderPenalty, request_more_headers};  // todo: use kUselessPeer message
    }

    statistics_.received_items += headers.size();

    if (headers.begin()->number < top_seen_height_ &&  // an old header announcement?
        !is_valid_request_id(request_id)) {            // anyway is not requested by us...
        statistics_.reject_causes.not_requested += headers.size();
        SILK_TRACE << "Rejecting message with reqId=" << request_id << " and first block=" << headers.begin()->number;
        return {Penalty::kNoPenalty, request_more_headers};
    }

    if (find_bad_header(headers)) {
        statistics_.reject_causes.bad += headers.size();
        return {Penalty::kBadBlockPenalty, request_more_headers};
    }

    auto header_list = HeaderList::make(headers);

    auto [segments, penalty] = header_list->split_into_segments();

    if (penalty != Penalty::kNoPenalty) {
        statistics_.reject_causes.invalid += headers.size();
        return {penalty, request_more_headers};
    }

    for (auto& segment : segments) {
        if (target_block_) segment.remove_headers_higher_than(*target_block_);
        request_more_headers |= process_segment(segment, false, peer_id);
    }

    return {Penalty::kNoPenalty, request_more_headers};
}

/*
 * SplitIntoSegments converts message containing headers into a collection of chain segments.
 * A message received from a peer may contain a collection of disparate headers (for example, in a response to the
 * skeleton query), or any branched chain bundle. So it needs to be split into chain segments.
 * SplitIntoSegments takes a collection of headers and return a collection of chain segments in a specific order.
 * This order is the ascending order of the lowest block height in the segment.
 * There may be many possible ways to split a chain bundle into segments, we choose one that is simple and that assures
 * these properties:
 *    - segments form a partial order
 *    - whatever part of the chain that becomes canonical it is not necessary to redo the process of division into
 * segments
 */
std::tuple<std::vector<Segment>, Penalty> HeaderList::split_into_segments() {
    std::vector<Header_Ref> headers = to_ref();
    std::ranges::sort(headers, [](auto& h1, auto& h2) {
        return h1->number > h2->number;
    });  // sort headers from the highest block height to the lowest

    std::vector<Segment> segments;
    std::map<Hash, size_t> segmentMap;
    std::map<Hash, std::vector<Header_Ref>> childrenMap;
    std::set<Hash> dedupMap;
    size_t segmentIdx = 0;

    for (auto& header : headers) {
        Hash header_hash = header->hash();

        if (dedupMap.contains(header_hash)) {
            return {std::vector<Segment>{}, Penalty::kDuplicateHeaderPenalty};
        }

        dedupMap.insert(header_hash);
        auto children = childrenMap[header_hash];
        auto [valid, penalty] = HeaderList::children_parent_validity(children, header);
        if (!valid) {
            return {std::vector<Segment>{}, penalty};
        }

        if (children.size() == 1) {
            // Single child, extract segmentIdx
            segmentIdx = segmentMap[header_hash];
        } else {
            // No children, or more than one child, create new segment
            segmentIdx = segments.size();
            segments.emplace_back(shared_from_this());  // add a void segment
        }

        segments[segmentIdx].push_back(header);

        segmentMap[header->parent_hash] = segmentIdx;

        auto& siblings = childrenMap[header->parent_hash];
        siblings.push_back(header);
    }

    return {segments, Penalty::kNoPenalty};
}

HeaderChain::RequestMoreHeaders HeaderChain::process_segment(const Segment& segment, bool is_a_new_block, const PeerId& peerId) {
    if (segment.empty()) return false;
    auto [anchor, start] = find_anchor(segment);
    auto [tip, end] = find_link(segment, start);

    if (end == 0) {
        SILK_TRACE << "HeaderChain: segment cut&paste error, duplicated segment, bn=" << segment[start]->number
                   << ", hash=" << Hash{segment[start]->hash()} << " parent-hash=" << Hash{segment[start]->parent_hash}
                   << (anchor.has_value() ? ", removing corresponding anchor" : ", corresponding anchor not found");
        // If duplicate segment is extending from the anchor, the anchor needs to be deleted,
        // otherwise it will keep producing requests that will be found duplicate
        if (anchor.has_value()) invalidate(anchor.value());
        statistics_.reject_causes.duplicated += segment.size();
        return false;
    }

    statistics_.accepted_items += end - start;
    statistics_.reject_causes.duplicated += segment.size() - (end - start);

    auto highest_header = segment.front();
    auto height = highest_header->number;
    if (height > top_seen_height_) {
        if (is_a_new_block) {
            top_seen_block_height(height);
        } else if (seen_announces_.size() != 0) {
            auto hash = highest_header->hash();
            if (seen_announces_.get(hash) != nullptr) top_seen_block_height(height);
        }
    }

    auto startNum = segment[start]->number;
    auto endNum = segment[end - 1]->number;

    Segment::Slice segment_slice = segment.slice(start, end);

    std::string op;
    bool requestMore = false;
    try {
        if (anchor.has_value()) {
            if (tip.has_value()) {
                op = "connect";
                connect(*tip, segment_slice, *anchor);
            } else {
                op = "extend down";
                requestMore = extend_down(segment_slice, *anchor);
            }
        } else if (tip.has_value()) {
            if (end > 0) {
                op = "extend up";
                extend_up(*tip, segment_slice);
            }
        } else {
            op = "new anchor";
            requestMore = new_anchor(segment_slice, peerId);
        }
        // SILK_TRACE << "HeaderChain, segment " << op << " up=" << startNum << " (" << segment[start]->hash()
        //            << ") down=" << endNum << " (" << segment[end - 1]->hash() << ") (more=" << requestMore << ")";
    } catch (SegmentCutAndPasteError& e) {
        log::Trace() << "[WARNING] HeaderChain, segment cut&paste error, " << op << " up=" << startNum << " ("
                     << Hash{segment[start]->hash()} << ") down=" << endNum << " (" << Hash{segment[end - 1]->hash()}
                     << ") failed, reason: " << e.what();
        return false;
    }

    reduce_links_to(kLinkLimit);

    return requestMore;
}

void HeaderChain::reduce_links_to(size_t limit) {
    if (pending_links() <= limit) return;  // does nothing

    auto initial_size = pending_links();

    auto victim_anchor = highest_anchor();

    invalidate(victim_anchor);

    log::Info("HeaderStage") << "LinkQueue has too many links, cut down from " << initial_size
                             << " to " << pending_links()
                             << " (removed chain bundle start=" << victim_anchor->block_height
                             << " end=" << victim_anchor->last_link_height << ")";
}

// find_anchors tries to find the highest link the in the new segment that can be attached to an existing anchor
std::tuple<std::optional<std::shared_ptr<Anchor>>, HeaderChain::Start> HeaderChain::find_anchor(const Segment& segment) const {
    for (size_t i = 0; i < segment.size(); ++i) {
        auto a = anchors_.find(segment[i]->hash());
        if (a != anchors_.end()) {  // segment[i]->hash() == anchor.parent_hash
            return {a->second, i};
        }
    }

    return {std::nullopt, 0};
}

// find_link find the highest existing link (from start) that the new segment can be attached to
std::tuple<std::optional<std::shared_ptr<Link>>, HeaderChain::End> HeaderChain::find_link(const Segment& segment, size_t start) const {
    auto duplicate_link = get_link(segment[start]->hash());
    if (duplicate_link) return {std::nullopt, 0};

    for (size_t i = start; i < segment.size(); ++i) {
        // Check if the header can be attached to any links
        auto attaching_link = get_link(segment[i]->parent_hash);
        if (attaching_link) return {attaching_link, i + 1};  // return the ordinal of the next link
    }
    return {std::nullopt, segment.size()};
}

std::optional<std::shared_ptr<Link>> HeaderChain::get_link(const Hash& hash) const {
    if (auto it = links_.find(hash); it != links_.end()) {
        return it->second;
    }
    return std::nullopt;
}

// find_anchors find the anchor the link is anchored to
std::tuple<std::optional<std::shared_ptr<Anchor>>, HeaderChain::DeepLink> HeaderChain::find_anchor(const std::shared_ptr<Link>& link) const {
    std::shared_ptr<Link> parent_link = link;
    decltype(links_.begin()) it;
    do {
        it = links_.find(parent_link->header->parent_hash);
        if (it != links_.end()) {
            parent_link = it->second;
        }
    } while (it != links_.end() && !parent_link->persisted);

    if (parent_link->persisted) {
        return {std::nullopt, parent_link};  // ok, no anchor because the link is in a segment attached to a
                                             // persisted link that we return
    }

    auto a = anchors_.find(parent_link->header->parent_hash);
    if (a == anchors_.end()) {
        log::Trace()
            << "[ERROR] HeaderChain: segment cut&paste error, segment without anchor or persisted attach point, "
            << "starting bn=" << link->block_height << " ending bn=" << parent_link->block_height << " "
            << "parent=" << to_hex(parent_link->header->parent_hash);
        return {std::nullopt, parent_link};  // wrong, invariant violation, no anchor but there should be
    }
    return {a->second, parent_link};
}

void HeaderChain::connect(const std::shared_ptr<Link>& attachment_link, Segment::Slice segment_slice,
                          const std::shared_ptr<Anchor>& anchor) {
    using std::to_string;
    // Extend up

    // Check for bad headers
    if (bad_headers_.contains(attachment_link->hash)) {
        invalidate(anchor);
        // todo: return []PenaltyItem := append(penalties, PenaltyItem{Penalty: kAbandonedAnchorPenalty, PeerID:
        // anchor.peerID})
        throw SegmentCutAndPasteError(
            "anchor connected to bad headers, "
            "height=" +
            std::to_string(anchor->block_height) + " parent hash=" + to_hex(anchor->parent_hash));
    }

    // Iterate over headers backwards (from parents towards children)
    std::shared_ptr<Link> prev_link = attachment_link;
    for (auto header : std::ranges::reverse_view(segment_slice)) {
        bool persisted = false;
        auto link = add_header_as_link(*header, persisted);
        if (prev_link->persisted) insert_list_.push(link);
        prev_link->next.push_back(link);  // add link as next of the preceding
        prev_link = link;
        if (preverified_hashes_.contains(link->hash)) mark_as_preverified(link);
    }

    // Update deepest anchor
    auto [deep_a, deep_link] = find_anchor(attachment_link);
    if (deep_a.has_value()) {
        auto deepest_anchor = deep_a.value();
        deepest_anchor->last_link_height = std::max(deepest_anchor->last_link_height, anchor->last_link_height);
    } else {
        // if (!deep_link->persisted) error, else attachment to special anchor
    }

    // Extend_down

    bool anchor_preverified =
        std::ranges::any_of(anchor->links, [](const auto& link) -> bool { return link->preverified; });
    prev_link->next = anchor->links;
    if (anchor_preverified) mark_as_preverified(prev_link);  // Mark the entire segment as pre-verified
    remove(anchor);

    log::Trace() << "[INFO] HeaderChain, segment op: "
                 << (deep_a.has_value()
                         ? "A " + to_string(deep_a.value()->block_height)
                         : "X " + to_string(deep_link->block_height) + (deep_link->persisted ? " (P)" : " (!P)"))
                 << " --- " << attachment_link->block_height << (attachment_link->preverified ? " (V)" : "")
                 << " <-connect-> " << segment_slice.rbegin()->operator*().number << " --- " << prev_link->block_height
                 << " <-connect-> " << anchor->block_height << " --- " << anchor->last_link_height
                 << (anchor_preverified ? " (V)" : "");
}

HeaderChain::RequestMoreHeaders HeaderChain::extend_down(Segment::Slice segment_slice, const std::shared_ptr<Anchor>& anchor) {
    // Add or find new anchor
    auto new_anchor_header = *segment_slice.rbegin();  // lowest header
    bool check_limits = false;
    auto [new_anchor, pre_existing] = add_anchor_if_not_present(*new_anchor_header, anchor->peer_id, check_limits);

    // Remove old anchor
    bool anchor_preverified =
        std::ranges::any_of(anchor->links, [](const auto& link) -> bool { return link->preverified; });
    remove(anchor);

    // Iterate over headers backwards (from parents towards children)
    // Add all headers in the segments as links to this anchor
    std::shared_ptr<Link> prev_link;
    for (auto header : std::ranges::reverse_view(segment_slice)) {
        bool persisted = false;
        auto link = add_header_as_link(*header, persisted);
        if (!prev_link)
            new_anchor->links.push_back(link);  // add the link chain in the anchor
        else
            prev_link->next.push_back(link);  // add link as next of the preceding
        prev_link = link;
        if (preverified_hashes_.contains(link->hash)) mark_as_preverified(link);
    }

    new_anchor->last_link_height = std::max(new_anchor->last_link_height, anchor->last_link_height);

    prev_link->next = anchor->links;
    if (anchor_preverified) mark_as_preverified(prev_link);  // Mark the entire segment as preverified

    bool newanchor_preverified =
        std::ranges::any_of(new_anchor->links, [](const auto& link) -> bool { return link->preverified; });

    log::Trace() << "[INFO] HeaderChain, segment op: " << new_anchor->block_height
                 << (newanchor_preverified ? " (V)" : "") << " --- " << prev_link->block_height << " <-extend down "
                 << anchor->block_height << " --- " << anchor->last_link_height << (anchor_preverified ? " (V)" : "");

    return !pre_existing;
}

void HeaderChain::extend_up(const std::shared_ptr<Link>& attachment_link, Segment::Slice segment_slice) {
    using std::to_string;
    // Search for bad headers
    if (bad_headers_.contains(attachment_link->hash)) {
        // todo: return penalties
        throw SegmentCutAndPasteError(
            "connection to bad headers,"
            " height=" +
            std::to_string(attachment_link->block_height) +
            " hash=" + to_hex(attachment_link->hash));
    }

    // Iterate over headers backwards (from parents towards children)
    std::shared_ptr<Link> prev_link = attachment_link;
    for (auto header : std::ranges::reverse_view(segment_slice)) {
        bool persisted = false;
        auto link = add_header_as_link(*header, persisted);
        if (prev_link->persisted) insert_list_.push(link);
        prev_link->next.push_back(link);  // add link as next of the preceding
        prev_link = link;
        if (preverified_hashes_.contains(link->hash)) mark_as_preverified(link);
    }

    // Update deepest anchor
    auto [deep_a, deep_link] = find_anchor(attachment_link);
    if (deep_a.has_value()) {
        auto deepest_anchor = deep_a.value();
        deepest_anchor->last_link_height = std::max(deepest_anchor->last_link_height, prev_link->block_height);
    } else {
        // if (!deep_link->persisted) error, else attachment to special anchor
    }

    log::Trace() << "[INFO] HeaderChain, segment op: "
                 << (deep_a.has_value()
                         ? "A " + to_string(deep_a.value()->block_height)
                         : "X " + to_string(deep_link->block_height) + (deep_link->persisted ? " (P)" : " (!P)"))
                 << " --- " << attachment_link->block_height << (attachment_link->preverified ? " (V)" : "")
                 << " extend up-> " << segment_slice.rbegin()->operator*().number << " --- "
                 << (segment_slice.rend() - 1)->operator*().number;
}

HeaderChain::RequestMoreHeaders HeaderChain::new_anchor(Segment::Slice segment_slice, PeerId peerId) {
    using std::to_string;

    // Add or find anchor
    auto anchor_header = *segment_slice.rbegin();  // lowest header
    bool check_limits = true;
    auto [anchor, pre_existing] = add_anchor_if_not_present(*anchor_header, std::move(peerId), check_limits);

    // Iterate over headers backwards (from parents towards children)
    std::shared_ptr<Link> prev_link;
    for (auto header : std::ranges::reverse_view(segment_slice)) {
        bool persisted = false;
        auto link = add_header_as_link(*header, persisted);
        if (!prev_link)
            anchor->links.push_back(link);  // add the link chain in the anchor
        else
            prev_link->next.push_back(link);  // add link as next of the preceding
        prev_link = link;
        if (preverified_hashes_.contains(link->hash)) mark_as_preverified(link);
    }

    anchor->last_link_height = std::max(anchor->last_link_height, prev_link->block_height);

    bool anchor_preverified =
        std::ranges::any_of(anchor->links, [](const auto& link) -> bool { return link->preverified; });

    log::Trace() << "[INFO] HeaderChain, segment op: new anchor " << anchor->block_height << " --- "
                 << anchor->last_link_height << (anchor_preverified ? " (V)" : "");

    return !pre_existing;
}

std::tuple<std::shared_ptr<Anchor>, HeaderChain::Pre_Existing> HeaderChain::add_anchor_if_not_present(const BlockHeader& anchor_header, PeerId peerId, bool check_limits) {
    using std::to_string;

    auto a = anchors_.find(anchor_header.parent_hash);
    bool pre_existing = a != anchors_.end();
    if (pre_existing) {
        return {a->second, pre_existing};
    }

    if (check_limits) {
        if (anchor_header.number < highest_in_db_)
            throw SegmentCutAndPasteError(
                "precondition not meet,"
                " new anchor too far in the past: " +
                to_string(anchor_header.number) +
                ", latest header in db: " + to_string(highest_in_db_));
        if (anchors_.size() >= kAnchorLimit)
            throw SegmentCutAndPasteError("too many anchors: " + to_string(anchors_.size()) +
                                          ", limit: " + to_string(kAnchorLimit));
    }

    std::shared_ptr<Anchor> anchor = std::make_shared<Anchor>(anchor_header, std::move(peerId));
    if (anchor->block_height > 0) {
        anchors_[anchor_header.parent_hash] = anchor;
        anchor_queue_.push(anchor);
    }
    return {anchor, pre_existing};
}

std::shared_ptr<Link> HeaderChain::add_header_as_link(const BlockHeader& header, bool persisted) {
    auto link = std::make_shared<Link>(header, persisted);
    links_[link->hash] = link;
    if (persisted) {
        persisted_link_queue_.push(link);
    }

    return link;
}

void HeaderChain::remove(const std::shared_ptr<Anchor>& anchor) {
    size_t erased1 = anchors_.erase(anchor->parent_hash);
    bool erased2 = anchor_queue_.erase(anchor);

    if (erased1 == 0 || !erased2) {
        log::Warning("HeaderStage") << "removal of anchor failed, bn=" << anchor->block_height;
    }
}

// Mark a link and all its ancestors as preverified
void HeaderChain::mark_as_preverified(std::shared_ptr<Link> link) {
    while (link && !link->persisted) {
        link->preverified = true;
        auto parent = links_.find(link->header->parent_hash);
        link = (parent != links_.end() ? parent->second : nullptr);
    }
}

void HeaderChain::set_preverified_hashes(PreverifiedHashes& ph) {
    preverified_hashes_ = ph;
    compute_last_preverified_hash();
}

BlockNum HeaderChain::last_pre_validated_block() const {
    return preverified_hashes_.height;
}

uint64_t HeaderChain::generate_request_id() {
<<<<<<< HEAD
    request_count_++;
    if (request_count_ >= 10000) request_count_ = 0;
    return request_id_prefix_ * 10000 + request_count_;
=======
    ++request_count;
    if (request_count >= 10000) request_count = 0;
    return request_id_prefix * 10000 + request_count;
>>>>>>> 9b8a860d
}

uint64_t HeaderChain::is_valid_request_id(uint64_t request_id) const {
    uint64_t prefix = request_id / 10000;
    return request_id_prefix_ == prefix;
}

const DownloadStatistics& HeaderChain::statistics() const { return statistics_; }

/*
std::string HeaderChain::dump_chain_bundles() const {
    // anchor list
    std::string output = "--**--\n";

    // order
    std::multimap<BlockNum, std::shared_ptr<Anchor>> ordered_anchors;
    for (auto& a : anchors_) {
        auto anchor = a.second;
        ordered_anchors.insert({anchor->block_height, anchor});
    }

    // dump
    for (auto& a : ordered_anchors) {
        auto anchor = a.second;
        auto seconds_from_last_req = std::chrono::duration_cast<std::chrono::seconds>(
            std::chrono::system_clock::now() - anchor->timestamp);
        std::string anchor_dump = "--**-- anchor " + to_hex(anchor->parent_hash) +
                                  ": start=" + std::to_string(anchor->block_height) +
                                  ", end=" + std::to_string(anchor->last_link_height) +
                                  ", len=" + std::to_string(anchor->chainLength()) +
                                  ", ts=" + std::to_string(seconds_from_last_req.count()) + "secs\n";
        output += anchor_dump;
    }

    output += "--**--";

    return output;
}
*/

}  // namespace silkworm<|MERGE_RESOLUTION|>--- conflicted
+++ resolved
@@ -1067,15 +1067,9 @@
 }
 
 uint64_t HeaderChain::generate_request_id() {
-<<<<<<< HEAD
-    request_count_++;
+    ++request_count_;
     if (request_count_ >= 10000) request_count_ = 0;
     return request_id_prefix_ * 10000 + request_count_;
-=======
-    ++request_count;
-    if (request_count >= 10000) request_count = 0;
-    return request_id_prefix * 10000 + request_count;
->>>>>>> 9b8a860d
 }
 
 uint64_t HeaderChain::is_valid_request_id(uint64_t request_id) const {

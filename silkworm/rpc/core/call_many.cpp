--- conflicted
+++ resolved
@@ -69,15 +69,9 @@
         auto block_with_hash_shared_copy = std::make_shared<BlockWithHash>();
         *block_with_hash_shared_copy = *block_with_hash;
 
-<<<<<<< HEAD
         rpc::Block block_context{{block_with_hash_shared_copy}};
-        if (block_override.block_number) {
-            block_context.block_with_hash->block.header.number = block_override.block_number.value();
-=======
-        rpc::Block blockContext{{block_with_hash_shared_copy}};
         if (block_override.block_num) {
-            blockContext.block_with_hash->block.header.number = block_override.block_num.value();
->>>>>>> 03303d97
+            block_context.block_with_hash->block.header.number = block_override.block_num.value();
         }
         if (block_override.coin_base) {
             block_context.block_with_hash->block.header.beneficiary = block_override.coin_base.value();

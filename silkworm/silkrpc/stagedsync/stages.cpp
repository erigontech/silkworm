--- conflicted
+++ resolved
@@ -32,11 +32,7 @@
     if (value.length() < 8) {
         throw std::runtime_error("data too short, expected 8 got " + std::to_string(value.length()));
     }
-<<<<<<< HEAD
-    uint64_t block_height = endian::load_big_u64(value.substr(0, 8).data());
-=======
-    BlockNum block_height = boost::endian::load_big_u64(value.substr(0, 8).data());
->>>>>>> 641509b4
+    BlockNum block_height = endian::load_big_u64(value.substr(0, 8).data());
     co_return block_height;
 }
 

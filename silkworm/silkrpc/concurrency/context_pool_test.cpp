--- conflicted
+++ resolved
@@ -51,11 +51,7 @@
     };
     for (auto wait_mode : all_wait_modes) {
         SECTION(std::string("Context::Context wait_mode=") + std::to_string(static_cast<int>(wait_mode))) {
-<<<<<<< HEAD
             Context context{create_channel, block_cache, state_cache, filter_storage, {}, wait_mode};
-=======
-            Context context{create_channel(), block_cache, state_cache, {}, wait_mode};
->>>>>>> 41a7edcd
             CHECK_NOTHROW(context.io_context() != nullptr);
             CHECK_NOTHROW(context.grpc_context() != nullptr);
             CHECK_NOTHROW(context.backend() != nullptr);
@@ -64,11 +60,7 @@
         }
 
         SECTION(std::string("Context::execute_loop wait_mode=") + std::to_string(static_cast<int>(wait_mode))) {
-<<<<<<< HEAD
             Context context{create_channel, block_cache, state_cache, filter_storage,  /* env */{}, wait_mode};
-=======
-            Context context{create_channel(), block_cache, state_cache,  /* env */{}, wait_mode};
->>>>>>> 41a7edcd
             std::atomic_bool processed{false};
             auto* io_context = context.io_context();
             boost::asio::post(*io_context, [&]() {
@@ -81,11 +73,7 @@
         }
 
         SECTION(std::string("Context::stop wait_mode=") + std::to_string(static_cast<int>(wait_mode))) {
-<<<<<<< HEAD
             Context context{create_channel, block_cache, state_cache, filter_storage, /* env */{}, wait_mode};
-=======
-            Context context{create_channel(), block_cache, state_cache, /* env */{}, wait_mode};
->>>>>>> 41a7edcd
             std::atomic_bool processed{false};
             auto* io_context = context.io_context();
             boost::asio::post(*io_context, [&]() {
@@ -99,7 +87,6 @@
 }
 
 TEST_CASE("Context with chain_env", "[silkrpc][context_pool]") {
-<<<<<<< HEAD
     std::shared_ptr<mdbx::env_managed> chain_env = std::make_shared<mdbx::env_managed>();
     auto block_cache = std::make_shared<BlockCache>();
     auto state_cache = std::make_shared<ethdb::kv::CoherentStateCache>();
@@ -114,20 +101,6 @@
     auto context_thread = std::thread([&]() { context.execute_loop(); });
     CHECK_NOTHROW(context.stop());
     CHECK_NOTHROW(context_thread.join());
-=======
-      std::shared_ptr<mdbx::env_managed> chain_env = std::make_shared<mdbx::env_managed>();
-      auto block_cache = std::make_shared<BlockCache>();
-      auto state_cache = std::make_shared<ethdb::kv::CoherentStateCache>();
-      Context context{create_channel(), block_cache, state_cache, chain_env};
-      std::atomic_bool processed{false};
-      auto* io_context = context.io_context();
-      boost::asio::post(*io_context, [&]() {
-         processed = true;
-      });
-      auto context_thread = std::thread([&]() { context.execute_loop(); });
-      CHECK_NOTHROW(context.stop());
-      CHECK_NOTHROW(context_thread.join());
->>>>>>> 41a7edcd
 }
 
 TEST_CASE("create context pool", "[silkrpc][context_pool]") {

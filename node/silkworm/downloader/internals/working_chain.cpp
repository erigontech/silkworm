--- conflicted
+++ resolved
@@ -31,13 +31,13 @@
 };
 
 WorkingChain::WorkingChain(ConsensusEngine engine)
-        : highest_in_db_(0),
-          top_seen_height_(0),
-          preverified_hashes_{&PreverifiedHashes::none},
-          seen_announces_(1000),
-          consensus_engine_{std::move(engine)},
-          chain_state_(
-                  persisted_link_queue_) { // Erigon reads them from db, we hope to find them all in the persistent queue
+    : highest_in_db_(0),
+      top_seen_height_(0),
+      preverified_hashes_{&PreverifiedHashes::none},
+      seen_announces_(1000),
+      consensus_engine_{std::move(engine)},
+      chain_state_(
+          persisted_link_queue_) {  // Erigon reads them from db, we hope to find them all in the persistent queue
     if (!consensus_engine_) {
         throw std::logic_error("WorkingChain exception, cause: unknown consensus engine");
         // or must the downloader go on and return StageResult::kUnknownConsensusEngine?
@@ -61,7 +61,7 @@
 std::string WorkingChain::human_readable_verbose_status() const {
     std::string verbose_status;
     verbose_status += std::to_string(links_.size()) + " links, " + std::to_string(anchors_.size()) + " anchors (";
-    for (auto& anchor: anchors_) {
+    for (auto& anchor : anchors_) {
         verbose_status += std::to_string(anchor.second->blockHeight) + ",";
     }
     verbose_status += ")";
@@ -82,7 +82,7 @@
         this->add_header_as_link(header, true);  // todo: optimize add_header_as_link to use Header&&
     });
 
-    //highest_in_db_ = tx.read_stage_progress(db::stages::kHeadersKey); // will be done by sync_current_state
+    // highest_in_db_ = tx.read_stage_progress(db::stages::kHeadersKey); // will be done by sync_current_state
 }
 
 void WorkingChain::sync_current_state(BlockNum highest_in_db) {
@@ -150,7 +150,8 @@
             highest_in_db_ = link->blockHeight;
         }
         link->persisted = true;
-        //link->header = nullptr; // we can drop header reference to free memory except that consensus engine may need it
+        // link->header = nullptr; // we can drop header reference to free memory except that consensus engine may need
+        // it
         persisted_link_queue_.push(link);
 
         // All the headers attached to this can be persisted, let's add them to the queue, this feeds the current loop
@@ -168,13 +169,12 @@
         push_all(insert_list_, links_in_future);
         links_in_future.clear();
     }
-    
+
     return stable_headers;  // RVO
 }
 
 auto WorkingChain::verify(const Link& link) -> VerificationResult {
-    if (contains(bad_headers_, link.hash))
-        return Skip;
+    if (contains(bad_headers_, link.hash)) return Skip;
 
     bool with_future_timestamp_check = true;
     auto result = consensus_engine_->validate_block_header(*link.header, chain_state_, with_future_timestamp_check);
@@ -240,27 +240,19 @@
 }
 
 size_t WorkingChain::anchors_within_range(BlockNum max) {
-<<<<<<< HEAD
     return static_cast<size_t>(
         as_range::count_if(anchors_, [&max](const auto& anchor) { return anchor.second->blockHeight < max; }));
-=======
-    return static_cast<size_t>(as_range::count_if(anchors_,
-                                                  [&max](const auto& anchor) {
-                                                      return anchor.second->blockHeight < max;
-                                                  }));
->>>>>>> 6a53b3ca
 }
 
 BlockNum WorkingChain::lowest_anchor_within_range(BlockNum bottom, BlockNum top) {
     BlockNum lowest = top;
-    for (const auto& anchor: anchors_) {
+    for (const auto& anchor : anchors_) {
         if (anchor.second->blockHeight > bottom && anchor.second->blockHeight < lowest) {
             lowest = anchor.second->blockHeight;
         }
     }
     return lowest;
 }
-
 
 /*
  * Anchor extension query.
@@ -274,7 +266,7 @@
  * was "fake", i.e. it corresponds to a header without existing ancestors.
  */
 auto WorkingChain::request_more_headers(time_point_t time_point, seconds_t timeout)
--> std::tuple<std::optional<GetBlockHeadersPacket66>, std::vector<PeerPenalization>> {
+    -> std::tuple<std::optional<GetBlockHeadersPacket66>, std::vector<PeerPenalization>> {
     using std::nullopt;
 
     if (anchor_queue_.empty()) {
@@ -288,7 +280,7 @@
 
         if (!contains(anchors_, anchor->parentHash)) {
             anchor_queue_.pop();  // anchor disappeared (i.e. it became link as per our request) or unavailable,
-            continue;            // normal condition, pop from the queue and move on
+            continue;             // normal condition, pop from the queue and move on
         }
 
         if (anchor->timestamp > time_point) {
@@ -297,7 +289,7 @@
 
         if (anchor->timeouts < 10) {
             anchor->update_timestamp(time_point + timeout);
-            anchor_queue_.fix(); // re-sort
+            anchor_queue_.fix();  // re-sort
 
             GetBlockHeadersPacket66 packet{RANDOM_NUMBER.generate_one(), {anchor->blockHeight, max_len, 0, true}};
             // todo: why we use blockHeight in place of parentHash?
@@ -343,7 +335,7 @@
         if (anchor_it != anchors_.end()) anchor = anchor_it->second;
     } else {
         BlockNum bn = std::get<BlockNum>(packet.request.origin);
-        for (const auto& p: anchors_) {
+        for (const auto& p : anchors_) {
             if (p.second->blockHeight == bn) {  // this search it is burdensome but should rarely occur
                 anchor = p.second;
                 break;
@@ -367,18 +359,18 @@
 }
 
 auto WorkingChain::accept_headers(const std::vector<BlockHeader>& headers, const PeerId& peer_id)
--> std::tuple<Penalty, RequestMoreHeaders> {
+    -> std::tuple<Penalty, RequestMoreHeaders> {
     bool request_more_headers = false;
 
     if (find_bad_header(headers)) return {Penalty::BadBlockPenalty, request_more_headers};
 
     auto header_list = HeaderList::make(headers);
 
-    auto[segments, penalty] = header_list->split_into_segments();  // todo: Erigon here pass also headerRaw
+    auto [segments, penalty] = header_list->split_into_segments();  // todo: Erigon here pass also headerRaw
 
     if (penalty != Penalty::NoPenalty) return {penalty, request_more_headers};
 
-    for (auto& segment: segments) {
+    for (auto& segment : segments) {
         request_more_headers |= process_segment(segment, false, peer_id);
     }
 
@@ -398,8 +390,8 @@
 
 std::tuple<bool, Penalty> HeaderList::childrenParentValidity(const std::vector<Header_Ref>& children,
                                                              Header_Ref parent) {
-    for (auto& child: children) {
-        auto[valid, penalty] = childParentValidity(child, parent);
+    for (auto& child : children) {
+        auto [valid, penalty] = childParentValidity(child, parent);
         if (!valid) return {false, penalty};
     }
     return {true, Penalty::NoPenalty};
@@ -429,7 +421,7 @@
     std::set<Hash> dedupMap;
     size_t segmentIdx = 0;
 
-    for (auto& header: headers) {
+    for (auto& header : headers) {
         Hash header_hash = header->hash();
 
         if (contains(dedupMap, header_hash)) {
@@ -438,15 +430,10 @@
 
         dedupMap.insert(header_hash);
         auto children = childrenMap[header_hash];
-<<<<<<< HEAD
         auto [valid, penalty] = HeaderList::childrenParentValidity(children, header);
         if (!valid) {
             return {std::vector<Segment>{}, penalty};
         }
-=======
-        auto[valid, penalty] = HeaderList::childrenParentValidity(children, header);
-        if (!valid) return {{}, penalty};
->>>>>>> 6a53b3ca
 
         if (children.size() == 1) {
             // Single child, extract segmentIdx
@@ -469,9 +456,10 @@
     return {segments, Penalty::NoPenalty};
 }
 
-auto WorkingChain::process_segment(const Segment& segment, bool is_a_new_block, const PeerId& peerId) -> RequestMoreHeaders {
-    auto[foundAnchor, start] = find_anchor(segment);
-    auto[foundTip, end] = find_link(segment, start);
+auto WorkingChain::process_segment(const Segment& segment, bool is_a_new_block, const PeerId& peerId)
+    -> RequestMoreHeaders {
+    auto [foundAnchor, start] = find_anchor(segment);
+    auto [foundTip, end] = find_link(segment, start);
 
     if (end == 0) {
         SILKWORM_LOG(LogLevel::Debug) << "WorkingChain: duplicate segment\n";
@@ -558,7 +546,7 @@
 
 // find_link find the highest existing link (from start) that the new segment can be attached to
 auto WorkingChain::find_link(const Segment& segment, size_t start)
--> std::tuple<Found, End> {  // todo: End o Header_Ref?
+    -> std::tuple<Found, End> {  // todo: End o Header_Ref?
     auto duplicate_link = get_link(segment[start]->hash());
     if (duplicate_link) return {false, 0};
     for (size_t i = start; i < segment.size(); i++) {
@@ -735,8 +723,8 @@
     if (!pre_existing) {
         if (anchor_header->number < highest_in_db_)
             throw segment_cut_and_paste_error(
-                    "segment cut&paste error, new anchor too far in the past: " + to_string(anchor_header->number) +
-                    ", latest header in db: " + to_string(highest_in_db_));
+                "segment cut&paste error, new anchor too far in the past: " + to_string(anchor_header->number) +
+                ", latest header in db: " + to_string(highest_in_db_));
         if (anchors_.size() >= anchor_limit)
             throw segment_cut_and_paste_error("segment cut&paste error, too many anchors: " +
                                               to_string(anchors_.size()) + ", limit: " + to_string(anchor_limit));

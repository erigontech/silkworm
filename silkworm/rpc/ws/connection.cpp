/*
   Copyright 2024 The Silkworm Authors

   Licensed under the Apache License, Version 2.0 (the "License");
   you may not use this file except in compliance with the License.
   You may obtain a copy of the License at

       http://www.apache.org/licenses/LICENSE-2.0

   Unless required by applicable law or agreed to in writing, software
   distributed under the License is distributed on an "AS IS" BASIS,
   WITHOUT WARRANTIES OR CONDITIONS OF ANY KIND, either express or implied.
   See the License for the specific language governing permissions and
   limitations under the License.
*/

#include "connection.hpp"

#include <exception>
#include <fstream>
#include <string_view>

#include <boost/asio/use_awaitable.hpp>
#include <boost/asio/write.hpp>
#include <boost/beast/websocket/rfc6455.hpp>

#include <silkworm/infra/common/log.hpp>

namespace silkworm::rpc::ws {

//! The default ping interval
constexpr std::chrono::milliseconds kDefaultPingInterval{10'000};

Connection::Connection(boost::beast::websocket::stream<boost::beast::tcp_stream>&& stream,
                       commands::RpcApi& api,
                       const commands::RpcApiTable& handler_table,
                       bool compression)
    : ws_{std::move(stream)},
      request_handler_{this, api, handler_table},
      compression_{compression} {
    SILK_DEBUG << "ws::Connection::Connection ws created:" << &ws_;
}

Connection::~Connection() {
    SILK_TRACE << "ws::Connection::~Connection ws deleted:" << &ws_;
}

Task<void> Connection::accept(const boost::beast::http::request<boost::beast::http::string_body>& req) {
    // Set suggested timeout settings for the websocket
<<<<<<< HEAD
    boost::beast::websocket::stream_base::timeout tmo{
        .handshake_timeout = std::chrono::seconds(30),
        .idle_timeout = std::chrono::seconds(30),
        .keep_alive_pings = true,
    };
    ws_.set_option(tmo);
=======
    ws_.set_option(boost::beast::websocket::stream_base::timeout::suggested(boost::beast::role_type::server));
    if (compression_) {
        boost::beast::websocket::permessage_deflate opt{
            .server_enable = true,
            .client_enable = true,
        };
        ws_.set_option(opt);
    }
>>>>>>> 60f421a5

    // Accept the websocket handshake
    co_await ws_.async_accept(req, boost::asio::use_awaitable);
}

Task<void> Connection::read_loop() {
    SILK_TRACE << "ws::Connection::run starting connection for websocket: " << &ws_;

    try {
        while (true) {
            co_await do_read();
        }
    } catch (const boost::system::system_error& se) {
        SILK_TRACE << "ws::Connection::read_loop system_error: " << se.what();
    } catch (const std::exception& e) {
        SILK_ERROR << "ws::Connection::read_loop exception: " << e.what();
    }
}

Task<void> Connection::do_read() {
    std::string content;
    auto buf = boost::asio::dynamic_buffer(content);
    const auto bytes_read = co_await ws_.async_read(buf, boost::asio::use_awaitable);

    SILK_TRACE << "ws::Connection::do_read bytes_read: " << bytes_read << "[" << content << "]";

    co_await request_handler_.handle(content);
}

Task<void> Connection::write_rsp(const std::string& content) {
    co_await do_write(content);
}

Task<std::size_t> Connection::write(std::string_view content) {
    co_return co_await do_write(content.data());
}

Task<std::size_t> Connection::do_write(const std::string& content) {
    try {
        const auto written = co_await ws_.async_write(boost::asio::buffer(content), boost::asio::use_awaitable);

        SILK_TRACE << "ws::Connection::do_write: [" << content << "]";
        co_return written;
    } catch (const boost::system::system_error& se) {
        SILK_TRACE << "ws::Connection::do_write system_error: " << se.what();
        throw;
    } catch (const std::exception& e) {
        SILK_ERROR << "ws::Connection::do_write exception: " << e.what();
        throw;
    }
}

}  // namespace silkworm::rpc::ws<|MERGE_RESOLUTION|>--- conflicted
+++ resolved
@@ -47,15 +47,13 @@
 
 Task<void> Connection::accept(const boost::beast::http::request<boost::beast::http::string_body>& req) {
     // Set suggested timeout settings for the websocket
-<<<<<<< HEAD
     boost::beast::websocket::stream_base::timeout tmo{
         .handshake_timeout = std::chrono::seconds(30),
         .idle_timeout = std::chrono::seconds(30),
         .keep_alive_pings = true,
     };
     ws_.set_option(tmo);
-=======
-    ws_.set_option(boost::beast::websocket::stream_base::timeout::suggested(boost::beast::role_type::server));
+  
     if (compression_) {
         boost::beast::websocket::permessage_deflate opt{
             .server_enable = true,
@@ -63,7 +61,6 @@
         };
         ws_.set_option(opt);
     }
->>>>>>> 60f421a5
 
     // Accept the websocket handshake
     co_await ws_.async_accept(req, boost::asio::use_awaitable);

--- conflicted
+++ resolved
@@ -35,11 +35,7 @@
 
     InvertedIndexRangeByKeyQuery(
         datastore::EntityName entity_name,
-<<<<<<< HEAD
-        kvdb::DatabaseRef database,
-=======
         const kvdb::DatabaseRef& database,
->>>>>>> 2c2f00df
         kvdb::ROTxn& tx,
         const snapshots::SnapshotRepositoryROAccess& repository)
         : InvertedIndexRangeByKeyQuery{

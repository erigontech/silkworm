--- conflicted
+++ resolved
@@ -14,10 +14,6 @@
    limitations under the License.
 */
 
-<<<<<<< HEAD
-=======
-#pragma once
->>>>>>> 30aacf9a
 #ifndef SILKWORM_DB_STAGES_HPP_
 #define SILKWORM_DB_STAGES_HPP_
 
@@ -77,8 +73,4 @@
 
 }  // namespace silkworm::db::stages
 
-<<<<<<< HEAD
-#endif  // SILKWORM_DB_STAGES_HPP_
-=======
-#endif  // !SILKWORM_DB_STAGES_HPP_
->>>>>>> 30aacf9a
+#endif  // !SILKWORM_DB_STAGES_HPP_
/*
   Copyright 2021 The Silkworm Authors

   Licensed under the Apache License, Version 2.0 (the "License");
   you may not use this file except in compliance with the License.
   You may obtain a copy of the License at

       http://www.apache.org/licenses/LICENSE-2.0

   Unless required by applicable law or agreed to in writing, software
   distributed under the License is distributed on an "AS IS" BASIS,
   WITHOUT WARRANTIES OR CONDITIONS OF ANY KIND, either express or implied.
   See the License for the specific language governing permissions and
   limitations under the License.
*/

#include <filesystem>
#include <iostream>

#include <CLI/CLI.hpp>
#include <boost/endian/conversion.hpp>

#include <silkworm/common/log.hpp>
#include <silkworm/db/access_layer.hpp>
#include <silkworm/db/stages.hpp>
#include <silkworm/db/tables.hpp>
#include <silkworm/etl/collector.hpp>

using namespace silkworm;
namespace fs = std::filesystem;

enum Operation {
    HashAccount,
    HashStorage,
    Code,
};

std::pair<lmdb::TableConfig, lmdb::TableConfig> get_tables_for_checking(Operation operation) {
    switch (operation) {
        case HashAccount:
            return {db::table::kPlainState, db::table::kHashedAccounts};
        case HashStorage:
            return {db::table::kPlainState, db::table::kHashedStorage};
        default:
            return {db::table::kPlainContractCode, db::table::kContractCode};
    }
}

void check(lmdb::Transaction* txn, Operation operation) {
    auto [source_config, target_config] = get_tables_for_checking(operation);
    auto source_table{txn->open(source_config)};
    auto target_table{txn->open(target_config)};
    MDB_val mdb_key{db::to_mdb_val(Bytes(8, '\0'))};
    MDB_val mdb_data;
    int rc{source_table->seek(&mdb_key, &mdb_data)};
    while (!rc) { /* Loop as long as we have no errors*/
        Bytes mdb_key_as_bytes{static_cast<uint8_t*>(mdb_key.mv_data), mdb_key.mv_size};
        Bytes expected_value{static_cast<uint8_t*>(mdb_data.mv_data), mdb_data.mv_size};

        if (operation == HashAccount) {
            // Account
            if (mdb_key.mv_size != kAddressLength) {
                rc = source_table->get_next(&mdb_key, &mdb_data);
                continue;
            }
            auto hash{keccak256(mdb_key_as_bytes)};
            auto key{full_view(hash.bytes)};
            auto actual_value{target_table->get(key)};
            if (actual_value == std::nullopt) {
                SILKWORM_LOG(LogLevel::Error) << "key: " << to_hex(key) << ", does not exist." << std::endl;
                return;
            }
            if (actual_value->compare(expected_value) != 0) {
                SILKWORM_LOG(LogLevel::Error)
                    << "Expected: " << to_hex(expected_value) << ", Actual: << " << to_hex(*actual_value) << std::endl;
                return;
            }
            rc = source_table->get_next(&mdb_key, &mdb_data);
        } else if (operation == HashStorage) {
            // Storage
            if (mdb_key.mv_size == kAddressLength) {
                rc = source_table->get_next(&mdb_key, &mdb_data);
                continue;
            }
            Bytes key(kHashLength * 2 + db::kIncarnationLength, '\0');
            std::memcpy(&key[0], keccak256(mdb_key_as_bytes.substr(0, kAddressLength)).bytes, kHashLength);
            std::memcpy(&key[kHashLength], &mdb_key_as_bytes[kAddressLength], db::kIncarnationLength);
            std::memcpy(&key[kHashLength + db::kIncarnationLength],
                        keccak256(mdb_key_as_bytes.substr(kAddressLength + db::kIncarnationLength)).bytes, kHashLength);
            MDB_val mdb_key_hashed{db::to_mdb_val(key)};
            MDB_val mdb_data_hashed{db::to_mdb_val(expected_value)};
            rc = target_table->seek_exact(&mdb_key_hashed, &mdb_data_hashed);
            if (rc != 0) {
                SILKWORM_LOG(LogLevel::Error) << "Key: " << to_hex(key) << ", does not exist." << std::endl;
                return;
            }
            rc = source_table->get_next(&mdb_key, &mdb_data);
        } else {
            // Code
            if (mdb_key.mv_size != kAddressLength + db::kIncarnationLength) {
                rc = source_table->get_next(&mdb_key, &mdb_data);
                continue;
            }
            Bytes key(kHashLength + db::kIncarnationLength, '\0');
            std::memcpy(&key[0], keccak256(mdb_key_as_bytes.substr(0, kAddressLength)).bytes, kHashLength);
            std::memcpy(&key[kHashLength], &mdb_key_as_bytes[kAddressLength], db::kIncarnationLength);
            auto actual_value{target_table->get(key)};
            if (actual_value == std::nullopt) {
                SILKWORM_LOG(LogLevel::Error) << "Key: " << to_hex(key) << ", does not exist." << std::endl;
                rc = source_table->get_next(&mdb_key, &mdb_data);
                continue;
            }

            if (actual_value->compare(expected_value) != 0) {
                SILKWORM_LOG(LogLevel::Error)
                    << "Expected: " << to_hex(expected_value) << ", Actual: << " << to_hex(*actual_value) << std::endl;
                return;
            }
            rc = source_table->get_next(&mdb_key, &mdb_data);
        }
    }

    if (rc && rc != MDB_NOTFOUND) { /* MDB_NOTFOUND is not actually an error rather eof */
        lmdb::err_handler(rc);
    }
}

int main(int argc, char* argv[]) {
    CLI::App app{"Check Hashed state"};

    std::string db_path{db::default_path()};
<<<<<<< HEAD
    app.add_option("--chaindata", db_path, "Path to a database populated by Turbo-Geth", true)
=======
    app.add_option("-d,--datadir", db_path, "Path to a database populated by Erigon", true)
>>>>>>> 35927757
        ->check(CLI::ExistingDirectory);
    CLI11_PARSE(app, argc, argv);
    SILKWORM_LOG(LogLevel::Info) << "Checking HashState" << std::endl;

    // Check data.mdb exists in provided directory
    fs::path db_file{fs::path(db_path) / fs::path("data.mdb")};
    if (!fs::exists(db_file)) {
        SILKWORM_LOG(LogLevel::Error) << "Can't find a valid Erigon data file in " << db_path << std::endl;
        return -1;
    }
    fs::path datadir(db_path);
    fs::path etl_path(datadir.parent_path() / fs::path("etl-temp"));

    lmdb::DatabaseConfig db_config{db_path};
    db_config.set_readonly(false);
    std::shared_ptr<lmdb::Environment> env{lmdb::get_env(db_config)};
    std::unique_ptr<lmdb::Transaction> txn{env->begin_rw_transaction()};

    try {
        SILKWORM_LOG(LogLevel::Info) << "Checking Accounts" << std::endl;
        check(txn.get(), HashAccount);
        SILKWORM_LOG(LogLevel::Info) << "Checking Storage" << std::endl;
        check(txn.get(), HashStorage);
        SILKWORM_LOG(LogLevel::Info) << "Checking Code Keys" << std::endl;
        check(txn.get(), Code);
        SILKWORM_LOG(LogLevel::Info) << "All Done!" << std::endl;
    } catch (const std::exception& ex) {
        SILKWORM_LOG(LogLevel::Error) << ex.what() << std::endl;
        return -5;
    }
}<|MERGE_RESOLUTION|>--- conflicted
+++ resolved
@@ -129,11 +129,7 @@
     CLI::App app{"Check Hashed state"};
 
     std::string db_path{db::default_path()};
-<<<<<<< HEAD
-    app.add_option("--chaindata", db_path, "Path to a database populated by Turbo-Geth", true)
-=======
-    app.add_option("-d,--datadir", db_path, "Path to a database populated by Erigon", true)
->>>>>>> 35927757
+    app.add_option("--chaindata", db_path, "Path to a database populated by Erigon", true)
         ->check(CLI::ExistingDirectory);
     CLI11_PARSE(app, argc, argv);
     SILKWORM_LOG(LogLevel::Info) << "Checking HashState" << std::endl;

--- conflicted
+++ resolved
@@ -78,11 +78,6 @@
     return out;
 }
 
-<<<<<<< HEAD
-evmc::address hex_to_address(std::string_view hex) {
-    const auto bytes{from_hex(hex)};
-    SILKWORM_ASSERT(bytes);
-=======
 evmc::address hex_to_address(std::string_view hex, bool return_zero_on_err) {
     const std::optional<Bytes> bytes{from_hex(hex)};
     if (!bytes) {
@@ -92,7 +87,6 @@
             abort_due_to_assertion_failure("invalid hex encoding", __FILE__, __LINE__);
         }
     }
->>>>>>> f2b45e4b
     return bytes_to_address(*bytes);
 }
 

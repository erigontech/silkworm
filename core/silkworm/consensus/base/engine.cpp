--- conflicted
+++ resolved
@@ -231,20 +231,12 @@
 }
 
 evmc::bytes32 EngineBase::compute_transaction_root(const BlockBody& body) {
-<<<<<<< HEAD
-    if (body.transactions.empty())
-        return kEmptyRoot;
-
-    static constexpr auto kEncoder = [](Bytes& to, const Transaction& txn) {
-        rlp::encode(to, txn, /*for_signing=*/false, /*wrap_eip2718_into_array=*/false);
-=======
     if (body.transactions.empty()) {
         return kEmptyRoot;
     }
 
     static constexpr auto kEncoder = [](Bytes& to, const Transaction& txn) {
         rlp::encode(to, txn, /*for_signing=*/false, /*wrap_eip2718_into_string=*/false);
->>>>>>> 37ab97d1
     };
 
     evmc::bytes32 txn_root{trie::root_hash(body.transactions, kEncoder)};
@@ -256,10 +248,7 @@
     if (body.ommers.empty()) {
         return kEmptyListHash;
     }
-<<<<<<< HEAD
-=======
-
->>>>>>> 37ab97d1
+
     Bytes ommers_rlp;
     rlp::encode(ommers_rlp, body.ommers);
     return bit_cast<evmc_bytes32>(keccak256(ommers_rlp));

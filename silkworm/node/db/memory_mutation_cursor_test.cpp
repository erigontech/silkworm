/*
   Copyright 2023 The Silkworm Authors

   Licensed under the Apache License, Version 2.0 (the "License");
   you may not use this file except in compliance with the License.
   You may obtain a copy of the License at

       http://www.apache.org/licenses/LICENSE-2.0

   Unless required by applicable law or agreed to in writing, software
   distributed under the License is distributed on an "AS IS" BASIS,
   WITHOUT WARRANTIES OR CONDITIONS OF ANY KIND, either express or implied.
   See the License for the specific language governing permissions and
   limitations under the License.
*/

#include "memory_mutation_cursor.hpp"

#include <catch2/catch.hpp>

#include <silkworm/infra/test_util/log.hpp>
#include <silkworm/node/test/context.hpp>

namespace silkworm::db {

static mdbx::env_managed create_main_env(const db::EnvConfig& main_db_config) {
    auto main_env = db::open_env(main_db_config);
    RWTxnManaged main_txn{main_env};
    table::check_or_create_chaindata_tables(main_txn);
    open_map(main_txn, db::table::kCode);
    open_map(main_txn, db::table::kAccountChangeSet);
    main_txn.commit_and_stop();
    return main_env;
}

static void fill_tables(RWTxn& rw_txn) {
    auto rw_cursor1{rw_txn.rw_cursor(db::table::kCode)};
    rw_cursor1->upsert(mdbx::slice{"AA"}, mdbx::slice{"00"});
    rw_cursor1->upsert(mdbx::slice{"BB"}, mdbx::slice{"11"});
    auto rw_cursor2{rw_txn.rw_cursor(db::table::kAccountChangeSet)};
    rw_cursor2->upsert(mdbx::slice{"AA"}, mdbx::slice{"00"});
    rw_cursor2->upsert(mdbx::slice{"AA"}, mdbx::slice{"11"});
    rw_cursor2->upsert(mdbx::slice{"AA"}, mdbx::slice{"22"});
    rw_cursor2->upsert(mdbx::slice{"BB"}, mdbx::slice{"22"});
    rw_txn.commit_and_renew();
}

static void alter_tables(RWTxn& rw_txn) {
    auto rw_cursor1{rw_txn.rw_cursor(db::table::kCode)};
    rw_cursor1->upsert(mdbx::slice{"CC"}, mdbx::slice{"22"});
    auto rw_cursor2{rw_txn.rw_cursor(db::table::kAccountChangeSet)};
    rw_cursor2->upsert(mdbx::slice{"AA"}, mdbx::slice{"33"});
    rw_cursor2->upsert(mdbx::slice{"BB"}, mdbx::slice{"33"});
    rw_txn.commit_and_renew();
}

struct MemoryMutationCursorTest {
    explicit MemoryMutationCursorTest() {
        open_map(mutation, db::table::kCode);
        open_map(mutation, db::table::kAccountChangeSet);
        mutation.commit_and_renew();
    }

    void fill_main_tables() {
        fill_tables(main_txn);
    }

    void fill_mutation_tables() {
        fill_tables(mutation);
    }

    void alter_main_tables() {
        alter_tables(main_txn);
    }

    void alter_mutation_tables() {
        alter_tables(mutation);
    }

    const TemporaryDirectory tmp_dir;
    DataDirectory data_dir{tmp_dir.path() / "main_db", true};
    db::EnvConfig main_db_config{
        .path = data_dir.chaindata().path().string(),
        .create = true,
        .in_memory = true,
    };
    mdbx::env_managed main_env{create_main_env(main_db_config)};
    RWTxnManaged main_txn{main_env};
    MemoryOverlay overlay{tmp_dir.path(), &main_txn};
    MemoryMutation mutation{overlay};
    test_util::SetLogVerbosityGuard log_guard_{log::Level::kNone};
};

// Skip in TSAN build due to false positive lock-order-inversion: https://github.com/google/sanitizers/issues/814
#ifndef SILKWORM_SANITIZE

const MapConfig kNonexistentTestMap{"NonexistentTable"};
const MapConfig kNonexistentTestMultiMap{"NonexistentMultiTable", mdbx::key_mode::usual, mdbx::value_mode::multi};

TEST_CASE("MemoryMutationCursor: initialization", "[silkworm][node][db][memory_mutation]") {
    MemoryMutationCursorTest test1;
    test1.fill_main_tables();

    SECTION("Empty overlay: Create memory mutation cursor") {
        // Nonexistent tables
        CHECK_NOTHROW(MemoryMutationCursor{test1.mutation, kNonexistentTestMap});
        CHECK_NOTHROW(MemoryMutationCursor{test1.mutation, kNonexistentTestMultiMap});

        // Existent tables
        CHECK_NOTHROW(MemoryMutationCursor{test1.mutation, db::table::kCode});
        CHECK_NOTHROW(MemoryMutationCursor{test1.mutation, db::table::kAccountChangeSet});

        // Check initial state
        MemoryMutationCursor mutation_cursor1{test1.mutation, db::table::kCode};
        CHECK(mutation_cursor1.size() == 2);
        CHECK(!mutation_cursor1.empty());
        CHECK(!mutation_cursor1.is_table_cleared());
        CHECK(!mutation_cursor1.is_entry_deleted(Slice{}));
        MemoryMutationCursor mutation_cursor2{test1.mutation, db::table::kAccountChangeSet};
        CHECK(mutation_cursor2.size() == 4);
        CHECK(!mutation_cursor2.empty());
        CHECK(!mutation_cursor2.is_table_cleared());
        CHECK(!mutation_cursor2.is_entry_deleted(Slice{}));

        // Create many cursors
        std::vector<std::unique_ptr<MemoryMutationCursor>> memory_cursors;
        for (int i{0}; i < 10; ++i) {
            CHECK_NOTHROW(memory_cursors.emplace_back(std::make_unique<MemoryMutationCursor>(test1.mutation, db::table::kCode)));
            CHECK_NOTHROW(memory_cursors.emplace_back(std::make_unique<MemoryMutationCursor>(test1.mutation, db::table::kAccountChangeSet)));
        }

        // Check predefined tables
        for (const auto& table : table::kChainDataTables) {
            MemoryMutationCursor mutation_cursor{test1.mutation, table};
            CHECK(has_map(test1.mutation, table.name));
            CHECK(!mutation_cursor.is_table_cleared());
            CHECK(!mutation_cursor.is_entry_deleted(Slice{}));
        }
    }

    MemoryMutationCursorTest test2;
    test2.fill_main_tables();
    test2.fill_mutation_tables();

    SECTION("Nonempty overlay: Check tables") {
        for (const auto& table : {db::table::kCode, db::table::kAccountChangeSet}) {
            MemoryMutationCursor mutation_cursor{test2.mutation, table};
            CHECK_NOTHROW(mutation_cursor.to_first());
            CHECK_NOTHROW(!mutation_cursor.is_table_cleared());
            CHECK_NOTHROW(!mutation_cursor.is_entry_deleted(Slice{}));
        }
    }
}

TEST_CASE("MemoryMutationCursor: to_first", "[silkworm][node][db][memory_mutation]") {
    MemoryMutationCursorTest test1;
    test1.fill_main_tables();

    MemoryMutationCursorTest test2;
    test2.fill_main_tables();
    test2.fill_mutation_tables();

    std::map<std::string, MemoryMutationCursorTest*> mutation_tests = {
        {"Empty overlay", &test1},
        {"Nonempty overlay", &test2},
    };
    for (auto [tag, test] : mutation_tests) {
        SECTION(tag + ": to_first on nonexistent table: MDBX_NOTFOUND") {
            MemoryMutationCursor mutation_cursor1{test->mutation, kNonexistentTestMap};
            CHECK_THROWS_AS(mutation_cursor1.to_first(), mdbx::not_found);
            CHECK_THROWS_AS(mutation_cursor1.to_first(/*throw_notfound=*/true), mdbx::not_found);
            CHECK(!mutation_cursor1.to_first(/*throw_notfound=*/false));

            MemoryMutationCursor mutation_cursor2{test->mutation, kNonexistentTestMultiMap};
            CHECK_THROWS_AS(mutation_cursor2.to_first(), mdbx::not_found);
            CHECK_THROWS_AS(mutation_cursor2.to_first(/*throw_notfound=*/true), mdbx::not_found);
            CHECK(!mutation_cursor2.to_first(/*throw_notfound=*/false));
        }

        SECTION(tag + ": to_first on existent table") {
            MemoryMutationCursor mutation_cursor1{test->mutation, db::table::kCode};
            const auto result1 = mutation_cursor1.to_first();
            CHECK(result1.done);
            CHECK(result1.key == "AA");
            CHECK(result1.value == "00");
            MemoryMutationCursor mutation_cursor2{test->mutation, db::table::kCode};
            const auto result2 = mutation_cursor2.to_first(/*throw_notfound=*/true);
            CHECK(result2.done);
            CHECK(result2.key == "AA");
            CHECK(result2.value == "00");
            MemoryMutationCursor mutation_cursor3{test->mutation, db::table::kCode};
            const auto result3 = mutation_cursor3.to_first(/*throw_notfound=*/false);
            CHECK(result3.done);
            CHECK(result3.key == "AA");
            CHECK(result3.value == "00");

            MemoryMutationCursor mutation_cursor4{test->mutation, db::table::kAccountChangeSet};
            const auto result4 = mutation_cursor4.to_first();
            CHECK(result4.done);
            CHECK(result4.key == "AA");
            CHECK(result4.value == "00");

            MemoryMutationCursor mutation_cursor5{test->mutation, db::table::kAccountChangeSet};
            const auto result5 = mutation_cursor5.to_first(/*throw_notfound=*/true);
            CHECK(result5.done);
            CHECK(result5.key == "AA");
            CHECK(result5.value == "00");

            MemoryMutationCursor mutation_cursor6{test->mutation, db::table::kAccountChangeSet};
            const auto result6 = mutation_cursor6.to_first(/*throw_notfound=*/false);
            CHECK(result6.done);
            CHECK(result6.key == "AA");
            CHECK(result6.value == "00");
        }

        SECTION(tag + ": to_first operation is idempotent") {
            MemoryMutationCursor mutation_cursor1{test->mutation, db::table::kCode};
            const auto result1 = mutation_cursor1.to_first();
            CHECK(result1.done);
            CHECK(result1.key == "AA");
            CHECK(result1.value == "00");
            const auto result2 = mutation_cursor1.to_first();
            CHECK(result2.done);
            CHECK(result2.key == "AA");
            CHECK(result2.value == "00");

            MemoryMutationCursor mutation_cursor2{test->mutation, db::table::kAccountChangeSet};
            const auto result3 = mutation_cursor2.to_first();
            CHECK(result3.done);
            CHECK(result3.key == "AA");
            CHECK(result3.value == "00");
            const auto result4 = mutation_cursor2.to_first();
            CHECK(result4.done);
            CHECK(result4.key == "AA");
            CHECK(result4.value == "00");
        }
    }
}

TEST_CASE("MemoryMutationCursor: to_previous", "[silkworm][node][db][memory_mutation]") {
    MemoryMutationCursorTest test1;
    test1.fill_main_tables();

    MemoryMutationCursorTest test2;
    test2.fill_main_tables();
    test2.fill_mutation_tables();

    std::map<std::string, MemoryMutationCursorTest*> mutation_tests = {
        {"Empty overlay", &test1},
        {"Nonempty overlay", &test2},
    };
    for (auto [tag, test] : mutation_tests) {
        SECTION(tag + ": to_previous on nonexistent table: MDBX_NOTFOUND") {
            MemoryMutationCursor mutation_cursor1{test->mutation, kNonexistentTestMap};
            CHECK_THROWS_AS(mutation_cursor1.to_previous(), mdbx::not_found);
            CHECK_THROWS_AS(mutation_cursor1.to_previous(/*throw_notfound=*/true), mdbx::not_found);
            CHECK(!mutation_cursor1.to_previous(/*throw_notfound=*/false));

            MemoryMutationCursor mutation_cursor2{test->mutation, kNonexistentTestMultiMap};
            CHECK_THROWS_AS(mutation_cursor2.to_previous(), mdbx::not_found);
            CHECK_THROWS_AS(mutation_cursor2.to_previous(/*throw_notfound=*/true), mdbx::not_found);
            CHECK(!mutation_cursor2.to_previous(/*throw_notfound=*/false));
        }

        SECTION(tag + ": to_previous on existent table w/ positioning: OK") {
            MemoryMutationCursor mutation_cursor1{test->mutation, db::table::kCode};
            REQUIRE(mutation_cursor1.to_last());
            const auto result1 = mutation_cursor1.to_previous();
            CHECK(result1.done);
            CHECK(result1.key == "AA");
            CHECK(result1.value == "00");

            MemoryMutationCursor mutation_cursor2{test->mutation, db::table::kCode};
            REQUIRE(mutation_cursor2.to_last());
            const auto result2 = mutation_cursor2.to_previous(/*throw_notfound=*/true);
            CHECK(result2.done);
            CHECK(result2.key == "AA");
            CHECK(result2.value == "00");

            MemoryMutationCursor mutation_cursor3{test->mutation, db::table::kCode};
            REQUIRE(mutation_cursor3.to_last());
            const auto result3 = mutation_cursor3.to_previous(/*throw_notfound=*/false);
            CHECK(result3.done);
            CHECK(result3.key == "AA");
            CHECK(result3.value == "00");

            MemoryMutationCursor mutation_cursor4{test->mutation, db::table::kAccountChangeSet};
            REQUIRE(mutation_cursor4.to_last());
            const auto result4 = mutation_cursor4.to_previous();
            CHECK(result4.done);
            CHECK(result4.key == "AA");
            CHECK(result4.value == "22");

            MemoryMutationCursor mutation_cursor5{test->mutation, db::table::kAccountChangeSet};
            REQUIRE(mutation_cursor5.to_last());
            const auto result5 = mutation_cursor5.to_previous(/*throw_notfound=*/true);
            CHECK(result5.done);
            CHECK(result5.key == "AA");
            CHECK(result5.value == "22");

            MemoryMutationCursor mutation_cursor6{test->mutation, db::table::kAccountChangeSet};
            REQUIRE(mutation_cursor6.to_last());
            const auto result6 = mutation_cursor6.to_previous(/*throw_notfound=*/false);
            CHECK(result6.done);
            CHECK(result6.key == "AA");
            CHECK(result6.value == "22");
        }

        SECTION(tag + ": to_previous multiple operations") {
            MemoryMutationCursor mutation_cursor1{test->mutation, db::table::kCode};
            REQUIRE(mutation_cursor1.to_last(/*throw_notfound=*/false));
            const auto result1 = mutation_cursor1.to_previous(/*throw_notfound=*/false);
            CHECK(result1.done);
            CHECK(result1.key == "AA");
            CHECK(result1.value == "00");
            const auto result2 = mutation_cursor1.to_previous(/*throw_notfound=*/false);
            CHECK(!result2.done);
            REQUIRE(mutation_cursor1.to_first(/*throw_notfound=*/false));
            const auto result3 = mutation_cursor1.to_previous(/*throw_notfound=*/false);
            CHECK(!result3.done);

            MemoryMutationCursor mutation_cursor2{test->mutation, db::table::kAccountChangeSet};
            REQUIRE(mutation_cursor2.to_last(/*throw_notfound=*/false));
            const auto result4 = mutation_cursor2.to_previous(/*throw_notfound=*/false);
            CHECK(result4.done);
            CHECK(result4.key == "AA");
            CHECK(result4.value == "22");
            const auto result5 = mutation_cursor2.to_previous(/*throw_notfound=*/false);
            CHECK(result5.done);
            CHECK(result5.key == "AA");
            CHECK(result5.value == "11");
            REQUIRE(mutation_cursor2.to_first(/*throw_notfound=*/false));
            const auto result6 = mutation_cursor2.to_previous(/*throw_notfound=*/false);
            CHECK(!result6.done);
        }
    }
}

TEST_CASE("MemoryMutationCursor: to_next", "[silkworm][node][db][memory_mutation]") {
    MemoryMutationCursorTest test1;
    test1.fill_main_tables();

    MemoryMutationCursorTest test2;
    test2.fill_main_tables();
    test2.fill_mutation_tables();

    std::map<std::string, MemoryMutationCursorTest*> mutation_tests = {
        {"Empty overlay", &test1},
        {"Nonempty overlay", &test2},
    };
    for (auto [tag, test] : mutation_tests) {
        SECTION(tag + ": to_next on nonexistent table: MDBX_NOTFOUND") {
            MemoryMutationCursor mutation_cursor1{test->mutation, kNonexistentTestMap};
            CHECK_THROWS_AS(mutation_cursor1.to_next(), mdbx::not_found);
            CHECK_THROWS_AS(mutation_cursor1.to_next(/*throw_notfound=*/true), mdbx::not_found);
            CHECK(!mutation_cursor1.to_next(/*throw_notfound=*/false));

            MemoryMutationCursor mutation_cursor2{test->mutation, kNonexistentTestMultiMap};
            CHECK_THROWS_AS(mutation_cursor2.to_next(), mdbx::not_found);
            CHECK_THROWS_AS(mutation_cursor2.to_next(/*throw_notfound=*/true), mdbx::not_found);
            CHECK(!mutation_cursor2.to_next(/*throw_notfound=*/false));
        }

        SECTION(tag + ": to_next on existent table w/ positioning: OK") {
            MemoryMutationCursor mutation_cursor1{test->mutation, db::table::kCode};
            REQUIRE(mutation_cursor1.to_first());
            const auto result1 = mutation_cursor1.to_next();
            CHECK(result1.done);
            CHECK(result1.key == "BB");
            CHECK(result1.value == "11");

            MemoryMutationCursor mutation_cursor2{test->mutation, db::table::kCode};
            REQUIRE(mutation_cursor2.to_first());
            const auto result2 = mutation_cursor2.to_next(/*throw_notfound=*/true);
            CHECK(result2.done);
            CHECK(result2.key == "BB");
            CHECK(result2.value == "11");

            MemoryMutationCursor mutation_cursor3{test->mutation, db::table::kCode};
            REQUIRE(mutation_cursor3.to_first());
            const auto result3 = mutation_cursor3.to_next(/*throw_notfound=*/false);
            CHECK(result3.done);
            CHECK(result3.key == "BB");
            CHECK(result3.value == "11");

            MemoryMutationCursor mutation_cursor4{test->mutation, db::table::kAccountChangeSet};
            REQUIRE(mutation_cursor4.to_first());
            const auto result4 = mutation_cursor4.to_next();
            CHECK(result4.done);
            CHECK(result4.key == "AA");
            CHECK(result4.value == "11");

            MemoryMutationCursor mutation_cursor5{test->mutation, db::table::kAccountChangeSet};
            REQUIRE(mutation_cursor5.to_first());
            const auto result5 = mutation_cursor5.to_next(/*throw_notfound=*/true);
            CHECK(result5.done);
            CHECK(result5.key == "AA");
            CHECK(result5.value == "11");

            MemoryMutationCursor mutation_cursor6{test->mutation, db::table::kAccountChangeSet};
            REQUIRE(mutation_cursor6.to_first());
            const auto result6 = mutation_cursor6.to_next(/*throw_notfound=*/false);
            CHECK(result6.done);
            CHECK(result6.key == "AA");
            CHECK(result6.value == "11");
        }

        SECTION(tag + ": to_next multiple operations") {
            MemoryMutationCursor mutation_cursor1{test->mutation, db::table::kCode};
            REQUIRE(mutation_cursor1.to_first(/*throw_notfound=*/false));
            const auto result1 = mutation_cursor1.to_next(/*throw_notfound=*/false);
            CHECK(result1.done);
            CHECK(result1.key == "BB");
            CHECK(result1.value == "11");
        }
    }
}

TEST_CASE("MemoryMutationCursor: to_current_next_multi", "[silkworm][node][db][memory_mutation]") {
    MemoryMutationCursorTest test1;
    test1.fill_main_tables();

    MemoryMutationCursorTest test2;
    test2.fill_main_tables();
    test2.fill_mutation_tables();

    std::map<std::string, MemoryMutationCursorTest*> mutation_tests = {
        {"Empty overlay", &test1},
        {"Nonempty overlay", &test2},
    };
    for (auto [tag, test] : mutation_tests) {
        SECTION(tag + ": to_current_next_multi on nonexistent table: MDBX_NOTFOUND") {
            MemoryMutationCursor mutation_cursor1{test->mutation, kNonexistentTestMap};
            CHECK_THROWS_AS(mutation_cursor1.to_current_next_multi(), mdbx::not_found);
            CHECK_THROWS_AS(mutation_cursor1.to_current_next_multi(/*throw_notfound=*/true), mdbx::not_found);
            CHECK(!mutation_cursor1.to_current_next_multi(/*throw_notfound=*/false));

            MemoryMutationCursor mutation_cursor2{test->mutation, kNonexistentTestMultiMap};
            CHECK_THROWS_AS(mutation_cursor2.to_current_next_multi(), mdbx::not_found);
            CHECK_THROWS_AS(mutation_cursor2.to_current_next_multi(/*throw_notfound=*/true), mdbx::not_found);
            CHECK(!mutation_cursor2.to_current_next_multi(/*throw_notfound=*/false));
        }

        SECTION(tag + ": to_current_next_multi on existent table w/ positioning: OK") {
            MemoryMutationCursor mutation_cursor1{test->mutation, db::table::kCode};
            REQUIRE(mutation_cursor1.to_first());
            const auto result1 = mutation_cursor1.to_current_next_multi();
            CHECK(result1.done);
            CHECK(result1.key == "BB");
            CHECK(result1.value == "11");

            MemoryMutationCursor mutation_cursor2{test->mutation, db::table::kCode};
            REQUIRE(mutation_cursor2.to_first());
            const auto result2 = mutation_cursor2.to_current_next_multi(/*throw_notfound=*/true);
            CHECK(result2.done);
            CHECK(result2.key == "BB");
            CHECK(result2.value == "11");

            MemoryMutationCursor mutation_cursor3{test->mutation, db::table::kCode};
            REQUIRE(mutation_cursor3.to_first());
            const auto result3 = mutation_cursor3.to_current_next_multi(/*throw_notfound=*/false);
            CHECK(result3.done);
            CHECK(result3.key == "BB");
            CHECK(result3.value == "11");

            MemoryMutationCursor mutation_cursor4{test->mutation, db::table::kAccountChangeSet};
            REQUIRE(mutation_cursor4.to_first());
            const auto result4 = mutation_cursor4.to_current_next_multi();
            CHECK(result4.done);
            CHECK(result4.key == "AA");
            CHECK(result4.value == "11");

            MemoryMutationCursor mutation_cursor5{test->mutation, db::table::kAccountChangeSet};
            REQUIRE(mutation_cursor5.to_first());
            const auto result5 = mutation_cursor5.to_current_next_multi(/*throw_notfound=*/true);
            CHECK(result5.done);
            CHECK(result5.key == "AA");
            CHECK(result5.value == "11");

            MemoryMutationCursor mutation_cursor6{test->mutation, db::table::kAccountChangeSet};
            REQUIRE(mutation_cursor6.to_first());
            const auto result6 = mutation_cursor6.to_current_next_multi(/*throw_notfound=*/false);
            CHECK(result6.done);
            CHECK(result6.key == "AA");
            CHECK(result6.value == "11");
        }

        SECTION(tag + ": to_current_next_multi multiple operations") {
            MemoryMutationCursor mutation_cursor1{test->mutation, db::table::kCode};
            REQUIRE(mutation_cursor1.to_first(/*throw_notfound=*/false));
            const auto result1 = mutation_cursor1.to_current_next_multi(/*throw_notfound=*/false);
            CHECK(result1.done);
            CHECK(result1.key == "BB");
            CHECK(result1.value == "11");
            const auto result2 = mutation_cursor1.to_current_next_multi(/*throw_notfound=*/false);
            CHECK(!result2.done);
            REQUIRE(mutation_cursor1.to_last(/*throw_notfound=*/false));
            const auto result3 = mutation_cursor1.to_current_next_multi(/*throw_notfound=*/false);
            CHECK(!result3.done);

            MemoryMutationCursor mutation_cursor2{test->mutation, db::table::kAccountChangeSet};
            REQUIRE(mutation_cursor2.to_first(/*throw_notfound=*/false));
            const auto result4 = mutation_cursor2.to_current_next_multi(/*throw_notfound=*/false);
            CHECK(result4.done);
            CHECK(result4.key == "AA");
            CHECK(result4.value == "11");
            const auto result5 = mutation_cursor2.to_current_next_multi(/*throw_notfound=*/false);
            CHECK(result5.done);
            CHECK(result5.key == "AA");
            CHECK(result5.value == "22");
            const auto result6 = mutation_cursor2.to_current_next_multi(/*throw_notfound=*/false);
            CHECK(!result6.done);
            REQUIRE(mutation_cursor2.to_last(/*throw_notfound=*/false));
            const auto result7 = mutation_cursor2.to_current_next_multi(/*throw_notfound=*/false);
            CHECK(!result7.done);
        }
    }
}

TEST_CASE("MemoryMutationCursor: to_last", "[silkworm][node][db][memory_mutation]") {
    MemoryMutationCursorTest test1;
    test1.fill_main_tables();

    MemoryMutationCursorTest test2;
    test2.fill_main_tables();
    test2.fill_mutation_tables();

    std::map<std::string, MemoryMutationCursorTest*> mutation_tests = {
        {"Empty overlay", &test1},
        {"Nonempty overlay", &test2},
    };
    for (auto [tag, test] : mutation_tests) {
        SECTION(tag + ": to_last on nonexistent table: MDBX_NOTFOUND") {
            MemoryMutationCursor mutation_cursor1{test->mutation, kNonexistentTestMap};
            CHECK_THROWS_AS(mutation_cursor1.to_last(), mdbx::not_found);
            CHECK_THROWS_AS(mutation_cursor1.to_last(/*throw_notfound=*/true), mdbx::not_found);
            CHECK(!mutation_cursor1.to_last(/*throw_notfound=*/false));

            MemoryMutationCursor mutation_cursor2{test->mutation, kNonexistentTestMultiMap};
            CHECK_THROWS_AS(mutation_cursor2.to_last(), mdbx::not_found);
            CHECK_THROWS_AS(mutation_cursor2.to_last(/*throw_notfound=*/true), mdbx::not_found);
            CHECK(!mutation_cursor2.to_last(/*throw_notfound=*/false));
        }

        SECTION(tag + ": to_last on existent table: OK") {
            MemoryMutationCursor mutation_cursor1{test->mutation, db::table::kCode};
            const auto result1 = mutation_cursor1.to_last();
            CHECK(result1.done);
            CHECK(result1.key == "BB");
            CHECK(result1.value == "11");

            MemoryMutationCursor mutation_cursor2{test->mutation, db::table::kCode};
            const auto result2 = mutation_cursor2.to_last(/*throw_notfound=*/true);
            CHECK(result2.done);
            CHECK(result2.key == "BB");
            CHECK(result2.value == "11");

            MemoryMutationCursor mutation_cursor3{test->mutation, db::table::kCode};
            const auto result3 = mutation_cursor3.to_last(/*throw_notfound=*/false);
            CHECK(result3.done);
            CHECK(result3.key == "BB");
            CHECK(result3.value == "11");

            MemoryMutationCursor mutation_cursor4{test->mutation, db::table::kAccountChangeSet};
            const auto result4 = mutation_cursor4.to_last();
            CHECK(result4.done);
            CHECK(result4.key == "BB");
            CHECK(result4.value == "22");

            MemoryMutationCursor mutation_cursor5{test->mutation, db::table::kAccountChangeSet};
            const auto result5 = mutation_cursor5.to_last(/*throw_notfound=*/true);
            CHECK(result5.done);
            CHECK(result5.key == "BB");
            CHECK(result5.value == "22");

            MemoryMutationCursor mutation_cursor6{test->mutation, db::table::kAccountChangeSet};
            const auto result6 = mutation_cursor6.to_last(/*throw_notfound=*/false);
            CHECK(result6.done);
            CHECK(result6.key == "BB");
            CHECK(result6.value == "22");
        }

        SECTION(tag + ": to_last operation is idempotent") {
            MemoryMutationCursor mutation_cursor1{test->mutation, db::table::kCode};
            const auto result1 = mutation_cursor1.to_last();
            CHECK(result1.done);
            CHECK(result1.key == "BB");
            CHECK(result1.value == "11");
            const auto result2 = mutation_cursor1.to_last();
            CHECK(result2.done);
            CHECK(result2.key == "BB");
            CHECK(result2.value == "11");

            MemoryMutationCursor mutation_cursor2{test->mutation, db::table::kAccountChangeSet};
            const auto result3 = mutation_cursor2.to_last();
            CHECK(result3.done);
            CHECK(result3.key == "BB");
            CHECK(result3.value == "22");
            const auto result4 = mutation_cursor2.to_last();
            CHECK(result4.done);
            CHECK(result4.key == "BB");
            CHECK(result4.value == "22");
        }
    }
}

TEST_CASE("MemoryMutationCursor: current", "[silkworm][node][db][memory_mutation]") {
    MemoryMutationCursorTest test1;
    test1.fill_main_tables();

    MemoryMutationCursorTest test2;
    test2.fill_main_tables();
    test2.fill_mutation_tables();

    std::map<std::string, MemoryMutationCursorTest*> mutation_tests = {
        {"Empty overlay", &test1},
        {"Nonempty overlay", &test2},
    };
    for (auto [tag, test] : mutation_tests) {
        SECTION(tag + ": current on nonexistent table: MDBX_NOTFOUND") {
            MemoryMutationCursor mutation_cursor1{test->mutation, kNonexistentTestMap};
            CHECK_THROWS_AS(mutation_cursor1.current(), mdbx::not_found);
            CHECK_THROWS_AS(mutation_cursor1.current(/*throw_notfound=*/true), mdbx::not_found);
            CHECK(!mutation_cursor1.current(/*throw_notfound=*/false));

            MemoryMutationCursor mutation_cursor2{test->mutation, kNonexistentTestMultiMap};
            CHECK_THROWS_AS(mutation_cursor2.current(), mdbx::not_found);
            CHECK_THROWS_AS(mutation_cursor2.current(/*throw_notfound=*/true), mdbx::not_found);
            CHECK(!mutation_cursor2.current(/*throw_notfound=*/false));
        }

        SECTION(tag + ": current on existent table w/ positioning: OK") {
            MemoryMutationCursor mutation_cursor1{test->mutation, db::table::kCode};
            REQUIRE(mutation_cursor1.to_first());
            const auto result1 = mutation_cursor1.current();
            CHECK(result1.done);
            CHECK(result1.key == "AA");
            CHECK(result1.value == "00");

            MemoryMutationCursor mutation_cursor2{test->mutation, db::table::kCode};
            REQUIRE(mutation_cursor2.to_first());
            const auto result2 = mutation_cursor2.current(/*throw_notfound=*/true);
            CHECK(result2.done);
            CHECK(result2.key == "AA");
            CHECK(result2.value == "00");

            MemoryMutationCursor mutation_cursor3{test->mutation, db::table::kCode};
            REQUIRE(mutation_cursor3.to_first());
            const auto result3 = mutation_cursor3.current(/*throw_notfound=*/false);
            CHECK(result3.done);
            CHECK(result3.key == "AA");
            CHECK(result3.value == "00");

            MemoryMutationCursor mutation_cursor4{test->mutation, db::table::kAccountChangeSet};
            REQUIRE(mutation_cursor4.to_first());
            const auto result4 = mutation_cursor4.current();
            CHECK(result4.done);
            CHECK(result4.key == "AA");
            CHECK(result4.value == "00");

            MemoryMutationCursor mutation_cursor5{test->mutation, db::table::kAccountChangeSet};
            REQUIRE(mutation_cursor5.to_first());
            const auto result5 = mutation_cursor5.current(/*throw_notfound=*/true);
            CHECK(result5.done);
            CHECK(result5.key == "AA");
            CHECK(result5.value == "00");

            MemoryMutationCursor mutation_cursor6{test->mutation, db::table::kAccountChangeSet};
            REQUIRE(mutation_cursor6.to_first());
            const auto result6 = mutation_cursor6.current(/*throw_notfound=*/false);
            CHECK(result6.done);
            CHECK(result6.key == "AA");
            CHECK(result6.value == "00");
        }

        SECTION(tag + ": current operation is idempotent") {
            MemoryMutationCursor mutation_cursor1{test->mutation, db::table::kCode};
            REQUIRE(mutation_cursor1.to_first());
            const auto result1 = mutation_cursor1.current();
            CHECK(result1.done);
            CHECK(result1.key == "AA");
            CHECK(result1.value == "00");
            const auto result2 = mutation_cursor1.current();
            CHECK(result2.done);
            CHECK(result2.key == "AA");
            CHECK(result2.value == "00");
            REQUIRE(mutation_cursor1.to_last());
            const auto result3 = mutation_cursor1.current();
            CHECK(result3.done);
            CHECK(result3.key == "BB");
            CHECK(result3.value == "11");
            const auto result4 = mutation_cursor1.current();
            CHECK(result4.done);
            CHECK(result4.key == "BB");
            CHECK(result4.value == "11");

            MemoryMutationCursor mutation_cursor2{test->mutation, db::table::kAccountChangeSet};
            REQUIRE(mutation_cursor2.to_first());
            const auto result5 = mutation_cursor2.current();
            CHECK(result5.done);
            CHECK(result5.key == "AA");
            CHECK(result5.value == "00");
            const auto result6 = mutation_cursor2.current();
            CHECK(result6.done);
            CHECK(result6.key == "AA");
            CHECK(result6.value == "00");
            REQUIRE(mutation_cursor2.to_last());
            const auto result7 = mutation_cursor2.current();
            CHECK(result7.done);
            CHECK(result7.key == "BB");
            CHECK(result7.value == "22");
            const auto result8 = mutation_cursor2.current();
            CHECK(result8.done);
            CHECK(result8.key == "BB");
            CHECK(result8.value == "22");
        }
    }
}

TEST_CASE("MemoryMutationCursor: seek", "[silkworm][node][db][memory_mutation]") {
    MemoryMutationCursorTest test1;
    test1.fill_main_tables();

    MemoryMutationCursorTest test2;
    test2.fill_main_tables();
    test2.fill_mutation_tables();

    std::map<std::string, MemoryMutationCursorTest*> mutation_tests = {
        {"Empty overlay", &test1},
        {"Nonempty overlay", &test2},
    };
    for (auto [tag, test] : mutation_tests) {
        SECTION(tag + ": seek on nonexistent table: MDBX_NOTFOUND") {
            MemoryMutationCursor mutation_cursor1{test->mutation, kNonexistentTestMap};
            CHECK(!mutation_cursor1.seek("k"));

            MemoryMutationCursor mutation_cursor2{test->mutation, kNonexistentTestMultiMap};
            CHECK(!mutation_cursor2.seek("k"));
        }

        SECTION(tag + ": seek on existent non-empty table: OK") {
            // Single-value table
            MemoryMutationCursor mutation_cursor1{test->mutation, db::table::kCode};
            CHECK(mutation_cursor1.seek("AA"));  // existent key (seek saves value in current)
            const auto result1 = mutation_cursor1.current();
            CHECK(result1.done);
            CHECK(result1.key == "AA");
            CHECK(result1.value == "00");

            CHECK(mutation_cursor1.seek("BB"));  // existent key (seek saves value in current)
            const auto result2 = mutation_cursor1.current();
            CHECK(result2.done);
            CHECK(result2.key == "BB");
            CHECK(result2.value == "11");

            CHECK(!mutation_cursor1.seek("CC"));  // nonexistent key

            // Multi-value table
            MemoryMutationCursor mutation_cursor2{test->mutation, db::table::kAccountChangeSet};
            CHECK(mutation_cursor2.seek("AA"));  // existent key (seek saves value in current)
            const auto result3 = mutation_cursor2.current();
            CHECK(result3.done);
            CHECK(result3.key == "AA");
            CHECK(result3.value == "00");

            CHECK(mutation_cursor2.seek("BB"));  // existent key (seek saves value in current)
            const auto result4 = mutation_cursor2.current();
            CHECK(result4.done);
            CHECK(result4.key == "BB");
            CHECK(result4.value == "22");
        }
    }

    test1.alter_main_tables();
    test2.alter_mutation_tables();

    for (auto [tag, test] : mutation_tests) {
        SECTION(tag + ": seek after alter: OK") {
            // Single-value table
            MemoryMutationCursor mutation_cursor1{test2.mutation, db::table::kCode};
            CHECK(mutation_cursor1.seek("AA"));  // existent key
            CHECK(mutation_cursor1.seek("BB"));  // existent key
            CHECK(mutation_cursor1.seek("CC"));  // existent key

            // Multi-value table
            MemoryMutationCursor mutation_cursor2{test2.mutation, db::table::kAccountChangeSet};
            CHECK(mutation_cursor2.seek("AA"));  // existent key
            CHECK(mutation_cursor2.seek("BB"));  // existent key
        }
    }
}

TEST_CASE("MemoryMutationCursor: lower_bound", "[silkworm][node][db][memory_mutation]") {
    MemoryMutationCursorTest test1;
    test1.fill_main_tables();

    MemoryMutationCursorTest test2;
    test2.fill_main_tables();
    test2.fill_mutation_tables();

    std::map<std::string, MemoryMutationCursorTest*> mutation_tests = {
        {"Empty overlay", &test1},
        {"Nonempty overlay", &test2},
    };
    for (auto [tag, test] : mutation_tests) {
        SECTION(tag + ": lower_bound on nonexistent single-value table: mdbx::incompatible_operation") {
            MemoryMutationCursor mutation_cursor1{test->mutation, kNonexistentTestMap};
<<<<<<< HEAD
            CHECK_THROWS_AS(mutation_cursor1.lower_bound("k", /*throw_notfound=*/true), mdbx::not_found);
            CHECK_THROWS_AS(mutation_cursor1.lower_bound("k"), mdbx::not_found);
=======
            // CHECK_THROWS_AS(mutation_cursor1.lower_bound("k", /*throw_notfound=*/true), mdbx::incompatible_operation);
            // CHECK_THROWS_AS(!mutation_cursor1.lower_bound("k"), mdbx::incompatible_operation);
>>>>>>> 01fe1b16
        }

        SECTION(tag + ": lower_bound on nonexistent multi-value table: mdbx::not_found") {
            MemoryMutationCursor mutation_cursor2{test->mutation, kNonexistentTestMultiMap};
            CHECK_THROWS_AS(mutation_cursor2.lower_bound("k"), mdbx::not_found);
            CHECK_THROWS_AS(mutation_cursor2.lower_bound("k", /*throw_notfound=*/true), mdbx::not_found);
            CHECK(!mutation_cursor2.lower_bound("k", /*throw_notfound=*/false));
        }

        SECTION(tag + ": lower_bound on existent multi-value table: OK") {
            MemoryMutationCursor mutation_cursor4{test->mutation, db::table::kAccountChangeSet};
            const auto result4 = mutation_cursor4.lower_bound("AA");
            CHECK(result4.done);
            CHECK(result4.key == "AA");
            CHECK(result4.value == "00");

            MemoryMutationCursor mutation_cursor5{test->mutation, db::table::kAccountChangeSet};
            const auto result5 = mutation_cursor5.lower_bound("AA", /*throw_notfound=*/true);
            CHECK(result5.done);
            CHECK(result5.key == "AA");
            CHECK(result5.value == "00");

            MemoryMutationCursor mutation_cursor6{test->mutation, db::table::kAccountChangeSet};
            const auto result6 = mutation_cursor6.lower_bound("AA", /*throw_notfound=*/false);
            CHECK(result6.done);
            CHECK(result6.key == "AA");
            CHECK(result6.value == "00");
        }

        SECTION(tag + ": lower_bound multiple operations") {
            MemoryMutationCursor mutation_cursor{test->mutation, db::table::kAccountChangeSet};
            const auto result4 = mutation_cursor.lower_bound("AA");
            CHECK(result4.done);
            CHECK(result4.key == "AA");
            CHECK(result4.value == "00");
            const auto result5 = mutation_cursor.lower_bound("AA");
            CHECK(result5.done);
            CHECK(result5.key == "AA");
            CHECK(result5.value == "00");
            REQUIRE(mutation_cursor.to_last(/*throw_notfound=*/false));
            const auto result6 = mutation_cursor.lower_bound("AA");
            CHECK(result6.done);
            CHECK(result6.key == "AA");
            CHECK(result6.value == "00");
        }
    }
}

TEST_CASE("MemoryMutationCursor: lower_bound_multivalue", "[silkworm][node][db][memory_mutation]") {
    MemoryMutationCursorTest test1;
    test1.fill_main_tables();

    MemoryMutationCursorTest test2;
    test2.fill_main_tables();
    test2.fill_mutation_tables();

    std::map<std::string, MemoryMutationCursorTest*> mutation_tests = {
        {"Empty overlay", &test1},
        {"Nonempty overlay", &test2},
    };
    for (auto [tag, test] : mutation_tests) {
        SECTION(tag + ": lower_bound_multivalue on nonexistent single-value table: mdbx::incompatible_operation") {
            MemoryMutationCursor mutation_cursor1{test->mutation, kNonexistentTestMap};
            CHECK_THROWS_AS(mutation_cursor1.lower_bound_multivalue("k", "v", /*throw_notfound=*/true), mdbx::incompatible_operation);
            CHECK_THROWS_AS(mutation_cursor1.lower_bound_multivalue("k", "v"), mdbx::incompatible_operation);
        }

        SECTION(tag + ": lower_bound_multivalue on nonexistent multi-value table: mdbx::not_found") {
            MemoryMutationCursor mutation_cursor2{test->mutation, kNonexistentTestMultiMap};
            CHECK_THROWS_AS(mutation_cursor2.lower_bound_multivalue("k", "v", /*throw_notfound=*/true), mdbx::not_found);
            CHECK(!mutation_cursor2.lower_bound_multivalue("k", "v", /*throw_notfound=*/false));
            CHECK(!mutation_cursor2.lower_bound_multivalue("k", "v"));
        }

        SECTION(tag + ": lower_bound_multivalue on existent multi-value table: OK") {
            MemoryMutationCursor mutation_cursor1{test->mutation, db::table::kCode};
            CHECK_THROWS_AS(mutation_cursor1.lower_bound_multivalue("BB", "11"), mdbx::incompatible_operation);

            MemoryMutationCursor mutation_cursor4{test->mutation, db::table::kAccountChangeSet};
            const auto result4 = mutation_cursor4.lower_bound_multivalue("AA", "11");
            CHECK(result4.done);
            CHECK(result4.key == "AA");
            CHECK(result4.value == "11");

            MemoryMutationCursor mutation_cursor5{test->mutation, db::table::kAccountChangeSet};
            const auto result5 = mutation_cursor5.lower_bound_multivalue("AA", "11", /*throw_notfound=*/true);
            CHECK(result5.done);
            CHECK(result5.key == "AA");
            CHECK(result5.value == "11");

            MemoryMutationCursor mutation_cursor6{test->mutation, db::table::kAccountChangeSet};
            const auto result6 = mutation_cursor6.lower_bound_multivalue("AA", "11", /*throw_notfound=*/false);
            CHECK(result6.done);
            CHECK(result6.key == "AA");
            CHECK(result6.value == "11");
        }

        SECTION(tag + ": lower_bound_multivalue multiple operations") {
            MemoryMutationCursor mutation_cursor{test->mutation, db::table::kAccountChangeSet};
            const auto result4 = mutation_cursor.lower_bound_multivalue("AA", "11");
            CHECK(result4.done);
            CHECK(result4.key == "AA");
            CHECK(result4.value == "11");
            const auto result5 = mutation_cursor.lower_bound_multivalue("AA", "22");
            CHECK(result5.done);
            CHECK(result5.key == "AA");
            CHECK(result5.value == "22");
            REQUIRE(mutation_cursor.to_last(/*throw_notfound=*/false));
            const auto result6 = mutation_cursor.lower_bound_multivalue("AA", "33");
            CHECK(!result6.done);
        }
    }
}

TEST_CASE("MemoryMutationCursor: Previous mem->db after find", "[silkworm][node][db][memory_mutation]") {
    MemoryMutationCursorTest test;

    auto rw_db_cursor = test.main_txn.rw_cursor(db::table::kCode);
    rw_db_cursor->upsert(mdbx::slice{"key1"}, mdbx::slice{"value1"});
    rw_db_cursor->upsert(mdbx::slice{"key2"}, mdbx::slice{"value2"});
    test.main_txn.commit_and_renew();

    auto rw_mem_cursor = test.mutation.rw_cursor(db::table::kCode);
    rw_mem_cursor->upsert(mdbx::slice{"key3"}, mdbx::slice{"value3"});

    auto db_cursor = test.main_txn.ro_cursor(db::table::kCode);
    auto mem_cursor = test.mutation.ro_cursor(db::table::kCode);

    auto db_result = db_cursor->find("key3", /*throw_notfound=*/false);
    CHECK(!db_result.done);
    auto mem_result = mem_cursor->find("key3", /*throw_notfound=*/false);
    CHECK(mem_result.done);
    CHECK(mem_result.key == "key3");
    CHECK(mem_result.value == "value3");

    mem_result = mem_cursor->to_previous(/*throw_notfound=*/false);
    CHECK(mem_result.done);
    CHECK(mem_result.key == "key2");
    CHECK(mem_result.value == "value2");

    mem_result = mem_cursor->to_previous(/*throw_notfound=*/false);
    CHECK(mem_result.done);
    CHECK(mem_result.key == "key1");
    CHECK(mem_result.value == "value1");

    mem_result = mem_cursor->to_previous(/*throw_notfound=*/false);
    CHECK(!mem_result.done);
}

TEST_CASE("MemoryMutationCursor: Next db->mem after find", "[silkworm][node][db][memory_mutation]") {
    MemoryMutationCursorTest test;

    auto rw_db_cursor = test.main_txn.rw_cursor(db::table::kCode);
    rw_db_cursor->upsert(mdbx::slice{"key1"}, mdbx::slice{"value1"});
    rw_db_cursor->upsert(mdbx::slice{"key2"}, mdbx::slice{"value2"});
    test.main_txn.commit_and_renew();

    auto rw_mem_cursor = test.mutation.rw_cursor(db::table::kCode);
    rw_mem_cursor->upsert(mdbx::slice{"key3"}, mdbx::slice{"value3"});

    auto db_cursor = test.main_txn.ro_cursor(db::table::kCode);
    auto mem_cursor = test.mutation.ro_cursor(db::table::kCode);

    auto db_result = db_cursor->find("key1", /*throw_notfound=*/false);
    CHECK(db_result.done);
    CHECK(db_result.key == "key1");
    CHECK(db_result.value == "value1");
    auto mem_result = mem_cursor->find("key1", /*throw_notfound=*/false);
    CHECK(mem_result.done);
    CHECK(mem_result.key == "key1");
    CHECK(mem_result.value == "value1");

    db_result = db_cursor->to_next(/*throw_notfound=*/false);
    CHECK(db_result.done);
    CHECK(db_result.key == "key2");
    CHECK(db_result.value == "value2");
    mem_result = mem_cursor->to_next(/*throw_notfound=*/false);
    CHECK(mem_result.done);
    CHECK(mem_result.key == "key2");
    CHECK(mem_result.value == "value2");

    db_result = db_cursor->to_next(/*throw_notfound=*/false);
    CHECK(!db_result.done);
    mem_result = mem_cursor->to_next(/*throw_notfound=*/false);
    CHECK(mem_result.done);
    CHECK(mem_result.key == "key3");
    CHECK(mem_result.value == "value3");

    mem_result = mem_cursor->to_next(/*throw_notfound=*/false);
    CHECK(!mem_result.done);
}

TEST_CASE("MemoryMutationCursor: CursorDupSort Next db->mem->db", "[silkworm][node][db][memory_mutation]") {
    MemoryMutationCursorTest test;

    auto rw_db_cursor = test.main_txn.rw_cursor_dup_sort(db::table::kAccountChangeSet);
    rw_db_cursor->upsert(mdbx::slice{"key1"}, mdbx::slice{"value1.1"});
    rw_db_cursor->upsert(mdbx::slice{"key3"}, mdbx::slice{"value3.1"});
    rw_db_cursor->upsert(mdbx::slice{"key1"}, mdbx::slice{"value1.3"});
    rw_db_cursor->upsert(mdbx::slice{"key3"}, mdbx::slice{"value3.3"});
    test.main_txn.commit_and_renew();

    auto rw_mem_cursor = test.mutation.rw_cursor_dup_sort(db::table::kAccountChangeSet);
    rw_mem_cursor->upsert(mdbx::slice{"key1"}, mdbx::slice{"value1.2"});

    auto db_cursor = test.main_txn.ro_cursor_dup_sort(db::table::kAccountChangeSet);
    auto mem_cursor = test.mutation.ro_cursor_dup_sort(db::table::kAccountChangeSet);

    auto db_result = db_cursor->to_first(/*throw_notfound=*/false);
    CHECK(db_result.done);
    CHECK(db_result.key == "key1");
    CHECK(db_result.value == "value1.1");
    auto mem_result = mem_cursor->to_first(/*throw_notfound=*/false);
    CHECK(mem_result.done);
    CHECK(mem_result.key == "key1");
    CHECK(mem_result.value == "value1.1");

    db_result = db_cursor->to_next(/*throw_notfound=*/false);
    CHECK(db_result.done);
    CHECK(db_result.key == "key1");
    CHECK(db_result.value == "value1.3");
    mem_result = mem_cursor->to_next(/*throw_notfound=*/false);
    CHECK(mem_result.done);
    CHECK(mem_result.key == "key1");
    CHECK(mem_result.value == "value1.2");

    db_result = db_cursor->to_next(/*throw_notfound=*/false);
    CHECK(db_result.done);
    CHECK(db_result.key == "key3");
    CHECK(db_result.value == "value3.1");
    mem_result = mem_cursor->to_next(/*throw_notfound=*/false);
    CHECK(mem_result.done);
    CHECK(mem_result.key == "key1");
    CHECK(mem_result.value == "value1.3");

    db_result = db_cursor->to_next(/*throw_notfound=*/false);
    CHECK(db_result.done);
    CHECK(db_result.key == "key3");
    CHECK(db_result.value == "value3.3");
    mem_result = mem_cursor->to_next(/*throw_notfound=*/false);
    CHECK(mem_result.done);
    CHECK(mem_result.key == "key3");
    CHECK(mem_result.value == "value3.1");

    db_result = db_cursor->to_next(/*throw_notfound=*/false);
    CHECK(!db_result.done);
    mem_result = mem_cursor->to_next(/*throw_notfound=*/false);
    CHECK(mem_result.done);
    CHECK(mem_result.key == "key3");
    CHECK(mem_result.value == "value3.3");

    mem_result = mem_cursor->to_next(/*throw_notfound=*/false);
    CHECK(!mem_result.done);
}

TEST_CASE("MemoryMutationCursor: NextDup db->mem->db", "[silkworm][node][db][memory_mutation]") {
    MemoryMutationCursorTest test;

    auto rw_db_cursor = test.main_txn.rw_cursor_dup_sort(db::table::kAccountChangeSet);
    rw_db_cursor->upsert(mdbx::slice{"key1"}, mdbx::slice{"value1.1"});
    rw_db_cursor->upsert(mdbx::slice{"key3"}, mdbx::slice{"value3.1"});
    rw_db_cursor->upsert(mdbx::slice{"key1"}, mdbx::slice{"value1.3"});
    rw_db_cursor->upsert(mdbx::slice{"key3"}, mdbx::slice{"value3.3"});
    test.main_txn.commit_and_renew();

    auto rw_mem_cursor = test.mutation.rw_cursor_dup_sort(db::table::kAccountChangeSet);
    rw_mem_cursor->upsert(mdbx::slice{"key1"}, mdbx::slice{"value1.2"});
    test.mutation.commit_and_renew();

    auto db_cursor = test.main_txn.ro_cursor_dup_sort(db::table::kAccountChangeSet);
    auto mem_cursor = test.mutation.ro_cursor_dup_sort(db::table::kAccountChangeSet);

    auto db_result = db_cursor->to_first(/*throw_notfound=*/false);
    CHECK(db_result.done);
    CHECK(db_result.key == "key1");
    CHECK(db_result.value == "value1.1");
    auto mem_result = mem_cursor->to_first(/*throw_notfound=*/false);
    CHECK(mem_result.done);
    CHECK(mem_result.key == "key1");
    CHECK(mem_result.value == "value1.1");

    db_result = db_cursor->to_current_next_multi(/*throw_notfound=*/false);
    CHECK(db_result.done);
    CHECK(db_result.key == "key1");
    CHECK(db_result.value == "value1.3");
    mem_result = mem_cursor->to_current_next_multi(/*throw_notfound=*/false);
    CHECK(mem_result.done);
    CHECK(mem_result.key == "key1");
    CHECK(mem_result.value == "value1.2");

    db_result = db_cursor->to_current_next_multi(/*throw_notfound=*/false);
    CHECK(!db_result.done);
    mem_result = mem_cursor->to_current_next_multi(/*throw_notfound=*/false);
    CHECK(mem_result.done);
    CHECK(mem_result.key == "key1");
    CHECK(mem_result.value == "value1.3");

    db_result = db_cursor->to_next_first_multi(/*throw_notfound=*/false);
    CHECK(db_result.done);
    CHECK(db_result.key == "key3");
    CHECK(db_result.value == "value3.1");
    mem_result = mem_cursor->to_current_next_multi(/*throw_notfound=*/false);
    CHECK(!mem_result.done);

    db_result = db_cursor->to_current_next_multi(/*throw_notfound=*/false);
    CHECK(db_result.done);
    CHECK(db_result.key == "key3");
    CHECK(db_result.value == "value3.3");
    mem_result = mem_cursor->to_next_first_multi(/*throw_notfound=*/false);
    CHECK(mem_result.done);
    CHECK(mem_result.key == "key3");
    CHECK(mem_result.value == "value3.1");

    db_result = db_cursor->to_current_next_multi(/*throw_notfound=*/false);
    CHECK(!db_result.done);
    mem_result = mem_cursor->to_current_next_multi(/*throw_notfound=*/false);
    CHECK(mem_result.done);
    CHECK(mem_result.key == "key3");
    CHECK(mem_result.value == "value3.3");

    mem_result = mem_cursor->to_current_next_multi(/*throw_notfound=*/false);
    CHECK(!mem_result.done);
}

TEST_CASE("MemoryMutationCursor: SeekBothExact db->mem->db->mem", "[silkworm][node][db][memory_mutation]") {
    MemoryMutationCursorTest test;

    auto rw_db_cursor = test.main_txn.rw_cursor_dup_sort(db::table::kAccountChangeSet);
    rw_db_cursor->upsert(mdbx::slice{"key1"}, mdbx::slice{"value1.1"});
    rw_db_cursor->upsert(mdbx::slice{"key3"}, mdbx::slice{"value3.3"});
    test.main_txn.commit_and_renew();

    auto rw_mem_cursor = test.mutation.rw_cursor_dup_sort(db::table::kAccountChangeSet);
    rw_mem_cursor->upsert(mdbx::slice{"key3"}, mdbx::slice{"value3.1"});
    rw_mem_cursor->upsert(mdbx::slice{"key1"}, mdbx::slice{"value1.3"});
    test.mutation.commit_and_renew();

    auto db_cursor = test.main_txn.ro_cursor_dup_sort(db::table::kAccountChangeSet);
    auto mem_cursor = test.mutation.ro_cursor_dup_sort(db::table::kAccountChangeSet);

    auto db_result = db_cursor->find_multivalue("key2", "value1.2", /*throw_notfound=*/false);
    CHECK(!db_result.done);
    auto mem_result = mem_cursor->find_multivalue("key2", "value1.2", /*throw_notfound=*/false);
    CHECK(!mem_result.done);

    db_result = db_cursor->find_multivalue("key3", "value3.1", /*throw_notfound=*/false);
    CHECK(!db_result.done);
    mem_result = mem_cursor->find_multivalue("key3", "value3.1", /*throw_notfound=*/false);
    CHECK(mem_result.done);
    CHECK(mem_result.key == "key3");
    CHECK(mem_result.value == "value3.1");

    db_result = db_cursor->find_multivalue("key3", "value3.2", /*throw_notfound=*/false);
    CHECK(!db_result.done);
    mem_result = mem_cursor->find_multivalue("key3", "value3.2", /*throw_notfound=*/false);
    CHECK(!mem_result.done);

    db_result = db_cursor->find_multivalue("key3", "value3.3", /*throw_notfound=*/false);
    CHECK(db_result.done);
    CHECK(db_result.key == "key3");
    CHECK(db_result.value == "value3.3");
    mem_result = mem_cursor->find_multivalue("key3", "value3.3", /*throw_notfound=*/false);
    CHECK(mem_result.done);
    CHECK(mem_result.key == "key3");
    CHECK(mem_result.value == "value3.3");
}

TEST_CASE("MemoryMutationCursor: SeekBothRange db->mem->db->mem", "[silkworm][node][db][memory_mutation]") {
    MemoryMutationCursorTest test;

    auto rw_db_cursor = test.main_txn.rw_cursor_dup_sort(db::table::kAccountChangeSet);
    rw_db_cursor->upsert(mdbx::slice{"key1"}, mdbx::slice{"value1.1"});
    rw_db_cursor->upsert(mdbx::slice{"key3"}, mdbx::slice{"value3.3"});
    test.main_txn.commit_and_renew();

    auto rw_mem_cursor = test.mutation.rw_cursor_dup_sort(db::table::kAccountChangeSet);
    rw_mem_cursor->upsert(mdbx::slice{"key3"}, mdbx::slice{"value3.1"});
    rw_mem_cursor->upsert(mdbx::slice{"key1"}, mdbx::slice{"value1.3"});
    test.mutation.commit_and_renew();

    auto db_cursor = test.main_txn.ro_cursor_dup_sort(db::table::kAccountChangeSet);
    auto mem_cursor = test.mutation.ro_cursor_dup_sort(db::table::kAccountChangeSet);

    // SeekBothRange does exact match of the key, so we find nothing here
    auto db_result = db_cursor->lower_bound_multivalue("key2", "value1.2");
    CHECK(!db_result.done);
    auto mem_result = mem_cursor->lower_bound_multivalue("key2", "value1.2");
    CHECK(!mem_result.done);

    // SeekBothRange does exact match of the key and range match of the value, so we get last value
    db_result = db_cursor->lower_bound_multivalue("key3", "value3.2");
    CHECK(db_result.done);
    CHECK(db_result.key == "key3");
    CHECK(db_result.value == "value3.3");
    mem_result = mem_cursor->lower_bound_multivalue("key3", "value3.2");
    CHECK(mem_result.done);
    CHECK(mem_result.key == "key3");
    CHECK(mem_result.value == "value3.3");
}

TEST_CASE("MemoryMutationCursor: Delete db->mem->db->mem", "[silkworm][node][db][memory_mutation]") {
    MemoryMutationCursorTest test;

    auto rw_db_cursor = test.main_txn.rw_cursor_dup_sort(db::table::kHashedAccounts);
    rw_db_cursor->upsert(mdbx::slice{"key1"}, mdbx::slice{"value1.1"});
    rw_db_cursor->upsert(mdbx::slice{"key3"}, mdbx::slice{"value3.3"});
    test.main_txn.commit_and_renew();

    auto rw_mem_cursor = test.mutation.rw_cursor_dup_sort(db::table::kHashedAccounts);
    rw_mem_cursor->upsert("key1", "value1.3");
    rw_mem_cursor->upsert("key2", "value2.1");
    rw_mem_cursor->upsert("key3", "value3.1");
    test.mutation.commit_and_renew();

    auto db_cursor = test.main_txn.rw_cursor_dup_sort(db::table::kHashedAccounts);
    auto mem_cursor = test.mutation.rw_cursor_dup_sort(db::table::kHashedAccounts);

    mem_cursor->erase(mdbx::slice{"key1"});
    mem_cursor->erase(mdbx::slice{"key3"});

    CHECK(db_cursor->seek("key1"));
    CHECK(db_cursor->seek("key3"));
    CHECK(!mem_cursor->seek("key1"));
    CHECK(mem_cursor->seek("key2"));
    CHECK(!mem_cursor->seek("key3"));

    mem_cursor->erase(mdbx::slice{"key2"});
    CHECK(!mem_cursor->seek("key2"));
}

TEST_CASE("MemoryMutationCursor: upsert+flush+to_last", "[silkworm][node][db][memory_mutation]") {
    MemoryMutationCursorTest test;
    test.fill_main_tables();

    const auto rw_mem_cursor = test.mutation.rw_cursor(db::table::kCode);
    rw_mem_cursor->upsert("CC", "22");
    test.mutation.commit_and_renew();

    auto db_cursor = test.main_txn.rw_cursor(db::table::kCode);
    auto mem_cursor = test.mutation.rw_cursor(db::table::kCode);
    auto db_result = db_cursor->to_last(/*throw_notfound=*/false);
    CHECK(db_result.done);
    CHECK(db_result.key == "BB");
    CHECK(db_result.value == "11");
    auto mem_result = mem_cursor->to_last(/*throw_notfound=*/false);
    CHECK(mem_result.done);
    CHECK(mem_result.key == "CC");
    CHECK(mem_result.value == "22");

    test.mutation.commit_and_stop();
    test.mutation.flush(test.main_txn);
    test.main_txn.commit_and_renew();

    MemoryMutation mutation{test.overlay};
    auto db_ro_cursor = test.main_txn.ro_cursor(db::table::kCode);
    auto mem_ro_cursor = mutation.ro_cursor(db::table::kCode);
    db_result = db_ro_cursor->to_last(/*throw_notfound=*/false);
    CHECK(db_result.done);
    CHECK(db_result.key == "CC");
    CHECK(db_result.value == "22");
    mem_result = mem_ro_cursor->to_last(/*throw_notfound=*/false);
    CHECK(mem_result.done);
    CHECK(mem_result.key == "CC");
    CHECK(mem_result.value == "22");
}

TEST_CASE("MemoryMutationCursor: upsert value w/ different one", "[silkworm][node][db][memory_mutation]") {
    MemoryMutationCursorTest test1;

    SECTION("to_previous") {
        auto rw_cursor1{test1.main_txn.rw_cursor(db::table::kCode)};  // non dupsort table
        rw_cursor1->upsert(mdbx::slice{"AA"}, mdbx::slice{"00"});
        rw_cursor1->upsert(mdbx::slice{"BB"}, mdbx::slice{"11"});
        rw_cursor1->upsert(mdbx::slice{"CC"}, mdbx::slice{"22"});
        test1.main_txn.commit_and_renew();

        MemoryMutationCursor mutation_cursor{test1.mutation, db::table::kCode};
        mutation_cursor.upsert(mdbx::slice{"BB"}, mdbx::slice{"11b"});  // replace (BB,11) with (BB,11b) & memory value > db value

        // searching the new record
        auto result = mutation_cursor.find("BB", /*throw_notfound=*/false);
        CHECK(result.done);
        CHECK(result.key == "BB");
        CHECK(result.value == "11b");

        auto next_result = mutation_cursor.to_previous(/*throw_notfound=*/true);
        CHECK(next_result.done);
        CHECK(next_result.key == "AA");
        CHECK(next_result.value == "00");
    }

    SECTION("to_next") {
        auto rw_cursor1{test1.main_txn.rw_cursor(db::table::kCode)};  // non dupsort table
        rw_cursor1->upsert(mdbx::slice{"AA"}, mdbx::slice{"00"});
        rw_cursor1->upsert(mdbx::slice{"BB"}, mdbx::slice{"11"});
        test1.main_txn.commit_and_renew();

        MemoryMutationCursor mutation_cursor{test1.mutation, db::table::kCode};
        mutation_cursor.upsert(mdbx::slice{"BB"}, mdbx::slice{"11b"});  // replace (BB,11) with (BB,11b) & memory value > db value

        // searching the new record
        auto result = mutation_cursor.find("AA", /*throw_notfound=*/false);
        CHECK(result.done);

        auto next_result = mutation_cursor.to_next(/*throw_notfound=*/true);
        CHECK(next_result.done);
        CHECK(next_result.key == "BB");
        CHECK(next_result.value == "11b");
        const auto next_next_result = mutation_cursor.to_next(/*throw_notfound=*/false);
        CHECK(!next_next_result.done);
    }
}

TEST_CASE("MemoryMutationCursor: update value w/ different one", "[silkworm][node][db][memory_mutation]") {
    MemoryMutationCursorTest test1;

    SECTION("to_previous") {
        auto rw_cursor1{test1.main_txn.rw_cursor(db::table::kCode)};  // non dupsort table
        rw_cursor1->upsert(mdbx::slice{"AA"}, mdbx::slice{"00"});
        rw_cursor1->upsert(mdbx::slice{"BB"}, mdbx::slice{"11"});
        rw_cursor1->upsert(mdbx::slice{"CC"}, mdbx::slice{"22"});
        test1.main_txn.commit_and_renew();

        MemoryMutationCursor mutation_cursor{test1.mutation, db::table::kCode};
        mutation_cursor.update(mdbx::slice{"BB"}, mdbx::slice{"11b"});  // replace (BB,11) with (BB,11b) & memory value > db value

        // searching the new record
        auto result = mutation_cursor.find("BB", /*throw_notfound=*/false);
        CHECK(result.done);
        CHECK(result.key == "BB");
        CHECK(result.value == "11b");

        auto next_result = mutation_cursor.to_previous(/*throw_notfound=*/true);
        CHECK(next_result.done);
        CHECK(next_result.key == "AA");
        CHECK(next_result.value == "00");
    }

    SECTION("to_next") {
        auto rw_cursor1{test1.main_txn.rw_cursor(db::table::kCode)};  // non dupsort table
        rw_cursor1->upsert(mdbx::slice{"AA"}, mdbx::slice{"00"});
        rw_cursor1->upsert(mdbx::slice{"BB"}, mdbx::slice{"11"});
        test1.main_txn.commit_and_renew();

        MemoryMutationCursor mutation_cursor{test1.mutation, db::table::kCode};
        mutation_cursor.update(mdbx::slice{"BB"}, mdbx::slice{"11b"});  // replace (BB,11) with (BB,11b) & memory value > db value

        // searching the new record
        auto result = mutation_cursor.find("AA", /*throw_notfound=*/false);
        CHECK(result.done);

        auto next_result = mutation_cursor.to_next(/*throw_notfound=*/true);
        CHECK(next_result.done);
        CHECK(next_result.key == "BB");
        CHECK(next_result.value == "11b");
        const auto next_next_result = mutation_cursor.to_next(/*throw_notfound=*/false);
        CHECK(!next_next_result.done);
    }
}

#endif  // SILKWORM_SANITIZE

}  // namespace silkworm::db<|MERGE_RESOLUTION|>--- conflicted
+++ resolved
@@ -805,13 +805,8 @@
     for (auto [tag, test] : mutation_tests) {
         SECTION(tag + ": lower_bound on nonexistent single-value table: mdbx::incompatible_operation") {
             MemoryMutationCursor mutation_cursor1{test->mutation, kNonexistentTestMap};
-<<<<<<< HEAD
             CHECK_THROWS_AS(mutation_cursor1.lower_bound("k", /*throw_notfound=*/true), mdbx::not_found);
             CHECK_THROWS_AS(mutation_cursor1.lower_bound("k"), mdbx::not_found);
-=======
-            // CHECK_THROWS_AS(mutation_cursor1.lower_bound("k", /*throw_notfound=*/true), mdbx::incompatible_operation);
-            // CHECK_THROWS_AS(!mutation_cursor1.lower_bound("k"), mdbx::incompatible_operation);
->>>>>>> 01fe1b16
         }
 
         SECTION(tag + ": lower_bound on nonexistent multi-value table: mdbx::not_found") {

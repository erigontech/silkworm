#[[
   Copyright 2022 The Silkworm Authors

   Licensed under the Apache License, Version 2.0 (the "License");
   you may not use this file except in compliance with the License.
   You may obtain a copy of the License at

       http://www.apache.org/licenses/LICENSE-2.0

   Unless required by applicable law or agreed to in writing, software
   distributed under the License is distributed on an "AS IS" BASIS,
   WITHOUT WARRANTIES OR CONDITIONS OF ANY KIND, either express or implied.
   See the License for the specific language governing permissions and
   limitations under the License.
]]

# ethash requires cmake 3.16.2
cmake_minimum_required(VERSION 3.16.2)

option(CONAN_PACKAGE_MANAGER "Use Conan.io as package manager" OFF)

if(CONAN_PACKAGE_MANAGER) # CMAKE CONAN START
  message("Package manager: Conan")

  set(CONAN_BINARY_DIR "${CMAKE_BINARY_DIR}/conan")
  list(APPEND CMAKE_MODULE_PATH ${CONAN_BINARY_DIR})
  list(APPEND CMAKE_PREFIX_PATH ${CONAN_BINARY_DIR})

  if(NOT EXISTS "${CONAN_BINARY_DIR}/conan.cmake")
    message(STATUS "Downloading conan.cmake from https://github.com/conan-io/cmake-conan")
    file(DOWNLOAD "https://raw.githubusercontent.com/conan-io/cmake-conan/0.18.1/conan.cmake"
         "${CONAN_BINARY_DIR}/conan.cmake" TLS_VERIFY ON
    )
  endif()

  include(${CONAN_BINARY_DIR}/conan.cmake)

  # provide a static conanfile.txt instead of generating it with conan_cmake_configure()
  file(COPY "${CMAKE_CURRENT_SOURCE_DIR}/conanfile.txt" DESTINATION "${CONAN_BINARY_DIR}")

  if(NOT DEFINED CONAN_PROFILE)
    message(FATAL_ERROR "CONAN_PROFILE is not defined")
  else()
    message(STATUS "CONAN_PROFILE: ${CONAN_PROFILE}")
    conan_cmake_install(
      PATH_OR_REFERENCE "${CONAN_BINARY_DIR}"
      INSTALL_FOLDER "${CONAN_BINARY_DIR}"
      BUILD missing
      PROFILE ${CMAKE_CURRENT_SOURCE_DIR}/cmake/profiles/${CONAN_PROFILE}
    )
  endif()
endif() # CMAKE CONAN END

if(NOT EXISTS ${CMAKE_CURRENT_SOURCE_DIR}/third_party/evmone/evmc/.git)
  message(FATAL_ERROR "Git submodules not initialized, execute:\n  git submodule update --init --recursive")
endif()

get_directory_property(SILKWORM_HAS_PARENT PARENT_DIRECTORY)
if(NOT SILKWORM_HAS_PARENT)
  include(third_party/evmone/cmake/cable/bootstrap.cmake)
  include(CableBuildType)
  cable_set_build_type(DEFAULT Release CONFIGURATION_TYPES Release Debug)

  if(NOT CMAKE_TOOLCHAIN_FILE)
    set(CMAKE_TOOLCHAIN_FILE
        ${CMAKE_CURRENT_SOURCE_DIR}/cmake/toolchain/cxx20.cmake
        CACHE FILEPATH "" FORCE
    )
  endif()

  if(NOT CONAN_PACKAGE_MANAGER)
    set(HUNTER_CONFIG_PATH "${CMAKE_CURRENT_SOURCE_DIR}/cmake/Hunter/config.cmake")

    include(third_party/evmone/cmake/cable/HunterGate.cmake)
    # https://github.com/cpp-pm/hunter/releases/
    huntergate(
      URL "https://github.com/cpp-pm/hunter/archive/v0.24.15.tar.gz"
      SHA1 "8010d63d5ae611c564889d5fe12d3cb7a45703ac"
      FILEPATH "${HUNTER_CONFIG_PATH}"
    )
  endif()
endif()

project(silkworm)
set(PROJECT_VERSION 0.1.0-dev)

include(CableBuildInfo)

string(REGEX MATCH "([0-9]+)\\.([0-9]+)\\.([0-9]+)" _ ${PROJECT_VERSION})
set(PROJECT_VERSION_MAJOR ${CMAKE_MATCH_1})
set(PROJECT_VERSION_MINOR ${CMAKE_MATCH_2})
set(PROJECT_VERSION_PATCH ${CMAKE_MATCH_3})

cable_add_buildinfo_library(PROJECT_NAME ${PROJECT_NAME})

option(SILKWORM_WASM_API "Build WebAssembly API" OFF)
option(SILKWORM_CORE_ONLY "Only build Silkworm Core" OFF)
option(SILKWORM_CLANG_COVERAGE "Clang instrumentation for code coverage reports" OFF)
option(SILKWORM_SANITIZE "Build instrumentation for sanitizers" OFF)
option(SILKWORM_USE_MIMALLOC "Enable using mimalloc for dynamic memory management" ON)

get_filename_component(SILKWORM_MAIN_DIR . ABSOLUTE)
set(SILKWORM_MAIN_SRC_DIR "${SILKWORM_MAIN_DIR}/silkworm")

include(${CMAKE_CURRENT_SOURCE_DIR}/cmake/compiler_settings.cmake)

# Include dependencies handled by Hunter package manager
if(NOT CONAN_PACKAGE_MANAGER)
  include(${CMAKE_CURRENT_SOURCE_DIR}/cmake/Hunter/core_packages.cmake)
  if(NOT SILKWORM_CORE_ONLY)
    include(${CMAKE_CURRENT_SOURCE_DIR}/cmake/Hunter/extra_packages.cmake)
  endif()
endif()

if(NOT SILKWORM_CORE_ONLY)
  # Silence CMake policy warnings in submodules
  set(CMAKE_POLICY_DEFAULT_CMP0048 NEW) # project() command manages VERSION variables
  set(CMAKE_POLICY_DEFAULT_CMP0063 NEW) # Honor visibility properties for all target types

<<<<<<< HEAD
  # Roaring Bitmaps
  option(ENABLE_ROARING_TESTS "" OFF)
  option(ROARING_BUILD_STATIC "Build a static library" ON)
  if(NOT MSVC)
    # Not supported on MSVC
    option(ROARING_LINK_STATIC "Link executables (tests, benchmarks) statically" ON)
  endif()
  add_subdirectory(third_party/CRoaring EXCLUDE_FROM_ALL)

  # CBOR
  add_subdirectory(third_party/cbor-cpp)

  # GLAZE
  add_subdirectory(third_party/glaze)
endif()

# evmone with dependencies
add_subdirectory(third_party/intx)
add_subdirectory(third_party/ethash)

if(SILKWORM_WASM_API)
  add_compile_definitions(EVMC_LOADER_MOCK)
endif()
add_subdirectory(third_party/evmone/evmc)

add_library(
  evmone
  third_party/evmone/lib/evmone/advanced_analysis.cpp
  third_party/evmone/lib/evmone/advanced_analysis.hpp
  third_party/evmone/lib/evmone/advanced_execution.cpp
  third_party/evmone/lib/evmone/advanced_execution.hpp
  third_party/evmone/lib/evmone/advanced_instructions.cpp
  third_party/evmone/lib/evmone/baseline_instruction_table.cpp
  third_party/evmone/lib/evmone/baseline_instruction_table.hpp
  third_party/evmone/lib/evmone/baseline.cpp
  third_party/evmone/lib/evmone/baseline.hpp
  third_party/evmone/lib/evmone/eof.cpp
  third_party/evmone/lib/evmone/eof.hpp
  third_party/evmone/lib/evmone/execution_state.hpp
  third_party/evmone/lib/evmone/instructions_calls.cpp
  third_party/evmone/lib/evmone/instructions_opcodes.hpp
  third_party/evmone/lib/evmone/instructions_storage.cpp
  third_party/evmone/lib/evmone/instructions_traits.hpp
  third_party/evmone/lib/evmone/instructions_xmacro.hpp
  third_party/evmone/lib/evmone/instructions.hpp
  third_party/evmone/lib/evmone/opcodes_helpers.h
  third_party/evmone/lib/evmone/tracing.cpp
  third_party/evmone/lib/evmone/tracing.hpp
  third_party/evmone/lib/evmone/vm.cpp
  third_party/evmone/lib/evmone/vm.hpp
)
set_source_files_properties(
  third_party/evmone/lib/evmone/vm.cpp PROPERTIES COMPILE_DEFINITIONS PROJECT_VERSION="0.10.0-dev"
)
target_include_directories(evmone PUBLIC third_party/evmone/include third_party/evmone/lib)
target_link_libraries(
  evmone
  PUBLIC evmc intx::intx
  PRIVATE evmc::instructions ethash::keccak
)

if(MSVC)
  target_compile_options(evmone PRIVATE /EHsc /w)
else()
  target_compile_options(evmone PRIVATE -fno-exceptions)
endif()

# MDBX
if(NOT SILKWORM_CORE_ONLY)
  set(MDBX_ENABLE_TESTS OFF)
  add_subdirectory(third_party/libmdbx)
  target_include_directories(mdbx-static INTERFACE ${CMAKE_CURRENT_SOURCE_DIR}/third_party/libmdbx)
endif()

# GMP
if(NOT MSVC)
  set(GMP_SOURCE_DIR "${CMAKE_CURRENT_SOURCE_DIR}/third_party/gmplib")
  set(GMP_INSTALL_DIR "${CMAKE_BINARY_DIR}/third_party/gmplib")

  set(GMP_INCLUDE_DIR
      "${GMP_INSTALL_DIR}"
      CACHE PATH ""
  )
  set(GMP_LIBRARY
      "${GMP_INSTALL_DIR}/lib/libgmp.a"
      CACHE FILEPATH ""
  )

  include(ExternalProject)
  ExternalProject_Add(
    gmplib
    SOURCE_DIR "${GMP_SOURCE_DIR}"
    BINARY_DIR "${GMP_INSTALL_DIR}"
    CONFIGURE_COMMAND "${GMP_SOURCE_DIR}/configure" "--prefix=${GMP_INSTALL_DIR}" --with-pic=yes
    PREFIX "${GMP_INSTALL_DIR}"
    BUILD_BYPRODUCTS "${GMP_LIBRARY}"
  )
endif()

# secp256k1
add_library(secp256k1 third_party/secp256k1/src/secp256k1.c)
if(MSVC)
  target_link_libraries(secp256k1 PRIVATE gmp)
  target_compile_definitions(secp256k1 PUBLIC USE_NUM_GMP USE_FIELD_INV_NUM USE_SCALAR_INV_NUM)
  target_compile_definitions(secp256k1 PUBLIC USE_FIELD_10X26 USE_SCALAR_8X32)
  target_compile_options(secp256k1 PRIVATE /w) # Not much we can do about warnings
else()
  target_compile_definitions(secp256k1 PUBLIC USE_NUM_NONE USE_FIELD_INV_BUILTIN USE_SCALAR_INV_BUILTIN)
  target_compile_definitions(secp256k1 PUBLIC USE_FIELD_5X52 USE_SCALAR_4X64 HAVE___INT128)
endif()
target_compile_definitions(secp256k1 PUBLIC ECMULT_WINDOW_SIZE=15 ECMULT_GEN_PREC_BITS=4 USE_ENDOMORPHISM)
target_compile_definitions(secp256k1 PUBLIC ENABLE_MODULE_ECDH)
target_compile_definitions(secp256k1 PUBLIC ENABLE_MODULE_RECOVERY)
target_include_directories(
  secp256k1
  PRIVATE secp256k1
  INTERFACE third_party/secp256k1/include
)

# libff
set(CURVE
    "ALT_BN128"
    CACHE STRING "" FORCE
)
option(WITH_PROCPS "" OFF)
option(IS_LIBFF_PARENT "" OFF)
if(MSVC)
  option(MPIR_INSTEAD_OF_GMP "" ON)
endif()
add_subdirectory(third_party/libff)
if(NOT MSVC)
  add_dependencies(ff gmplib)
endif()

# libtorrent
if(NOT SILKWORM_CORE_ONLY)
=======
>>>>>>> 444170ae
  find_package(Boost REQUIRED)
  # Define Boost::headers target if missing because libtorrent needs it
  if(NOT TARGET Boost::headers)
    add_library(Boost::headers INTERFACE IMPORTED)
    target_include_directories(Boost::headers INTERFACE ${Boost_INCLUDE_DIRS})
  endif()
endif()

find_package(intx REQUIRED)
find_package(ethash REQUIRED)

add_subdirectory(third_party)

# Compiler enforcements on Silkworm
if(NOT MSVC)
  add_compile_options(-Werror -Wall -Wextra -pedantic)
  add_compile_options(-Wshadow -Wimplicit-fallthrough -Wsign-conversion)
  add_compile_options($<$<COMPILE_LANGUAGE:CXX>:-Wold-style-cast>)
  add_compile_options($<$<COMPILE_LANGUAGE:CXX>:-Wnon-virtual-dtor>)
  add_compile_options(-Wno-missing-field-initializers)

  if(CMAKE_CXX_COMPILER_ID STREQUAL "GNU")
    add_compile_options(-Wno-attributes)

    # coroutines support
    if(NOT SILKWORM_WASM_API)
      add_compile_options($<$<COMPILE_LANGUAGE:CXX>:-fcoroutines>)
    endif()
  endif()

  if(CMAKE_CXX_COMPILER_ID MATCHES "Clang" AND CMAKE_SYSTEM_NAME MATCHES "Darwin")
    add_compile_definitions(_LIBCPP_ENABLE_THREAD_SAFETY_ANNOTATIONS)
    add_compile_options(-Wthread-safety)
  endif()
endif()

# Silkworm itself
add_subdirectory(silkworm)

if(NOT SILKWORM_HAS_PARENT)
  add_subdirectory(cmd)
  add_subdirectory(examples)
endif()<|MERGE_RESOLUTION|>--- conflicted
+++ resolved
@@ -117,145 +117,6 @@
   set(CMAKE_POLICY_DEFAULT_CMP0048 NEW) # project() command manages VERSION variables
   set(CMAKE_POLICY_DEFAULT_CMP0063 NEW) # Honor visibility properties for all target types
 
-<<<<<<< HEAD
-  # Roaring Bitmaps
-  option(ENABLE_ROARING_TESTS "" OFF)
-  option(ROARING_BUILD_STATIC "Build a static library" ON)
-  if(NOT MSVC)
-    # Not supported on MSVC
-    option(ROARING_LINK_STATIC "Link executables (tests, benchmarks) statically" ON)
-  endif()
-  add_subdirectory(third_party/CRoaring EXCLUDE_FROM_ALL)
-
-  # CBOR
-  add_subdirectory(third_party/cbor-cpp)
-
-  # GLAZE
-  add_subdirectory(third_party/glaze)
-endif()
-
-# evmone with dependencies
-add_subdirectory(third_party/intx)
-add_subdirectory(third_party/ethash)
-
-if(SILKWORM_WASM_API)
-  add_compile_definitions(EVMC_LOADER_MOCK)
-endif()
-add_subdirectory(third_party/evmone/evmc)
-
-add_library(
-  evmone
-  third_party/evmone/lib/evmone/advanced_analysis.cpp
-  third_party/evmone/lib/evmone/advanced_analysis.hpp
-  third_party/evmone/lib/evmone/advanced_execution.cpp
-  third_party/evmone/lib/evmone/advanced_execution.hpp
-  third_party/evmone/lib/evmone/advanced_instructions.cpp
-  third_party/evmone/lib/evmone/baseline_instruction_table.cpp
-  third_party/evmone/lib/evmone/baseline_instruction_table.hpp
-  third_party/evmone/lib/evmone/baseline.cpp
-  third_party/evmone/lib/evmone/baseline.hpp
-  third_party/evmone/lib/evmone/eof.cpp
-  third_party/evmone/lib/evmone/eof.hpp
-  third_party/evmone/lib/evmone/execution_state.hpp
-  third_party/evmone/lib/evmone/instructions_calls.cpp
-  third_party/evmone/lib/evmone/instructions_opcodes.hpp
-  third_party/evmone/lib/evmone/instructions_storage.cpp
-  third_party/evmone/lib/evmone/instructions_traits.hpp
-  third_party/evmone/lib/evmone/instructions_xmacro.hpp
-  third_party/evmone/lib/evmone/instructions.hpp
-  third_party/evmone/lib/evmone/opcodes_helpers.h
-  third_party/evmone/lib/evmone/tracing.cpp
-  third_party/evmone/lib/evmone/tracing.hpp
-  third_party/evmone/lib/evmone/vm.cpp
-  third_party/evmone/lib/evmone/vm.hpp
-)
-set_source_files_properties(
-  third_party/evmone/lib/evmone/vm.cpp PROPERTIES COMPILE_DEFINITIONS PROJECT_VERSION="0.10.0-dev"
-)
-target_include_directories(evmone PUBLIC third_party/evmone/include third_party/evmone/lib)
-target_link_libraries(
-  evmone
-  PUBLIC evmc intx::intx
-  PRIVATE evmc::instructions ethash::keccak
-)
-
-if(MSVC)
-  target_compile_options(evmone PRIVATE /EHsc /w)
-else()
-  target_compile_options(evmone PRIVATE -fno-exceptions)
-endif()
-
-# MDBX
-if(NOT SILKWORM_CORE_ONLY)
-  set(MDBX_ENABLE_TESTS OFF)
-  add_subdirectory(third_party/libmdbx)
-  target_include_directories(mdbx-static INTERFACE ${CMAKE_CURRENT_SOURCE_DIR}/third_party/libmdbx)
-endif()
-
-# GMP
-if(NOT MSVC)
-  set(GMP_SOURCE_DIR "${CMAKE_CURRENT_SOURCE_DIR}/third_party/gmplib")
-  set(GMP_INSTALL_DIR "${CMAKE_BINARY_DIR}/third_party/gmplib")
-
-  set(GMP_INCLUDE_DIR
-      "${GMP_INSTALL_DIR}"
-      CACHE PATH ""
-  )
-  set(GMP_LIBRARY
-      "${GMP_INSTALL_DIR}/lib/libgmp.a"
-      CACHE FILEPATH ""
-  )
-
-  include(ExternalProject)
-  ExternalProject_Add(
-    gmplib
-    SOURCE_DIR "${GMP_SOURCE_DIR}"
-    BINARY_DIR "${GMP_INSTALL_DIR}"
-    CONFIGURE_COMMAND "${GMP_SOURCE_DIR}/configure" "--prefix=${GMP_INSTALL_DIR}" --with-pic=yes
-    PREFIX "${GMP_INSTALL_DIR}"
-    BUILD_BYPRODUCTS "${GMP_LIBRARY}"
-  )
-endif()
-
-# secp256k1
-add_library(secp256k1 third_party/secp256k1/src/secp256k1.c)
-if(MSVC)
-  target_link_libraries(secp256k1 PRIVATE gmp)
-  target_compile_definitions(secp256k1 PUBLIC USE_NUM_GMP USE_FIELD_INV_NUM USE_SCALAR_INV_NUM)
-  target_compile_definitions(secp256k1 PUBLIC USE_FIELD_10X26 USE_SCALAR_8X32)
-  target_compile_options(secp256k1 PRIVATE /w) # Not much we can do about warnings
-else()
-  target_compile_definitions(secp256k1 PUBLIC USE_NUM_NONE USE_FIELD_INV_BUILTIN USE_SCALAR_INV_BUILTIN)
-  target_compile_definitions(secp256k1 PUBLIC USE_FIELD_5X52 USE_SCALAR_4X64 HAVE___INT128)
-endif()
-target_compile_definitions(secp256k1 PUBLIC ECMULT_WINDOW_SIZE=15 ECMULT_GEN_PREC_BITS=4 USE_ENDOMORPHISM)
-target_compile_definitions(secp256k1 PUBLIC ENABLE_MODULE_ECDH)
-target_compile_definitions(secp256k1 PUBLIC ENABLE_MODULE_RECOVERY)
-target_include_directories(
-  secp256k1
-  PRIVATE secp256k1
-  INTERFACE third_party/secp256k1/include
-)
-
-# libff
-set(CURVE
-    "ALT_BN128"
-    CACHE STRING "" FORCE
-)
-option(WITH_PROCPS "" OFF)
-option(IS_LIBFF_PARENT "" OFF)
-if(MSVC)
-  option(MPIR_INSTEAD_OF_GMP "" ON)
-endif()
-add_subdirectory(third_party/libff)
-if(NOT MSVC)
-  add_dependencies(ff gmplib)
-endif()
-
-# libtorrent
-if(NOT SILKWORM_CORE_ONLY)
-=======
->>>>>>> 444170ae
   find_package(Boost REQUIRED)
   # Define Boost::headers target if missing because libtorrent needs it
   if(NOT TARGET Boost::headers)
@@ -263,9 +124,6 @@
     target_include_directories(Boost::headers INTERFACE ${Boost_INCLUDE_DIRS})
   endif()
 endif()
-
-find_package(intx REQUIRED)
-find_package(ethash REQUIRED)
 
 add_subdirectory(third_party)
 

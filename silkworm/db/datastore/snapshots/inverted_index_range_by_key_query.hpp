--- conflicted
+++ resolved
@@ -85,21 +85,13 @@
         const SnapshotRepositoryROAccess& repository,
         datastore::EntityName entity_name)
         : repository_{repository},
-<<<<<<< HEAD
-          entity_name_{entity_name} {}
-=======
           entity_name_{std::move(entity_name)} {}
->>>>>>> 2c2f00df
 
     using Key = decltype(TKeyEncoder::value);
 
     template <bool ascending = true>
     auto exec(Key key, datastore::TimestampRange ts_range) {
-<<<<<<< HEAD
-        auto timestamps_in_bundle = [entity_name = entity_name_, key = std::move(key), ts_range](std::shared_ptr<SnapshotBundle> bundle) {
-=======
         auto timestamps_in_bundle = [entity_name = entity_name_, key = std::move(key), ts_range](const std::shared_ptr<SnapshotBundle>& bundle) {
->>>>>>> 2c2f00df
             InvertedIndexFindByKeySegmentQuery<TKeyEncoder> query{*bundle, entity_name};
             return query.template exec_filter<ascending>(key, ts_range);
         };

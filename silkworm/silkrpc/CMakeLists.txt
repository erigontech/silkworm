--- conflicted
+++ resolved
@@ -75,10 +75,7 @@
 target_include_directories(silkrpc PUBLIC
         ${SILKWORM_MAIN_DIR}
         ${SILKWORM_MAIN_SRC_DIR}/interfaces
-<<<<<<< HEAD
         ${SILKWORM_MAIN_DIR}/third_party/cbor-cpp
-=======
         ${SILKWORM_MAIN_DIR}/third_party/glaze/include
->>>>>>> 39ae26ea
         ${SILKWORM_MAIN_DIR}/third_party/evmone/lib)
 target_link_libraries(silkrpc PUBLIC ${SILKRPC_LIBRARIES})
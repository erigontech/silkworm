/*
   Copyright 2023 The Silkworm Authors

   Licensed under the Apache License, Version 2.0 (the "License");
   you may not use this file except in compliance with the License.
   You may obtain a copy of the License at

       http://www.apache.org/licenses/LICENSE-2.0

   Unless required by applicable law or agreed to in writing, software
   distributed under the License is distributed on an "AS IS" BASIS,
   WITHOUT WARRANTIES OR CONDITIONS OF ANY KIND, either express or implied.
   See the License for the specific language governing permissions and
   limitations under the License.
*/

#include "types.hpp"

#include <cstring>
#include <span>
#include <string_view>
#include <utility>

#include <intx/intx.hpp>

#include <silkworm/core/common/endian.hpp>
#include <silkworm/core/common/util.hpp>
#include <silkworm/core/types/address.hpp>
#include <silkworm/core/types/evmc_bytes32.hpp>
#include <silkworm/infra/common/log.hpp>
#include <silkworm/rpc/common/compatibility.hpp>
#include <silkworm/rpc/common/util.hpp>

namespace silkworm::rpc {

void to_hex(std::span<char> hex_bytes, silkworm::ByteView bytes) {
<<<<<<< HEAD
    static constexpr std::string_view kHexDigits{"0123456789abcdef"};
=======
    static constexpr const char* kHexDigits{"0123456789abcdef"};
>>>>>>> 13fcf8d7
    if (bytes.size() * 2 + 2 + 1 > hex_bytes.size()) {
        SILK_ERROR << "req buffer length: " << bytes.size() * 2 + 2 + 1 << "  buffer length: " << hex_bytes.size() << "\n";
        throw std::invalid_argument("to_hex: hex_bytes too small");
    }
    char* dest = hex_bytes.data();
    *dest++ = '0';
    *dest++ = 'x';
    for (const auto& b : bytes) {
        *dest++ = kHexDigits[b >> 4];    // Hi
        *dest++ = kHexDigits[b & 0x0f];  // Lo
    }
    *dest = '\0';
}

void to_hex_no_leading_zeros(std::span<char> hex_bytes, silkworm::ByteView bytes) {
<<<<<<< HEAD
    static constexpr std::string_view kHexDigits{"0123456789abcdef"};
=======
    static constexpr const char* kHexDigits{"0123456789abcdef"};
>>>>>>> 13fcf8d7
    size_t len = bytes.length();
    if (len * 2 + 2 + 1 > hex_bytes.size()) {
        SILK_ERROR << "req buffer length: " << len * 2 + 2 + 1 << "  buffer length: " << hex_bytes.size() << "\n";
        throw std::invalid_argument("to_hex_no_leading_zeros: hex_bytes too small");
    }
    char* dest = hex_bytes.data();
    *dest++ = '0';
    *dest++ = 'x';

    bool found_nonzero{false};
    for (size_t i{0}; i < len; ++i) {
        auto x{bytes[i]};
        char lo{kHexDigits[x & 0x0f]};
        char hi{kHexDigits[x >> 4]};
        if (!found_nonzero && hi != '0') {
            found_nonzero = true;
        }
        if (found_nonzero) {
            *dest++ = hi;
        }
        if (!found_nonzero && lo != '0') {
            found_nonzero = true;
        }
        if (found_nonzero || i == len - 1) {
            *dest++ = lo;
        }
    }
    *dest = '\0';
}

void to_quantity(std::span<char> quantity_hex_bytes, silkworm::ByteView bytes) {
    to_hex_no_leading_zeros(quantity_hex_bytes, bytes);
}

void to_quantity(std::span<char> quantity_hex_bytes, BlockNum number) {
    silkworm::Bytes number_bytes(8, '\0');
    silkworm::endian::store_big_u64(number_bytes.data(), number);
    to_hex_no_leading_zeros(quantity_hex_bytes, number_bytes);
}

void to_quantity(std::span<char> quantity_hex_bytes, intx::uint256 number) {
    if (number == 0) {
        quantity_hex_bytes[0] = '0';
        quantity_hex_bytes[1] = 'x';
        quantity_hex_bytes[2] = '0';
        quantity_hex_bytes[3] = '\0';
        return;
    }
    to_quantity(quantity_hex_bytes, silkworm::endian::to_big_compact(number));
}

std::string to_hex_no_leading_zeros(silkworm::ByteView bytes) {
<<<<<<< HEAD
    static constexpr std::string_view kHexDigits{"0123456789abcdef"};
=======
    static constexpr const char* kHexDigits{"0123456789abcdef"};
>>>>>>> 13fcf8d7

    std::string out{};

    if (bytes.empty()) {
        out.reserve(1);
        out.push_back('0');
        return out;
    }

    out.reserve(2 * bytes.length());

    bool found_nonzero{false};
    for (size_t i{0}; i < bytes.length(); ++i) {
        uint8_t x{bytes[i]};
        char lo{kHexDigits[x & 0x0f]};
        char hi{kHexDigits[x >> 4]};
        if (!found_nonzero && hi != '0') {
            found_nonzero = true;
        }
        if (found_nonzero) {
            out.push_back(hi);
        }
        if (!found_nonzero && lo != '0') {
            found_nonzero = true;
        }
        if (found_nonzero || i == bytes.length() - 1) {
            out.push_back(lo);
        }
    }

    return out;
}

uint64_t from_quantity(const std::string& hex_quantity) {
    return std::stoul(hex_quantity, nullptr, 16);
}

std::string to_hex(uint64_t number) {
    silkworm::Bytes number_bytes(8, '\0');
    endian::store_big_u64(&number_bytes[0], number);
    return silkworm::to_hex(number_bytes, /*with_prefix=*/true);
}

std::string to_hex_no_leading_zeros(uint64_t number) {
    silkworm::Bytes number_bytes(8, '\0');
    endian::store_big_u64(&number_bytes[0], number);
    return to_hex_no_leading_zeros(number_bytes);
}

std::string to_quantity(silkworm::ByteView bytes) {
    return "0x" + to_hex_no_leading_zeros(bytes);
}

std::string to_quantity(const evmc::bytes32& bytes) {
    return to_quantity(silkworm::ByteView{bytes.bytes});
}

std::string to_quantity(uint64_t number) {
    return "0x" + to_hex_no_leading_zeros(number);
}

std::string to_quantity(const intx::uint256& number) {
    if (number == 0) {
        return "0x0";
    }
    return to_quantity(silkworm::endian::to_big_compact(number));
}

}  // namespace silkworm::rpc

namespace evmc {

void to_json(nlohmann::json& json, const address& addr) {
    json = silkworm::address_to_hex(addr);
}

void from_json(const nlohmann::json& json, address& addr) {
    addr = silkworm::hex_to_address(json.get<std::string>(), /*return_zero_on_err=*/true);
}

void to_json(nlohmann::json& json, const bytes32& b32) {
    json = silkworm::to_hex(b32, true);
}

void from_json(const nlohmann::json& json, bytes32& b32) {
    const auto b32_bytes = silkworm::from_hex(json.get<std::string>());
    b32 = silkworm::to_bytes32(b32_bytes.value_or(silkworm::Bytes{}));
}

}  // namespace evmc

namespace intx {

void from_json(const nlohmann::json& json, uint256& ui256) {
    ui256 = intx::from_string<intx::uint256>(json.get<std::string>());
}

}  // namespace intx

namespace silkworm {

void to_json(nlohmann::json& json, const BlockHeader& header) {
    const auto block_number = rpc::to_quantity(header.number);
    json["number"] = block_number;
    json["hash"] = rpc::to_quantity(header.hash());
    json["parentHash"] = header.parent_hash;
    json["nonce"] = "0x" + silkworm::to_hex({header.nonce.data(), header.nonce.size()});
    json["sha3Uncles"] = header.ommers_hash;
    json["logsBloom"] = "0x" + silkworm::to_hex(silkworm::full_view(header.logs_bloom));
    json["transactionsRoot"] = header.transactions_root;
    json["stateRoot"] = header.state_root;
    json["receiptsRoot"] = header.receipts_root;
    json["miner"] = header.beneficiary;
    json["difficulty"] = rpc::to_quantity(silkworm::endian::to_big_compact(header.difficulty));
    json["extraData"] = "0x" + silkworm::to_hex(header.extra_data);
    json["mixHash"] = header.prev_randao;
    json["gasLimit"] = rpc::to_quantity(header.gas_limit);
    json["gasUsed"] = rpc::to_quantity(header.gas_used);
    json["timestamp"] = rpc::to_quantity(header.timestamp);
    if (header.base_fee_per_gas) {
        json["baseFeePerGas"] = rpc::to_quantity(header.base_fee_per_gas.value_or(0));
    } else {
        json["baseFeePerGas"] = nullptr;
    }
    if (rpc::compatibility::is_erigon_json_api_compatibility_required()) {
        json["AuRaSeal"] = nullptr;
        json["AuRaStep"] = 0;
        json["Verkle"] = false;
        json["VerkleKeyVals"] = nullptr;
        json["VerkleProof"] = nullptr;
        json["requestsHash"] = nullptr;
    }
    if (header.blob_gas_used) {
        json["blobGasUsed"] = rpc::to_quantity(*header.blob_gas_used);
    } else {
        json["blobGasUsed"] = nullptr;
    }
    if (header.excess_blob_gas) {
        json["excessBlobGas"] = rpc::to_quantity(*header.excess_blob_gas);
    } else {
        json["excessBlobGas"] = nullptr;
    }
    if (header.parent_beacon_block_root) {
        json["parentBeaconBlockRoot"] = "0x" + to_hex(*header.parent_beacon_block_root);
    } else {
        json["parentBeaconBlockRoot"] = nullptr;
    }
    if (header.withdrawals_root) {
        json["withdrawalsRoot"] = *header.withdrawals_root;
    } else {
        json["withdrawalsRoot"] = nullptr;
    }
}

}  // namespace silkworm

namespace silkworm::rpc {

void to_json(nlohmann::json& json, const ChainTraffic& chain_traffic) {
    json["cumulativeGasUsed"] = to_quantity(chain_traffic.cumulative_gas_used);
    json["cumulativeTransactionsCount"] = to_quantity(chain_traffic.cumulative_transactions_count);
}

void to_json(nlohmann::json& json, const StageData& stage_data) {
    json["stage_name"] = stage_data.stage_name;
    json["block_number"] = stage_data.block_number;
}

void to_json(nlohmann::json& json, const SyncingData& syncing_data) {
    json["currentBlock"] = syncing_data.current_block;
    json["highestBlock"] = syncing_data.highest_block;
    json["stages"] = syncing_data.stages;
}

void to_json(nlohmann::json& json, const struct TxPoolStatusInfo& status_info) {
    json["queued"] = to_quantity(status_info.queued);
    json["pending"] = to_quantity(status_info.pending);
    json["baseFee"] = to_quantity(status_info.base_fee);
}

void to_json(nlohmann::json& json, const Rlp& rlp) {
    json = "0x" + silkworm::to_hex(rlp.buffer);
}

void to_json(nlohmann::json& json, const PeerInfo& info) {
    json["id"] = info.id;
    json["name"] = info.name;
    json["enode"] = info.enode;
    if (!info.enr.empty()) {
        json["enr"] = info.enr;
    }
    json["caps"] = info.caps;
    json["network"]["localAddress"] = info.local_address;
    json["network"]["remoteAddress"] = info.remote_address;
    json["network"]["inbound"] = info.is_connection_inbound;
    json["network"]["static"] = info.is_connection_static;
    json["network"]["trusted"] = info.is_connection_trusted;
    json["protocols"] = nullptr;
}

void to_json(nlohmann::json& json, const AccessListResult& access_list_result) {
    json["accessList"] = access_list_result.access_list;
    if (access_list_result.error) {
        json["error"] = *(access_list_result.error);
    }
    json["gasUsed"] = to_quantity(access_list_result.gas_used);
}

void to_json(nlohmann::json& json, const BlockDetailsResponse& b) {
    const auto block_number = to_quantity(b.block.header.number);
    json["block"]["number"] = block_number;
    json["block"]["difficulty"] = to_quantity(silkworm::endian::to_big_compact(b.block.header.difficulty));
    json["block"]["extraData"] = "0x" + silkworm::to_hex(b.block.header.extra_data);
    json["block"]["gasLimit"] = to_quantity(b.block.header.gas_limit);
    json["block"]["gasUsed"] = to_quantity(b.block.header.gas_used);
    json["block"]["hash"] = b.block.hash;
    json["block"]["logsBloom"] = nullptr;
    json["block"]["miner"] = b.block.header.beneficiary;
    json["block"]["mixHash"] = b.block.header.prev_randao;
    json["block"]["nonce"] = "0x" + silkworm::to_hex({b.block.header.nonce.data(), b.block.header.nonce.size()});
    json["block"]["parentHash"] = b.block.header.parent_hash;
    json["block"]["receiptsRoot"] = b.block.header.receipts_root;
    json["block"]["sha3Uncles"] = b.block.header.ommers_hash;
    json["block"]["size"] = to_quantity(b.block.block_size);
    json["block"]["stateRoot"] = b.block.header.state_root;
    json["block"]["timestamp"] = to_quantity(b.block.header.timestamp);
    json["block"]["transactionCount"] = b.block.transaction_count;  // to_quantity(b.block.transaction_count);
    json["block"]["transactionsRoot"] = b.block.header.transactions_root;
    if (b.block.header.base_fee_per_gas.has_value()) {
        json["block"]["baseFeePerGas"] = rpc::to_quantity(b.block.header.base_fee_per_gas.value_or(0));
    }

    std::vector<evmc::bytes32> ommer_hashes;
    ommer_hashes.reserve(b.block.ommers.size());
    for (size_t i{0}; i < b.block.ommers.size(); ++i) {
        ommer_hashes.emplace(ommer_hashes.end(), b.block.ommers[i].hash());
        SILK_DEBUG << "ommer_hashes[" << i << "]: " << silkworm::to_hex({ommer_hashes[i].bytes, silkworm::kHashLength});
    }
    json["block"]["uncles"] = ommer_hashes;

    if (b.issuance.total_reward > 0) {
        json["issuance"]["issuance"] = to_quantity(b.issuance.miner_reward);
        json["issuance"]["uncleReward"] = to_quantity(b.issuance.ommers_reward);
        json["issuance"]["blockReward"] = to_quantity(b.issuance.total_reward);
    } else {
        json["issuance"]["issuance"] = "0x0";
        json["issuance"]["uncleReward"] = "0x0";
        json["issuance"]["blockReward"] = "0x0";
    }

    json["totalFees"] = to_quantity(b.total_fees);

    if (b.block.header.blob_gas_used) {
        json["block"]["blobGasUsed"] = rpc::to_quantity(*b.block.header.blob_gas_used);
    }
    if (b.block.header.excess_blob_gas) {
        json["block"]["excessBlobGas"] = rpc::to_quantity(*b.block.header.excess_blob_gas);
    }
    if (b.block.header.parent_beacon_block_root) {
        json["block"]["parentBeaconBlockRoot"] = "0x" + silkworm::to_hex(*b.block.header.parent_beacon_block_root);
    }
    if (b.block.header.withdrawals_root) {
        json["block"]["withdrawalsRoot"] = *b.block.header.withdrawals_root;
    }
    if (b.block.withdrawals) {
        json["block"]["withdrawals"] = *b.block.withdrawals;
    }
}

void to_json(nlohmann::json& json, const BlockTransactionsResponse& b) {
    const auto block_number = to_quantity(b.header.number);
    json["fullblock"]["difficulty"] = to_quantity(silkworm::endian::to_big_compact(b.header.difficulty));
    json["fullblock"]["extraData"] = "0x" + silkworm::to_hex(b.header.extra_data);
    json["fullblock"]["gasLimit"] = to_quantity(b.header.gas_limit);
    json["fullblock"]["gasUsed"] = to_quantity(b.header.gas_used);
    json["fullblock"]["hash"] = b.hash;
    json["fullblock"]["logsBloom"];
    json["fullblock"]["miner"] = b.header.beneficiary;
    json["fullblock"]["mixHash"] = b.header.prev_randao;
    json["fullblock"]["nonce"] = "0x" + silkworm::to_hex({b.header.nonce.data(), b.header.nonce.size()});
    json["fullblock"]["number"] = block_number;
    json["fullblock"]["parentHash"] = b.header.parent_hash;
    json["fullblock"]["receiptsRoot"] = b.header.receipts_root;
    json["fullblock"]["sha3Uncles"] = b.header.ommers_hash;
    json["fullblock"]["size"] = to_quantity(b.block_size);
    json["fullblock"]["stateRoot"] = b.header.state_root;
    json["fullblock"]["timestamp"] = to_quantity(b.header.timestamp);
    json["fullblock"]["transactionCount"] = b.transaction_count;
    if (b.header.base_fee_per_gas) {
        json["fullblock"]["baseFeePerGas"] = rpc::to_quantity(b.header.base_fee_per_gas.value_or(0));
    }
    if (b.header.withdrawals_root) {
        json["fullblock"]["withdrawalsRoot"] = *b.header.withdrawals_root;
    }

    if (b.withdrawals) {
        json["fullblock"]["withdrawals"] = *(b.withdrawals);
    }

    if (b.header.blob_gas_used) {
        json["fullblock"]["blobGasUsed"] = rpc::to_quantity(*b.header.blob_gas_used);
    }
    if (b.header.excess_blob_gas) {
        json["fullblock"]["excessBlobGas"] = rpc::to_quantity(*b.header.excess_blob_gas);
    }
    if (b.header.parent_beacon_block_root) {
        json["fullblock"]["parentBeaconBlockRoot"] = silkworm::to_hex(*b.header.parent_beacon_block_root, /* with_prefix = */ true);
    }

    json["fullblock"]["transactions"] = b.transactions;
    for (size_t i{0}; i < json["fullblock"]["transactions"].size(); ++i) {
        auto& json_txn = json["fullblock"]["transactions"][i];
        json_txn["transactionIndex"] = to_quantity(b.receipts.at(i).tx_index);
        json_txn["blockHash"] = b.hash;
        json_txn["blockNumber"] = block_number;
        json_txn["gasPrice"] = to_quantity(b.transactions[i].effective_gas_price(b.header.base_fee_per_gas.value_or(0)));
        json_txn["input"] = "0x" + silkworm::to_hex(b.transactions[i].data.substr(0, 4));
    }

    json["fullblock"]["transactionsRoot"] = b.header.transactions_root;

    std::vector<evmc::bytes32> ommer_hashes;
    ommer_hashes.reserve(b.ommers.size());
    for (size_t i{0}; i < b.ommers.size(); ++i) {
        ommer_hashes.emplace(ommer_hashes.end(), b.ommers[i].hash());
        SILK_DEBUG << "ommer_hashes[" << i << "]: " << silkworm::to_hex({ommer_hashes[i].bytes, silkworm::kHashLength});
    }

    json["fullblock"]["uncles"] = ommer_hashes;
    json["receipts"] = b.receipts;
    for (size_t i{0}; i < json["receipts"].size(); ++i) {
        auto& json_txn = json["receipts"][i];
        json_txn["logs"] = nullptr;
        json_txn["logsBloom"] = nullptr;
        json_txn["effectiveGasPrice"] = to_quantity(b.transactions[i].effective_gas_price(b.header.base_fee_per_gas.value_or(0)));
    }
}

void to_json(nlohmann::json& json, const TransactionsWithReceipts& b) {
    json["firstPage"] = b.first_page;
    json["lastPage"] = b.last_page;
    json["txs"] = b.transactions;
    for (size_t i{0}; i < json["txs"].size(); ++i) {
        auto& json_txn = json["txs"][i];
        json_txn["transactionIndex"] = to_quantity(b.receipts.at(i).tx_index);
        json_txn["blockHash"] = b.blocks.at(i).hash;
        json_txn["blockNumber"] = to_quantity(b.blocks.at(i).header.number);
        json_txn["gasPrice"] = to_quantity(b.transactions[i].effective_gas_price(b.blocks.at(i).header.base_fee_per_gas.value_or(0)));
    }
    json["receipts"] = b.receipts;
    for (size_t i{0}; i < json["receipts"].size(); ++i) {
        auto& json_txn = json["receipts"][i];
        json_txn["effectiveGasPrice"] = to_quantity(b.transactions[i].effective_gas_price(b.blocks.at(i).header.base_fee_per_gas.value_or(0)));
        json_txn["timestamp"] = b.blocks.at(i).header.timestamp;
    }
}

void to_json(nlohmann::json& json, const PayloadStatus& payload_status) {
    json["status"] = payload_status.status;

    if (payload_status.latest_valid_hash) {
        json["latestValidHash"] = *payload_status.latest_valid_hash;
    }
    if (payload_status.validation_error) {
        json["validationError"] = *payload_status.validation_error;
    }
}

void to_json(nlohmann::json& json, const Forks& forks) {
    json["genesis"] = forks.genesis_hash;
    json["heightForks"] = forks.block_numbers;
    json["timeForks"] = forks.block_times;
}

void to_json(nlohmann::json& json, const Issuance& issuance) {
    if (issuance.block_reward) {
        json["blockReward"] = issuance.block_reward.value();
    } else {
        json["blockReward"] = nullptr;
    }
    if (issuance.ommer_reward) {
        json["uncleReward"] = issuance.ommer_reward.value();
    } else {
        json["uncleReward"] = nullptr;
    }
    if (issuance.issuance) {
        json["issuance"] = issuance.issuance.value();
    } else {
        json["issuance"] = nullptr;
    }
    if (issuance.burnt) {
        json["burnt"] = issuance.burnt.value();
    } else {
        json["burnt"] = nullptr;
    }
    if (issuance.total_issued) {
        json["totalIssued"] = issuance.total_issued.value();
    } else {
        json["totalIssued"] = nullptr;
    }
    if (issuance.total_burnt) {
        json["totalBurnt"] = issuance.total_burnt.value();
    } else {
        json["totalBurnt"] = nullptr;
    }
    if (issuance.tips) {
        json["tips"] = issuance.tips.value();
    } else {
        json["tips"] = nullptr;
    }
}

void to_json(nlohmann::json& json, const Error& error) {
    json = {{"code", error.code}, {"message", error.message}};
}

void to_json(nlohmann::json& json, const RevertError& error) {
    json = {{"code", error.code}, {"message", error.message}, {"data", "0x" + silkworm::to_hex(error.data)}};
}

void to_json(nlohmann::json& json, const std::set<evmc::address>& addresses) {
    json = nlohmann::json::array();
    for (const auto& address : addresses) {
        json.push_back(address_to_hex(address));
    }
}

nlohmann::json make_json_content(const nlohmann::json& request_json) {
    const nlohmann::json id = request_json.contains("id") ? request_json["id"] : nullptr;

    return {{"jsonrpc", kJsonVersion}, {"id", id}, {"result", nullptr}};
}

nlohmann::json make_json_content(const nlohmann::json& request_json, const nlohmann::json& result) {
    const nlohmann::json id = request_json.contains("id") ? request_json["id"] : nullptr;
    nlohmann::json json{{"jsonrpc", kJsonVersion}, {"id", id}, {"result", result}};
    return json;
}

nlohmann::json make_json_error(const nlohmann::json& request_json, int code, const std::string& message) {
    const nlohmann::json id = request_json.contains("id") ? request_json["id"] : nullptr;
    const Error error{code, message};
    return {{"jsonrpc", kJsonVersion}, {"id", id}, {"error", error}};
}

nlohmann::json make_json_error(const nlohmann::json& request_json, const RevertError& error) {
    const nlohmann::json id = request_json.contains("id") ? request_json["id"] : nullptr;
    return {{"jsonrpc", kJsonVersion}, {"id", id}, {"error", error}};
}

JsonRpcId make_jsonrpc_id(const nlohmann::json& request_json) {
    JsonRpcId json_rpc_id;
    if (request_json.contains("id")) {
        const auto& id = request_json["id"];
        if (id.is_number()) {
            json_rpc_id = id.get<std::uint32_t>();
        } else if (id.is_string()) {
            json_rpc_id = id.get<std::string>();
        } else {
            json_rpc_id = nullptr;
        }
    } else {
        json_rpc_id = nullptr;
    }
    return json_rpc_id;
}

}  // namespace silkworm::rpc<|MERGE_RESOLUTION|>--- conflicted
+++ resolved
@@ -34,11 +34,7 @@
 namespace silkworm::rpc {
 
 void to_hex(std::span<char> hex_bytes, silkworm::ByteView bytes) {
-<<<<<<< HEAD
-    static constexpr std::string_view kHexDigits{"0123456789abcdef"};
-=======
     static constexpr const char* kHexDigits{"0123456789abcdef"};
->>>>>>> 13fcf8d7
     if (bytes.size() * 2 + 2 + 1 > hex_bytes.size()) {
         SILK_ERROR << "req buffer length: " << bytes.size() * 2 + 2 + 1 << "  buffer length: " << hex_bytes.size() << "\n";
         throw std::invalid_argument("to_hex: hex_bytes too small");
@@ -54,11 +50,7 @@
 }
 
 void to_hex_no_leading_zeros(std::span<char> hex_bytes, silkworm::ByteView bytes) {
-<<<<<<< HEAD
-    static constexpr std::string_view kHexDigits{"0123456789abcdef"};
-=======
     static constexpr const char* kHexDigits{"0123456789abcdef"};
->>>>>>> 13fcf8d7
     size_t len = bytes.length();
     if (len * 2 + 2 + 1 > hex_bytes.size()) {
         SILK_ERROR << "req buffer length: " << len * 2 + 2 + 1 << "  buffer length: " << hex_bytes.size() << "\n";
@@ -111,11 +103,7 @@
 }
 
 std::string to_hex_no_leading_zeros(silkworm::ByteView bytes) {
-<<<<<<< HEAD
-    static constexpr std::string_view kHexDigits{"0123456789abcdef"};
-=======
     static constexpr const char* kHexDigits{"0123456789abcdef"};
->>>>>>> 13fcf8d7
 
     std::string out{};
 

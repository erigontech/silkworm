--- conflicted
+++ resolved
@@ -182,9 +182,8 @@
     bitmap_storage_contract = roaring::Roaring64Map::readSafe(
         byte_ptr_cast(db::from_slice(bitmap_storage_contract_bytes).data()), bitmap_storage_contract_bytes.size());
     // Checks on storage's bitmaps
-<<<<<<< HEAD
-    CHECK(bitmap_storage_contract.cardinality() == 1);
-    CHECK(bitmap_storage_contract.toString() == "{2}");
+    CHECK(bitmap_storage_contract.cardinality() == 2);
+    CHECK(bitmap_storage_contract.toString() == "{1,2}");
 }
 
 TEST_CASE("Prune History Index") {
@@ -312,8 +311,4 @@
     // Checks on storage's bitmaps
     CHECK(bitmap_storage_contract.cardinality() == 1);
     CHECK(bitmap_storage_contract.toString() == "{2, 3}");
-=======
-    CHECK(bitmap_storage_contract.cardinality() == 2);
-    CHECK(bitmap_storage_contract.toString() == "{1,2}");
->>>>>>> a8cfa8e7
 }
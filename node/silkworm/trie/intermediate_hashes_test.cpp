/*
   Copyright 2021 The Silkworm Authors

   Licensed under the Apache License, Version 2.0 (the "License");
   you may not use this file except in compliance with the License.
   You may obtain a copy of the License at

       http://www.apache.org/licenses/LICENSE-2.0

   Unless required by applicable law or agreed to in writing, software
   distributed under the License is distributed on an "AS IS" BASIS,
   WITHOUT WARRANTIES OR CONDITIONS OF ANY KIND, either express or implied.
   See the License for the specific language governing permissions and
   limitations under the License.
*/

#include "intermediate_hashes.hpp"

#include <catch2/catch.hpp>

#include <silkworm/common/endian.hpp>
#include <silkworm/common/test_context.hpp>
#include <silkworm/common/util.hpp>
#include <silkworm/db/tables.hpp>

namespace silkworm::trie {

static Bytes nibbles_from_hex(std::string_view s) {
    Bytes unpacked(s.size(), '\0');
    for (size_t i{0}; i < s.size(); ++i) {
        unpacked[i] = *decode_hex_digit(s[i]);
    }
    return unpacked;
}

static std::string nibbles_to_hex(ByteView unpacked) {
    static const char* kHexDigits{"0123456789ABCDEF"};

    std::string out;
    out.reserve(unpacked.length());

    for (uint8_t x : unpacked) {
        out.push_back(kHexDigits[x]);
    }

    return out;
}

TEST_CASE("Cursor traversal 1") {
    test::Context context;
    auto& txn{context.txn()};

    auto trie{db::open_cursor(txn, db::table::kTrieOfAccounts)};

    const Bytes key1{nibbles_from_hex("1")};
    const Node node1{/*state_mask=*/0b1011, /*tree_mask=*/0b1001, /*hash_mask=*/0, /*hashes=*/{}};
    trie.upsert(db::to_slice(key1), db::to_slice(marshal_node(node1)));

    const Bytes key2{nibbles_from_hex("10B")};
    const Node node2{/*state_mask=*/0b1010, /*tree_mask=*/0, /*hash_mask=*/0, /*hashes=*/{}};
    trie.upsert(db::to_slice(key2), db::to_slice(marshal_node(node2)));

    const Bytes key3{nibbles_from_hex("13")};
    const Node node3{/*state_mask=*/0b1110, /*tree_mask=*/0, /*hash_mask=*/0, /*hashes=*/{}};
    trie.upsert(db::to_slice(key3), db::to_slice(marshal_node(node3)));

    PrefixSet changed;
    Cursor cursor{trie, changed};

    // Traversal should be in pre-order:
    // 1. Visit the current node
    // 2. Recursively traverse the current node's left subtree.
    // 3. Recursively traverse the current node's right subtree.
    // https://en.wikipedia.org/wiki/Tree_traversal#Pre-order,_NLR

    // Only nibbles with state flag should be traversed.

    CHECK((cursor.key() != std::nullopt && cursor.key()->empty()));  // root

    cursor.next();
    CHECK(nibbles_to_hex(*cursor.key()) == "10");
    cursor.next();
    CHECK(nibbles_to_hex(*cursor.key()) == "10B1");
    cursor.next();
    CHECK(nibbles_to_hex(*cursor.key()) == "10B3");
    cursor.next();
    CHECK(nibbles_to_hex(*cursor.key()) == "11");
    cursor.next();
    CHECK(nibbles_to_hex(*cursor.key()) == "13");
    cursor.next();
    CHECK(nibbles_to_hex(*cursor.key()) == "131");
    cursor.next();
    CHECK(nibbles_to_hex(*cursor.key()) == "132");
    cursor.next();
    CHECK(nibbles_to_hex(*cursor.key()) == "133");

    cursor.next();
    CHECK(cursor.key() == std::nullopt);  // end of trie
}

TEST_CASE("Cursor traversal 2") {
    test::Context context;
    auto& txn{context.txn()};

    auto trie{db::open_cursor(txn, db::table::kTrieOfAccounts)};

    const Bytes key1{nibbles_from_hex("4")};
    const Node node1{/*state_mask=*/0b10100, /*tree_mask=*/0, /*hash_mask=*/0b00100,
                     /*hashes=*/{0x0384e6e2c2b33c4eb911a08a7ff57f83dc3eb86d8d0c92ec112f3b416d6685a9_bytes32}};
    trie.upsert(db::to_slice(key1), db::to_slice(marshal_node(node1)));

    const Bytes key2{nibbles_from_hex("6")};
    const Node node2{/*state_mask=*/0b10010, /*tree_mask=*/0, /*hash_mask=*/0b00010,
                     /*hashes=*/{0x7f9a58b00625a6e725559acf327baf88d90e4a5b65a2003acd24f110c0441df1_bytes32}};
    trie.upsert(db::to_slice(key2), db::to_slice(marshal_node(node2)));

    PrefixSet changed;
    Cursor cursor{trie, changed};

    CHECK((cursor.key() != std::nullopt && cursor.key()->empty()));  // root

    cursor.next();
    CHECK(nibbles_to_hex(*cursor.key()) == "42");
    cursor.next();
    CHECK(nibbles_to_hex(*cursor.key()) == "44");
    cursor.next();
    CHECK(nibbles_to_hex(*cursor.key()) == "61");
    cursor.next();
    CHECK(nibbles_to_hex(*cursor.key()) == "64");

    cursor.next();
    CHECK(cursor.key() == std::nullopt);  // end of trie
}

TEST_CASE("Cursor traversal within prefix") {
    test::Context context;
    auto& txn{context.txn()};

    auto trie{db::open_cursor(txn, db::table::kTrieOfStorage)};

    static const Bytes prefix_a{*from_hex("aa02")};
    static const Bytes prefix_b{*from_hex("bb05")};
    static const Bytes prefix_c{*from_hex("cc01")};

    static const Node node_a{/*state_mask=*/0b10100, /*tree_mask=*/0, /*hash_mask=*/0, /*hashes=*/{},
                             /*root_hash=*/0x2e1b81393448317fc1834241119c23f9e1763f7a662f8078949accc35b0d3b13_bytes32};
    trie.upsert(db::to_slice(prefix_a), db::to_slice(marshal_node(node_a)));

    static const Node node_b1{/*state_mask=*/0b10100, /*tree_mask=*/0b00100, /*hash_mask=*/0, /*hashes=*/{},
                              /*root_hash=*/0xc570b66136e99d07c6c6360769de1d9397805849879dd7c79cf0b8e6694bfb0e_bytes32};
    static const Node node_b2{/*state_mask=*/0b00010, /*tree_mask=*/0, /*hash_mask=*/0b00010,
                              /*hashes=*/{0x6fc81f58df057a25ca6b687a6db54aaa12fbea1baf03aa3db44d499fb8a7af65_bytes32},
                              /*root_hash=*/std::nullopt};
    trie.upsert(db::to_slice(prefix_b), db::to_slice(marshal_node(node_b1)));
    trie.upsert(db::to_slice(prefix_b + nibbles_from_hex("2")), db::to_slice(marshal_node(node_b2)));

    static const Node node_c{/*state_mask=*/0b11110, /*tree_mask=*/0, /*hash_mask=*/0, /*hashes=*/{},
                             /*root_hash=*/0x0f12bed8e3cc4cce692d234e69a4d79c0e74ab05ecb808dad588212eab788c31_bytes32};
    trie.upsert(db::to_slice(prefix_c), db::to_slice(marshal_node(node_c)));

    SECTION("No changes") {
        PrefixSet changed;
        Cursor cursor{trie, changed, prefix_b};

        CHECK((cursor.key() != std::nullopt && cursor.key()->empty()));  // root
        CHECK(cursor.can_skip_state());                                  // due to root_hash
        cursor.next();                                                   // skips to end of trie
        CHECK(cursor.key() == std::nullopt);
    }

    SECTION("Some  changes") {
        PrefixSet changed;
        changed.insert(prefix_b + nibbles_from_hex("D5"));
        changed.insert(prefix_c + nibbles_from_hex("B8"));
        Cursor cursor{trie, changed, prefix_b};

        CHECK((cursor.key() != std::nullopt && cursor.key()->empty()));  // root
        CHECK(!cursor.can_skip_state());
        cursor.next();
        CHECK(nibbles_to_hex(*cursor.key()) == "2");
        cursor.next();
        CHECK(nibbles_to_hex(*cursor.key()) == "21");
        cursor.next();
        CHECK(nibbles_to_hex(*cursor.key()) == "4");

        cursor.next();
        CHECK(cursor.key() == std::nullopt);  // end of trie
    }
}

static evmc::bytes32 setup_storage(mdbx::txn& txn, ByteView storage_key) {
    const auto loc1{0x1200000000000000000000000000000000000000000000000000000000000000_bytes32};
    const auto loc2{0x1400000000000000000000000000000000000000000000000000000000000000_bytes32};
    const auto loc3{0x3000000000000000000000000000000000000000000000000000000000E00000_bytes32};
    const auto loc4{0x3000000000000000000000000000000000000000000000000000000000E00001_bytes32};

    const auto val1{*from_hex("0x42")};
    const auto val2{*from_hex("0x01")};
    const auto val3{*from_hex("0x127a89")};
    const auto val4{*from_hex("0x05")};

    auto hashed_storage{db::open_cursor(txn, db::table::kHashedStorage)};

    db::upsert_storage_value(hashed_storage, storage_key, loc1, val1);
    db::upsert_storage_value(hashed_storage, storage_key, loc2, val2);
    db::upsert_storage_value(hashed_storage, storage_key, loc3, val3);
    db::upsert_storage_value(hashed_storage, storage_key, loc4, val4);

    HashBuilder storage_hb;

    Bytes value_rlp;
    rlp::encode(value_rlp, val1);
    storage_hb.add_leaf(unpack_nibbles(loc1), value_rlp);
    value_rlp.clear();
    rlp::encode(value_rlp, val2);
    storage_hb.add_leaf(unpack_nibbles(loc2), value_rlp);
    value_rlp.clear();
    rlp::encode(value_rlp, val3);
    storage_hb.add_leaf(unpack_nibbles(loc3), value_rlp);
    value_rlp.clear();
    rlp::encode(value_rlp, val4);
    storage_hb.add_leaf(unpack_nibbles(loc4), value_rlp);

    return storage_hb.root_hash();
}

static std::map<Bytes, Node> read_all_nodes(mdbx::cursor& cursor) {
    cursor.to_first(/*throw_notfound=*/false);
    std::map<Bytes, Node> out;
    const auto save_nodes{[&out](mdbx::cursor&, mdbx::cursor::move_result& entry) {
        const Node node{*unmarshal_node(db::from_slice(entry.value))};
        out.emplace(db::from_slice(entry.key), node);
        return true;
    }};
    db::cursor_for_each(cursor, save_nodes);
    return out;
}

TEST_CASE("Account and storage trie") {
    test::Context context;
    auto& txn{context.txn()};

    // ----------------------------------------------------------------
    // Set up test accounts according to the example
    // in the big comment in intermediate_hashes.hpp
    // ----------------------------------------------------------------

    auto hashed_accounts{db::open_cursor(txn, db::table::kHashedAccounts)};

    HashBuilder hb;

    const auto key1{0xB000000000000000000000000000000000000000000000000000000000000000_bytes32};
    const Account a1{0, 3 * kEther};
    hashed_accounts.upsert(db::to_slice(key1), db::to_slice(a1.encode_for_storage()));
    hb.add_leaf(unpack_nibbles(key1), a1.rlp(/*storage_root=*/kEmptyRoot));

    // Some address whose hash starts with 0xB040
    const auto address2{0x7db3e81b72d2695e19764583f6d219dbee0f35ca_address};
    const auto key2{keccak256(address2)};
    REQUIRE((key2.bytes[0] == 0xB0 && key2.bytes[1] == 0x40));
    const Account a2{0, 1 * kEther};
    hashed_accounts.upsert(db::to_slice(key2.bytes), db::to_slice(a2.encode_for_storage()));
    hb.add_leaf(unpack_nibbles(key2.bytes), a2.rlp(/*storage_root=*/kEmptyRoot));

    // Some address whose hash starts with 0xB041
    const auto address3{0x16b07afd1c635f77172e842a000ead9a2a222459_address};
    const auto key3{keccak256(address3)};
    REQUIRE((key3.bytes[0] == 0xB0 && key3.bytes[1] == 0x41));
    const auto code_hash{0x5be74cad16203c4905c068b012a2e9fb6d19d036c410f16fd177f337541440dd_bytes32};
    const Account a3{0, 2 * kEther, code_hash, kDefaultIncarnation};
    hashed_accounts.upsert(db::to_slice(key3.bytes), db::to_slice(a3.encode_for_storage()));

    Bytes storage_key{db::storage_prefix(key3.bytes, kDefaultIncarnation)};
    const evmc::bytes32 storage_root{setup_storage(txn, storage_key)};

    hb.add_leaf(unpack_nibbles(key3.bytes), a3.rlp(storage_root));

    const auto key4a{0xB1A0000000000000000000000000000000000000000000000000000000000000_bytes32};
    const Account a4a{0, 4 * kEther};
    hashed_accounts.upsert(db::to_slice(key4a), db::to_slice(a4a.encode_for_storage()));
    hb.add_leaf(unpack_nibbles(key4a), a4a.rlp(/*storage_root=*/kEmptyRoot));

    const auto key5{0xB310000000000000000000000000000000000000000000000000000000000000_bytes32};
    const Account a5{0, 8 * kEther};
    hashed_accounts.upsert(db::to_slice(key5), db::to_slice(a5.encode_for_storage()));
    hb.add_leaf(unpack_nibbles(key5), a5.rlp(/*storage_root=*/kEmptyRoot));

    const auto key6{0xB340000000000000000000000000000000000000000000000000000000000000_bytes32};
    const Account a6{0, 1 * kEther};
    hashed_accounts.upsert(db::to_slice(key6), db::to_slice(a6.encode_for_storage()));
    hb.add_leaf(unpack_nibbles(key6), a6.rlp(/*storage_root=*/kEmptyRoot));

    // ----------------------------------------------------------------
    // Populate account & storage trie DB tables
    // ----------------------------------------------------------------

    const evmc::bytes32 expected_root{hb.root_hash()};
    regenerate_intermediate_hashes(txn, context.dir().etl().path(), &expected_root);

    // ----------------------------------------------------------------
    // Check account trie
    // ----------------------------------------------------------------

    auto account_trie{db::open_cursor(txn, db::table::kTrieOfAccounts)};

    std::map<Bytes, Node> node_map{read_all_nodes(account_trie)};
    CHECK(node_map.size() == 2);

    const Node node1a{node_map.at(nibbles_from_hex("B"))};

    CHECK(0b1011 == node1a.state_mask());
    CHECK(0b0001 == node1a.tree_mask());
    CHECK(0b1001 == node1a.hash_mask());

    CHECK(node1a.root_hash() == std::nullopt);
    CHECK(node1a.hashes().size() == 2);

    const Node node2a{node_map.at(nibbles_from_hex("B0"))};

    CHECK(0b10001 == node2a.state_mask());
    CHECK(0b00000 == node2a.tree_mask());
    CHECK(0b10000 == node2a.hash_mask());

    CHECK(node2a.root_hash() == std::nullopt);
    CHECK(node2a.hashes().size() == 1);

    // ----------------------------------------------------------------
    // Check storage trie
    // ----------------------------------------------------------------

    auto storage_trie{db::open_cursor(txn, db::table::kTrieOfStorage)};

    node_map = read_all_nodes(storage_trie);
    CHECK(node_map.size() == 1);

    const Node node3{node_map.at(storage_key)};

    CHECK(0b1010 == node3.state_mask());
    CHECK(0b0000 == node3.tree_mask());
    CHECK(0b0010 == node3.hash_mask());

    CHECK(node3.root_hash() == storage_root);
    CHECK(node3.hashes().size() == 1);

    // ----------------------------------------------------------------
    // Add an account
    // ----------------------------------------------------------------

    // Some address whose hash starts with 0xB1
    const auto address4b{0x4f61f2d5ebd991b85aa1677db97307caf5215c91_address};
    const auto key4b{keccak256(address4b)};
    REQUIRE(key4b.bytes[0] == key4a.bytes[0]);

    const Account a4b{0, 5 * kEther};
    hashed_accounts.upsert(db::to_slice(key4b.bytes), db::to_slice(a4b.encode_for_storage()));

    auto account_change_table{db::open_cursor(txn, db::table::kAccountChangeSet)};
    account_change_table.upsert(db::to_slice(db::block_key(1)), db::to_slice(address4b));

    increment_intermediate_hashes(txn, context.dir().etl().path(), /*from=*/0);

    node_map = read_all_nodes(account_trie);
    CHECK(node_map.size() == 2);

    const Node node1b{node_map.at(nibbles_from_hex("B"))};
    CHECK(0b1011 == node1b.state_mask());
    CHECK(0b0001 == node1b.tree_mask());
    CHECK(0b1011 == node1b.hash_mask());

    CHECK(node1b.root_hash() == std::nullopt);

    REQUIRE(node1b.hashes().size() == 3);
    CHECK(node1a.hashes()[0] == node1b.hashes()[0]);
    CHECK(node1a.hashes()[1] == node1b.hashes()[2]);

    const Node node2b{node_map.at(nibbles_from_hex("B0"))};
    CHECK(node2a == node2b);

    SECTION("Delete an account") {
        hashed_accounts.erase(db::to_slice(key2.bytes));
        account_change_table.upsert(db::to_slice(db::block_key(2)), db::to_slice(address2));

        increment_intermediate_hashes(txn, context.dir().etl().path(), /*from=*/1);

        node_map = read_all_nodes(account_trie);
        CHECK(node_map.size() == 1);

        const Node node1c{node_map.at(nibbles_from_hex("B"))};
        CHECK(0b1011 == node1c.state_mask());
        CHECK(0b0000 == node1c.tree_mask());
        CHECK(0b1011 == node1c.hash_mask());

        CHECK(node1c.root_hash() == std::nullopt);

        REQUIRE(node1c.hashes().size() == 3);
        CHECK(node1b.hashes()[0] != node1c.hashes()[0]);
        CHECK(node1b.hashes()[1] == node1c.hashes()[1]);
        CHECK(node1b.hashes()[2] == node1c.hashes()[2]);
    }

    SECTION("Delete several accounts") {
        hashed_accounts.erase(db::to_slice(key2.bytes));
        account_change_table.upsert(db::to_slice(db::block_key(2)), db::to_slice(address2));

        hashed_accounts.erase(db::to_slice(key3.bytes));
        account_change_table.upsert(db::to_slice(db::block_key(2)), db::to_slice(address3));

        increment_intermediate_hashes(txn, context.dir().etl().path(), /*from=*/1);

        node_map = read_all_nodes(account_trie);
        CHECK(node_map.size() == 1);

        const Node node1c{node_map.at(nibbles_from_hex("B"))};
        CHECK(0b1011 == node1c.state_mask());
        CHECK(0b0000 == node1c.tree_mask());
        CHECK(0b1010 == node1c.hash_mask());

        CHECK(node1c.root_hash() == std::nullopt);

        REQUIRE(node1c.hashes().size() == 2);
        CHECK(node1b.hashes()[1] == node1c.hashes()[0]);
        CHECK(node1b.hashes()[2] == node1c.hashes()[1]);
    }
}

TEST_CASE("Account trie around extension node") {
    const Account a{0, 1 * kEther};

    const std::vector<evmc::bytes32> keys{
        0x30af561000000000000000000000000000000000000000000000000000000000_bytes32,
        0x30af569000000000000000000000000000000000000000000000000000000000_bytes32,
        0x30af650000000000000000000000000000000000000000000000000000000000_bytes32,
        0x30af6f0000000000000000000000000000000000000000000000000000000000_bytes32,
        0x30af8f0000000000000000000000000000000000000000000000000000000000_bytes32,
        0x3100000000000000000000000000000000000000000000000000000000000000_bytes32,
    };

    test::Context context;
    auto& txn{context.txn()};

    auto hashed_accounts{db::open_cursor(txn, db::table::kHashedAccounts)};
    HashBuilder hb;

    for (const auto& key : keys) {
        hashed_accounts.upsert(db::to_slice(key), db::to_slice(a.encode_for_storage()));
        hb.add_leaf(unpack_nibbles(key), a.rlp(/*storage_root=*/kEmptyRoot));
    }

    const evmc::bytes32 expected_root{hb.root_hash()};
    CHECK(regenerate_intermediate_hashes(txn, context.dir().etl().path()) == expected_root);

    auto account_trie{db::open_cursor(txn, db::table::kTrieOfAccounts)};

    std::map<Bytes, Node> node_map{read_all_nodes(account_trie)};
    CHECK(node_map.size() == 2);

    const Node node1{node_map.at(nibbles_from_hex("3"))};

    CHECK(0b11 == node1.state_mask());
    CHECK(0b01 == node1.tree_mask());
    CHECK(0b00 == node1.hash_mask());

    CHECK(node1.root_hash() == std::nullopt);
    CHECK(node1.hashes().empty());

    const Node node2{node_map.at(nibbles_from_hex("30af"))};

    CHECK(0b101100000 == node2.state_mask());
    CHECK(0b000000000 == node2.tree_mask());
    CHECK(0b001000000 == node2.hash_mask());

    CHECK(node2.root_hash() == std::nullopt);
    CHECK(node2.hashes().size() == 1);
}

static evmc::address int_to_address(uint64_t i) {
    uint8_t be[8];
    endian::store_big_u64(be, i);
<<<<<<< HEAD
    return to_address(be);
=======
    return to_evmc_address(full_view(be));
>>>>>>> 3843a8e0
}

static evmc::bytes32 int_to_bytes32(uint64_t i) {
    uint8_t be[8];
    endian::store_big_u64(be, i);
    return to_bytes32(be);
}

TEST_CASE("Incremental vs regeneration") {
    test::Context context;
    auto& txn{context.txn()};

    static constexpr size_t n{10'000};

    auto hashed_accounts{db::open_cursor(txn, db::table::kHashedAccounts)};
    auto account_change_table{db::open_cursor(txn, db::table::kAccountChangeSet)};
    auto account_trie{db::open_cursor(txn, db::table::kTrieOfAccounts)};

    // ------------------------------------------------------------------------------
    // Take A: create some accounts at genesis and then apply some changes at Block 1
    // ------------------------------------------------------------------------------

    // Start with 3n accounts at genesis, each holding 1 ETH
    static constexpr Account one_eth{0, 1 * kEther};
    for (size_t i{0}; i < 3 * n; ++i) {
        const evmc::address address{int_to_address(i)};
        const auto hash{keccak256(address)};
        hashed_accounts.upsert(db::to_slice(hash.bytes), db::to_slice(one_eth.encode_for_storage()));
    }

    regenerate_intermediate_hashes(txn, context.dir().etl().path());

    static const Bytes block_key{db::block_key(1)};

    // Double the balance of the first third of the accounts
    static constexpr Account two_eth{0, 2 * kEther};
    for (size_t i{0}; i < n; ++i) {
        const evmc::address address{int_to_address(i)};
        const auto hash{keccak256(address)};
        hashed_accounts.upsert(db::to_slice(hash.bytes), db::to_slice(two_eth.encode_for_storage()));
        account_change_table.upsert(db::to_slice(block_key), db::to_slice(address));
    }

    // Delete the second third of the accounts
    for (size_t i{n}; i < 2 * n; ++i) {
        const evmc::address address{int_to_address(i)};
        const auto hash{keccak256(address)};
        hashed_accounts.erase(db::to_slice(hash.bytes));
        account_change_table.upsert(db::to_slice(block_key), db::to_slice(address));
    }

    // Don't touch the last third of genesis accounts

    // And add some new accounts, each holding 1 ETH
    for (size_t i{3 * n}; i < 4 * n; ++i) {
        const evmc::address address{int_to_address(i)};
        const auto hash{keccak256(address)};
        hashed_accounts.upsert(db::to_slice(hash.bytes), db::to_slice(one_eth.encode_for_storage()));
        account_change_table.upsert(db::to_slice(block_key), db::to_slice(address));
    }

    const auto incremental_root{increment_intermediate_hashes(txn, context.dir().etl().path(), /*from=*/0)};

    const std::map<Bytes, Node> incremental_nodes{read_all_nodes(account_trie)};

    // ------------------------------------------------------------------------------
    // Take B: generate intermediate hashes for the accounts as of Block 1 in one go,
    // without increment_intermediate_hashes
    // ------------------------------------------------------------------------------
    txn.clear_map(db::open_map(txn, db::table::kHashedAccounts));
    txn.clear_map(db::open_map(txn, db::table::kAccountChangeSet));

    // Accounts [0,n) now hold 2 ETH
    for (size_t i{0}; i < n; ++i) {
        const evmc::address address{int_to_address(i)};
        const auto hash{keccak256(address)};
        hashed_accounts.upsert(db::to_slice(hash.bytes), db::to_slice(two_eth.encode_for_storage()));
    }

    // Accounts [n,2n) are deleted

    // Accounts [2n,4n) hold 1 ETH
    for (size_t i{2 * n}; i < 4 * n; ++i) {
        const evmc::address address{int_to_address(i)};
        const auto hash{keccak256(address)};
        hashed_accounts.upsert(db::to_slice(hash.bytes), db::to_slice(one_eth.encode_for_storage()));
    }

    const auto fused_root{regenerate_intermediate_hashes(txn, context.dir().etl().path())};

    const std::map<Bytes, Node> fused_nodes{read_all_nodes(account_trie)};

    // ------------------------------------------------------------------------------
    // A and B should yield the same result
    // ------------------------------------------------------------------------------
    CHECK(fused_root == incremental_root);
    CHECK(fused_nodes == incremental_nodes);
}

TEST_CASE("Incremental vs regeneration for storage") {
    test::Context context;
    auto& txn{context.txn()};

    // TODO (Andrew) n = 2000 triggers AddressSanitizer: use-after-poison in MDBX
    static constexpr size_t n{1'000};

    auto hashed_accounts{db::open_cursor(txn, db::table::kHashedAccounts)};
    auto hashed_storage{db::open_cursor(txn, db::table::kHashedStorage)};
    auto storage_change_table{db::open_cursor(txn, db::table::kStorageChangeSet)};
    auto storage_trie{db::open_cursor(txn, db::table::kTrieOfStorage)};

    static constexpr uint64_t incarnation1{3};
    static constexpr uint64_t incarnation2{1};

    static constexpr Account account1{
        5,                                                                           // nonce
        7 * kEther,                                                                  // balance
        0x5e3c5ae99a1c6785210d0d233641562557ad763e18907cca3a8d42bd0a0b4ecb_bytes32,  // code_hash
        incarnation1,                                                                // incarnation
    };

    static constexpr Account account2{
        1,                                                                           // nonce
        13 * kEther,                                                                 // balance
        0x3a9c1d84e48734ae951e023197bda6d03933a4ca44124a2a544e227aa93efe75_bytes32,  // code_hash
        incarnation2,                                                                // incarnation
    };

    static constexpr auto address1{0x1000000000000000000000000000000000000000_address};
    static constexpr auto address2{0x2000000000000000000000000000000000000000_address};

    static const auto hashed_address1{keccak256(address1)};
    static const auto hashed_address2{keccak256(address2)};

    hashed_accounts.upsert(db::to_slice(hashed_address1.bytes), db::to_slice(account1.encode_for_storage()));
    hashed_accounts.upsert(db::to_slice(hashed_address2.bytes), db::to_slice(account2.encode_for_storage()));

    static const Bytes storage_prefix1{db::storage_prefix(hashed_address1.bytes, incarnation1)};
    static const Bytes storage_prefix2{db::storage_prefix(hashed_address2.bytes, incarnation2)};

    static const Bytes storage_change_key1{db::storage_change_key(/*block_number=*/1, address1, incarnation1)};
    static const Bytes storage_change_key2{db::storage_change_key(/*block_number=*/1, address2, incarnation2)};

    const auto upsert_storage_for_two_test_accounts = [&](size_t i, ByteView value, bool register_change) {
        const evmc::bytes32 plain_loc1{int_to_bytes32(2 * i)};
        const evmc::bytes32 plain_loc2{int_to_bytes32(2 * i + 1)};
        const auto hashed_loc1{keccak256(plain_loc1)};
        const auto hashed_loc2{keccak256(plain_loc2)};
        db::upsert_storage_value(hashed_storage, storage_prefix1, hashed_loc1.bytes, value);
        db::upsert_storage_value(hashed_storage, storage_prefix2, hashed_loc2.bytes, value);
        if (register_change) {
            storage_change_table.upsert(db::to_slice(storage_change_key1), db::to_slice(plain_loc1.bytes));
            storage_change_table.upsert(db::to_slice(storage_change_key2), db::to_slice(plain_loc2.bytes));
        }
    };

    // ------------------------------------------------------------------------------
    // Take A: create some storage at genesis and then apply some changes at Block 1
    // ------------------------------------------------------------------------------

    // Start with 3n storage slots per account at genesis, each with the same value
    static const Bytes value_x{*from_hex("42")};
    for (size_t i{0}; i < 3 * n; ++i) {
        upsert_storage_for_two_test_accounts(i, value_x, false);
    }

    regenerate_intermediate_hashes(txn, context.dir().etl().path());

    // Change the value of the first third of the storage
    static const Bytes value_y{*from_hex("71f602b294119bf452f1923814f5c6de768221254d3056b1bd63e72dc3142a29")};
    for (size_t i{0}; i < n; ++i) {
        upsert_storage_for_two_test_accounts(i, value_y, true);
    }

    // Delete the second third of the storage
    for (size_t i{n}; i < 2 * n; ++i) {
        upsert_storage_for_two_test_accounts(i, {}, true);
    }

    // Don't touch the last third of genesis storage

    // And add some new storage
    for (size_t i{3 * n}; i < 4 * n; ++i) {
        upsert_storage_for_two_test_accounts(i, value_x, true);
    }

    const auto incremental_root{increment_intermediate_hashes(txn, context.dir().etl().path(), /*from=*/0)};

    const std::map<Bytes, Node> incremental_nodes{read_all_nodes(storage_trie)};

    // ------------------------------------------------------------------------------
    // Take B: generate intermediate hashes for the storage as of Block 1 in one go,
    // without increment_intermediate_hashes
    // ------------------------------------------------------------------------------
    txn.clear_map(db::open_map(txn, db::table::kHashedStorage));
    txn.clear_map(db::open_map(txn, db::table::kStorageChangeSet));

    // The first third of the storage now has value_y
    for (size_t i{0}; i < n; ++i) {
        upsert_storage_for_two_test_accounts(i, value_y, false);
    }

    // The second third of the storage is deleted

    // The last third and the extra storage has value_x
    for (size_t i{2 * n}; i < 4 * n; ++i) {
        upsert_storage_for_two_test_accounts(i, value_x, false);
    }

    const auto fused_root{regenerate_intermediate_hashes(txn, context.dir().etl().path())};

    const std::map<Bytes, Node> fused_nodes{read_all_nodes(storage_trie)};

    // ------------------------------------------------------------------------------
    // A and B should yield the same result
    // ------------------------------------------------------------------------------
    CHECK(fused_root == incremental_root);
    CHECK(fused_nodes == incremental_nodes);
}

TEST_CASE("Storage deletion") {
    test::Context context;
    auto& txn{context.txn()};

    static constexpr auto address{0x1000000000000000000000000000000000000000_address};
    static const auto hashed_address{keccak256(address)};

    static constexpr Account account{
        1,                                                                           // nonce
        15 * kEther,                                                                 // balance
        0x7792ad513ce4d8f49163e21b25bf27ce6c8a0fa1e78c564e7d20a2d303303ba0_bytes32,  // code_hash
        kDefaultIncarnation,                                                         // incarnation
    };

    auto hashed_accounts{db::open_cursor(txn, db::table::kHashedAccounts)};
    auto hashed_storage{db::open_cursor(txn, db::table::kHashedStorage)};
    auto storage_change_table{db::open_cursor(txn, db::table::kStorageChangeSet)};
    auto storage_trie{db::open_cursor(txn, db::table::kTrieOfStorage)};

    hashed_accounts.upsert(db::to_slice(hashed_address.bytes), db::to_slice(account.encode_for_storage()));

    static constexpr auto plain_location1{0x1000000000000000000000000000000000000000000000000000000000000000_bytes32};
    static constexpr auto plain_location2{0x1A00000000000000000000000000000000000000000000000000000000000000_bytes32};
    static constexpr auto plain_location3{0x1E00000000000000000000000000000000000000000000000000000000000000_bytes32};

    static const auto hashed_location1{keccak256(plain_location1)};
    static const auto hashed_location2{keccak256(plain_location2)};
    static const auto hashed_location3{keccak256(plain_location3)};

    static const Bytes value1{*from_hex("0xABCD")};
    static const Bytes value2{*from_hex("0x4321")};
    static const Bytes value3{*from_hex("0x4444")};

    static const Bytes storage_prefix{db::storage_prefix(hashed_address.bytes, kDefaultIncarnation)};

    db::upsert_storage_value(hashed_storage, storage_prefix, hashed_location1.bytes, value1);
    db::upsert_storage_value(hashed_storage, storage_prefix, hashed_location2.bytes, value2);
    db::upsert_storage_value(hashed_storage, storage_prefix, hashed_location3.bytes, value3);

    regenerate_intermediate_hashes(txn, context.dir().etl().path());

    // There should be one root node in storage trie
    const std::map<Bytes, Node> nodes_a{read_all_nodes(storage_trie)};
    CHECK(nodes_a.size() == 1);

    SECTION("Increment the trie without any changes") {
        increment_intermediate_hashes(txn, context.dir().etl().path(), /*from=*/0);
        const std::map<Bytes, Node> nodes_b{read_all_nodes(storage_trie)};
        CHECK(nodes_b == nodes_a);
    }

    SECTION("Delete storage and increment the trie") {
        db::upsert_storage_value(hashed_storage, storage_prefix, hashed_location1.bytes, {});
        db::upsert_storage_value(hashed_storage, storage_prefix, hashed_location2.bytes, {});
        db::upsert_storage_value(hashed_storage, storage_prefix, hashed_location3.bytes, {});

        static const Bytes storage_change_key{db::storage_change_key(/*block_number=*/1, address, kDefaultIncarnation)};

        storage_change_table.upsert(db::to_slice(storage_change_key), db::to_slice(plain_location1.bytes));
        storage_change_table.upsert(db::to_slice(storage_change_key), db::to_slice(plain_location2.bytes));
        storage_change_table.upsert(db::to_slice(storage_change_key), db::to_slice(plain_location3.bytes));

        increment_intermediate_hashes(txn, context.dir().etl().path(), /*from=*/0);
        const std::map<Bytes, Node> nodes_b{read_all_nodes(storage_trie)};
        CHECK(nodes_b.empty());
    }
}

TEST_CASE("increment_key") {
    CHECK(increment_key({}) == std::nullopt);
    CHECK(nibbles_to_hex(*increment_key(nibbles_from_hex("12"))) == "13");
    CHECK(nibbles_to_hex(*increment_key(nibbles_from_hex("1F"))) == "20");
    CHECK(increment_key(nibbles_from_hex("FF")) == std::nullopt);
    CHECK(nibbles_to_hex(*increment_key(nibbles_from_hex("120"))) == "121");
    CHECK(nibbles_to_hex(*increment_key(nibbles_from_hex("12E"))) == "12F");
    CHECK(nibbles_to_hex(*increment_key(nibbles_from_hex("12F"))) == "130");
    CHECK(nibbles_to_hex(*increment_key(nibbles_from_hex("1FF"))) == "200");
    CHECK(increment_key(nibbles_from_hex("FFF")) == std::nullopt);
}

}  // namespace silkworm::trie<|MERGE_RESOLUTION|>--- conflicted
+++ resolved
@@ -476,11 +476,7 @@
 static evmc::address int_to_address(uint64_t i) {
     uint8_t be[8];
     endian::store_big_u64(be, i);
-<<<<<<< HEAD
-    return to_address(be);
-=======
-    return to_evmc_address(full_view(be));
->>>>>>> 3843a8e0
+    return to_evmc_address(be);
 }
 
 static evmc::bytes32 int_to_bytes32(uint64_t i) {

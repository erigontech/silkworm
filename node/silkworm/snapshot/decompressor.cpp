--- conflicted
+++ resolved
@@ -137,11 +137,7 @@
 
 std::size_t PatternTable::build_condensed(std::span<Pattern> patterns, uint64_t highest_depth, uint16_t code, int bits, uint64_t depth) {
     SILK_DEBUG << "#patterns: " << patterns.size() << " highest_depth: " << highest_depth << " code: " << code
-<<<<<<< HEAD
                << " bits: " << std::bitset<CHAR_BIT>(static_cast<unsigned int>(bits)) << " depth: " << depth;
-=======
-               << " bits: " << std::bitset<CHAR_BIT>(static_cast<unsigned>(bits)) << " depth: " << depth;
->>>>>>> 43a61d9f
     if (patterns.empty()) {
         return 0;
     }
@@ -243,11 +239,7 @@
 
 int PositionTable::build_tree(std::span<Position> positions, uint64_t highest_depth, uint16_t code, int bits, uint64_t depth) {
     SILK_DEBUG << "build_tree #positions: " << positions.size() << " highest_depth: " << highest_depth << " code: " << code
-<<<<<<< HEAD
                << " bits: " << std::bitset<CHAR_BIT>(static_cast<unsigned int>(bits)) << " depth: " << depth;
-=======
-               << " bits: " << std::bitset<CHAR_BIT>(static_cast<unsigned>(bits)) << " depth: " << depth;
->>>>>>> 43a61d9f
     if (positions.empty()) {
         return 0;
     }

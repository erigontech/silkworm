--- conflicted
+++ resolved
@@ -49,15 +49,13 @@
 
     void set_root_hash(const std::optional<evmc::bytes32>& root_hash);
 
-<<<<<<< HEAD
     //! \see Erigon's MarshalTrieNodeTyped
     [[nodiscard]] Bytes encode_for_storage() const;
 
     //! \see Erigon's UnmarshalTrieNodeTyped
     [[nodiscard]] static std::optional<Node> from_encoded_storage(ByteView raw);
-=======
+
     friend bool operator==(const Node&, const Node&) = default;
->>>>>>> b304f28a
 
   private:
     uint16_t state_mask_{0};  // Each bit set indicates parenting of a hashed state
@@ -67,23 +65,9 @@
     std::optional<evmc::bytes32> root_hash_{std::nullopt};
 };
 
-<<<<<<< HEAD
 bool operator==(const Node& a, const Node& b);
 
 inline bool is_subset(uint16_t sub, uint16_t sup) { return (sub & sup) == sub; }
-=======
-// Erigon MarshalTrieNode
-Bytes marshal_node(const Node& n);
-
-// Erigon UnmarshalTrieNode
-std::optional<Node> unmarshal_node(ByteView v);
-
-inline void assert_subset(uint16_t sub, uint16_t sup) {
-    auto intersection{sub & sup};
-    assert(intersection == sub);
-    (void)intersection;
-}
->>>>>>> b304f28a
 
 }  // namespace silkworm::trie
 

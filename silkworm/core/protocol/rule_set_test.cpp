/*
   Copyright 2022 The Silkworm Authors

   Licensed under the Apache License, Version 2.0 (the "License");
   you may not use this file except in compliance with the License.
   You may obtain a copy of the License at

       http://www.apache.org/licenses/LICENSE-2.0

   Unless required by applicable law or agreed to in writing, software
   distributed under the License is distributed on an "AS IS" BASIS,
   WITHOUT WARRANTIES OR CONDITIONS OF ANY KIND, either express or implied.
   See the License for the specific language governing permissions and
   limitations under the License.
*/

#include "rule_set.hpp"

#include <catch2/catch.hpp>

#include <silkworm/core/common/test_util.hpp>

namespace silkworm::protocol {

TEST_CASE("Rule Set factory") {
    RuleSetPtr rule_set;
    rule_set = rule_set_factory(kMainnetConfig);  // Ethash rule set
    CHECK(rule_set);
    rule_set = rule_set_factory(kHoleskyConfig);  // Merged from genesis
    CHECK(rule_set);
    rule_set = rule_set_factory(kSepoliaConfig);  // Ethash rule set
    CHECK(rule_set);
    rule_set = rule_set_factory(test::kLondonConfig);  // No-proof rule set
    CHECK(rule_set);
    rule_set = rule_set_factory(kGoerliConfig);  // Clique rule set
<<<<<<< HEAD
    CHECK(rule_set != nullptr);
    rule_set = rule_set_factory(ChainConfig{.rule_set_config = bor::Config{}});
    CHECK(rule_set != nullptr);
=======
    CHECK(rule_set);
    rule_set = rule_set_factory(ChainConfig{.rule_set_config = BorConfig{}});
    CHECK(rule_set);
    rule_set = rule_set_factory(ChainConfig{.rule_set_config = NoPreMergeConfig{}});
    CHECK(!rule_set);
>>>>>>> 5a2115cc
}

}  // namespace silkworm::protocol<|MERGE_RESOLUTION|>--- conflicted
+++ resolved
@@ -33,17 +33,11 @@
     rule_set = rule_set_factory(test::kLondonConfig);  // No-proof rule set
     CHECK(rule_set);
     rule_set = rule_set_factory(kGoerliConfig);  // Clique rule set
-<<<<<<< HEAD
-    CHECK(rule_set != nullptr);
+    CHECK(rule_set);
     rule_set = rule_set_factory(ChainConfig{.rule_set_config = bor::Config{}});
-    CHECK(rule_set != nullptr);
-=======
-    CHECK(rule_set);
-    rule_set = rule_set_factory(ChainConfig{.rule_set_config = BorConfig{}});
     CHECK(rule_set);
     rule_set = rule_set_factory(ChainConfig{.rule_set_config = NoPreMergeConfig{}});
     CHECK(!rule_set);
->>>>>>> 5a2115cc
 }
 
 }  // namespace silkworm::protocol
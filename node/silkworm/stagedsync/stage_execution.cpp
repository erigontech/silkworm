/*
   Copyright 2020-2022 The Silkworm Authors

   Licensed under the Apache License, Version 2.0 (the "License");
   you may not use this file except in compliance with the License.
   You may obtain a copy of the License at

       http://www.apache.org/licenses/LICENSE-2.0

   Unless required by applicable law or agreed to in writing, software
   distributed under the License is distributed on an "AS IS" BASIS,
   WITHOUT WARRANTIES OR CONDITIONS OF ANY KIND, either express or implied.
   See the License for the specific language governing permissions and
   limitations under the License.
*/

#include "stage_execution.hpp"

#include <string>

#include <silkworm/common/assert.hpp>
#include <silkworm/common/endian.hpp>
#include <silkworm/common/log.hpp>
#include <silkworm/common/stopwatch.hpp>
#include <silkworm/db/access_layer.hpp>
#include <silkworm/db/buffer.hpp>
#include <silkworm/execution/processor.hpp>

namespace silkworm::stagedsync {

StageResult Execution::forward(db::RWTxn& txn) {
    if (is_stopping()) {
        return StageResult::kAborted;
    } else if (!node_settings_->chain_config.has_value()) {
        return StageResult::kUnknownChainId;
    } else if (!consensus_engine_) {
        return StageResult::kUnknownConsensusEngine;
    }

    StopWatch commit_stopwatch;
    // Check stage boundaries from previous execution and previous stage execution
    auto previous_progress{get_progress(txn)};
    auto headers_stage_progress{db::stages::read_stage_progress(*txn, db::stages::kHeadersKey)};
    auto bodies_stage_progress{db::stages::read_stage_progress(*txn, db::stages::kBlockBodiesKey)};
    auto senders_stage_progress{db::stages::read_stage_progress(*txn, db::stages::kSendersKey)};

    // This is next stage probably needing full history
    auto hashstate_stage_progress{db::stages::read_stage_progress(*txn, db::stages::kHashStateKey)};

    if (previous_progress == bodies_stage_progress) {
        // Nothing to process
        return StageResult::kSuccess;
    } else if (previous_progress > bodies_stage_progress) {
        // Something bad had happened. Not possible execution stage is ahead of bodies
        // Maybe we need to unwind ?
        log::Error() << "Bad progress sequence. Execution stage progress " << previous_progress
                     << " while Bodies stage " << bodies_stage_progress;
        return StageResult::kInvalidProgress;
    } else if (previous_progress > senders_stage_progress) {
        // Same as above but for senders
        log::Error() << "Bad progress sequence. Execution stage progress " << previous_progress
                     << " while Senders stage " << senders_stage_progress;
        return StageResult::kInvalidProgress;
    }

    std::unique_lock progress_lock(progress_mtx_);
    processed_blocks_ = 0;
    processed_transactions_ = 0;
    processed_gas_ = 0;
    lap_time_ = std::chrono::steady_clock::now();
    progress_lock.unlock();

    block_num_ = previous_progress + 1;
    BlockNum max_block_num{bodies_stage_progress};
    if (bodies_stage_progress - previous_progress > 16) {
        log::Info("Begin Execution", {"from", std::to_string(block_num_), "to", std::to_string(bodies_stage_progress)});
    }

    // Determine pruning thresholds on behalf of current db pruning mode and verify next stage does not need
    // prune-able data
    BlockNum prune_history{node_settings_->prune_mode->history().value_from_head(headers_stage_progress)};
    BlockNum prune_receipts{node_settings_->prune_mode->receipts().value_from_head(headers_stage_progress)};
    if (hashstate_stage_progress) {
        prune_history = std::min(prune_history, hashstate_stage_progress - 1);
        prune_receipts = std::min(prune_receipts, hashstate_stage_progress - 1);
    }

    static constexpr size_t kCacheSize{5'000};
    BaselineAnalysisCache analysis_cache{kCacheSize};
    ObjectPool<EvmoneExecutionState> state_pool;

    while (!is_stopping() && block_num_ <= max_block_num) {
        const auto res{execute_batch(txn, max_block_num, analysis_cache, state_pool, prune_history, prune_receipts)};
        if (res != StageResult::kSuccess) {
            return res;
        }

        // Persist forward and prune progresses
        db::stages::write_stage_progress(*txn, db::stages::kExecutionKey, block_num_);
        if (node_settings_->prune_mode->history().enabled() || node_settings_->prune_mode->receipts().enabled()) {
            db::stages::write_stage_prune_progress(*txn, db::stages::kExecutionKey, block_num_);
        }

        (void)commit_stopwatch.start(/*with_reset=*/true);
        txn.commit();
        auto [_, duration]{commit_stopwatch.stop()};
        log::Info("Commit time", {"batch", StopWatch::format(duration)});
        block_num_++;
    }
    return is_stopping() ? StageResult::kAborted : StageResult::kSuccess;
}

void Execution::prefetch_blocks(db::RWTxn& txn, const BlockNum from, const BlockNum to, const size_t max_blocks) {
    SILKWORM_ASSERT(from <= to);

    std::unique_ptr<StopWatch> sw;
    if (log::test_verbosity(log::Level::kTrace)) {
        sw = std::make_unique<StopWatch>(/*auto_start=*/true);
    }

    prefetched_blocks_.clear();  // free the memory held by transactions, etc

    const size_t n{std::min(static_cast<size_t>(to - from + 1), max_blocks)};
    prefetched_blocks_.resize(n);

    for (size_t i{0}; i < n; ++i) {
        if (!db::read_block(*txn, from + i, /*read_senders=*/true, prefetched_blocks_[i])) {
            throw std::runtime_error("Bad canonical header sequence: missing block " + std::to_string(from + i));
        }
    }

    if (sw) {
        auto [_, duration]{sw->lap()};
        log::Trace("Fetched blocks", {"size", std::to_string(n), "in", StopWatch::format(duration)});
    }
}

StageResult Execution::execute_batch(db::RWTxn& txn, BlockNum max_block_num, BaselineAnalysisCache& analysis_cache,
                                     ObjectPool<EvmoneExecutionState>& state_pool, BlockNum prune_history_threshold,
                                     BlockNum prune_receipts_threshold) {
    try {
        db::Buffer buffer(*txn, prune_history_threshold);
        std::vector<Receipt> receipts;

        // Transform batch_size limit into Ggas
        size_t gas_max_history_size{node_settings_->batch_size * 1_Kibi / 2};  // 512MB -> 256Ggas roughly
        size_t gas_max_batch_size{gas_max_history_size * 20};                  // 256Ggas -> 5Tgas roughly
        size_t gas_history_size{0};
        size_t gas_batch_size{0};

        {
            std::unique_lock progress_lock(progress_mtx_);
            lap_time_ = std::chrono::steady_clock::now();
        }

        while (true) {
            if (is_stopping()) {
                return StageResult::kAborted;
            }

            prefetch_blocks(txn, block_num_, max_block_num);

            for (const auto& block : prefetched_blocks_) {
                if (block.header.number != block_num_) {
                    throw std::runtime_error("Bad block sequence");
                }

<<<<<<< HEAD
                if ((block_num_ % 64 == 0) && is_stopping()) {
                    return StageResult::kAborted;
                }
=======
            ExecutionProcessor processor(block, *consensus_engine_, buffer, node_settings_->chain_config.value());
            processor.evm().baseline_analysis_cache = &analysis_cache;
            processor.evm().state_pool = &state_pool;
>>>>>>> e1dd4c37

                ExecutionProcessor processor(block, *consensus_engine_, buffer, node_settings_->chain_config.value());
                processor.evm().advanced_analysis_cache = &analysis_cache;
                processor.evm().state_pool = &state_pool;

                // TODO(Andrea) Add Tracer

                if (const auto res{processor.execute_and_write_block(receipts)}; res != ValidationResult::kOk) {
                    const auto block_hash_hex{to_hex(block.header.hash().bytes, true)};
                    log::Error("Block Validation Error",
                               {"block", std::to_string(block_num_), "hash", block_hash_hex, "err",
                                std::string(magic_enum::enum_name<ValidationResult>(res))});
                    // TODO(Andrea) Set the bad block hash in stage loop context so other stages are aware
                    return StageResult::kInvalidBlock;
                }

                if (block_num_ >= prune_receipts_threshold) {
                    buffer.insert_receipts(block_num_, receipts);
                }

                // Stats
                std::unique_lock progress_lock(progress_mtx_);
                ++processed_blocks_;
                processed_transactions_ += block.transactions.size();
                processed_gas_ += block.header.gas_used;
                gas_batch_size += block.header.gas_used;
                gas_history_size += block.header.gas_used;
                progress_lock.unlock();

                // Flush whole buffer if time to
                if (gas_batch_size >= gas_max_batch_size || block_num_ >= max_block_num) {
                    prefetched_blocks_.clear();  // free the memory held by transactions, etc
                    log::Trace("Buffer State", {"size", human_size(buffer.current_batch_state_size())});
                    buffer.write_to_db();
                    return is_stopping() ? StageResult::kAborted : StageResult::kSuccess;
                } else if (gas_history_size >= gas_max_history_size) {
                    // or flush history only if needed
                    log::Trace("Buffer History", {"size", human_size(buffer.current_batch_history_size())});
                    buffer.write_history_to_db();
                    gas_history_size = 0;
                }

                ++block_num_;
            }
        }

    } catch (const mdbx::exception& ex) {
        log::Error("DB Error", {"block", std::to_string(block_num_)}) << " " << ex.what();
        return StageResult::kDbError;
    } catch (const rlp::DecodingError& ex) {
        log::Error("RLP decoding error", {"block", std::to_string(block_num_)}) << " " << ex.what();
        return StageResult::kDecodingError;
    } catch (const std::exception& ex) {
        log::Error("Unexpected error", {"block", std::to_string(block_num_)}) << " " << ex.what();
        return StageResult::kUnexpectedError;
    } catch (...) {
        log::Error("Unexpected undefined error", {"block", std::to_string(block_num_)});
        return StageResult::kUnknownError;
    }
}

StageResult Execution::unwind(db::RWTxn& txn, BlockNum to) {
    BlockNum execution_progress{db::stages::read_stage_progress(*txn, db::stages::kExecutionKey)};
    if (to >= execution_progress) {
        return StageResult::kSuccess;
    }

    log::Info() << "Unwind Execution from " << execution_progress << " to " << to;

    static const db::MapConfig unwind_tables[5] = {
        db::table::kAccountChangeSet,  //
        db::table::kStorageChangeSet,  //
        db::table::kBlockReceipts,     //
        db::table::kLogs,              //
        db::table::kCallTraceSet       //
    };

    try {
        {
            // Revert states
            auto plain_state_table{db::open_cursor(*txn, db::table::kPlainState)};
            auto plain_code_table{db::open_cursor(*txn, db::table::kPlainCodeHash)};
            auto account_changeset_table{db::open_cursor(*txn, db::table::kAccountChangeSet)};
            auto storage_changeset_table{db::open_cursor(*txn, db::table::kStorageChangeSet)};
            unwind_state_from_changeset(account_changeset_table, plain_state_table, plain_code_table, to);
            unwind_state_from_changeset(storage_changeset_table, plain_state_table, plain_code_table, to);
        }

        // Delete records which has keys greater than unwind point
        // Note erasing forward the start key is included that's why we increase unwind_to by 1
        Bytes start_key(8, '\0');
        endian::store_big_u64(&start_key[0], to + 1);
        for (const auto& map_config : unwind_tables) {
            auto unwind_cursor{db::open_cursor(*txn, map_config)};
            auto erased{db::cursor_erase(unwind_cursor, start_key, db::CursorMoveDirection::Forward)};
            log::Info() << "Erased " << erased << " records from " << map_config.name;
        }
        db::stages::write_stage_progress(*txn, db::stages::kExecutionKey, to);
        txn.commit();
        return StageResult::kSuccess;
    } catch (const mdbx::exception& ex) {
        log::Error() << "Unexpected db error in " << std::string(__FUNCTION__) << " : " << ex.what();
        return StageResult::kDbError;
    } catch (...) {
        log::Error() << "Unexpected unknown error in " << std::string(__FUNCTION__);
        return StageResult::kUnexpectedError;
    }
}

StageResult Execution::prune(db::RWTxn& txn) {
    try {
        BlockNum execution_progress{db::stages::read_stage_progress(*txn, stage_name_)};
        BlockNum prune_progress{db::stages::read_stage_prune_progress(*txn, stage_name_)};
        if (prune_progress >= execution_progress) {
            return StageResult::kSuccess;
        }

        if (node_settings_->prune_mode->history().enabled()) {
            auto prune_from{node_settings_->prune_mode->history().value_from_head(execution_progress)};
            auto key{db::block_key(prune_from)};
            size_t erased{0};
            auto origin{db::open_cursor(*txn, db::table::kAccountChangeSet)};
            auto data{origin.lower_bound(db::to_slice(key), /*throw_notfound=*/false)};
            while (data) {
                erased += origin.count_multivalue();
                origin.erase(/*whole_multivalue=*/true);
                data = origin.to_previous(/*throw_notfound=*/false);
            }
            log::Info() << "Erased " << erased << " records from " << db::table::kAccountChangeSet.name;

            origin.close();
            origin = db::open_cursor(*txn, db::table::kStorageChangeSet);
            data = origin.lower_bound(db::to_slice(key), /*throw_notfound=*/false);
            while (data) {
                auto data_value_view{db::from_slice(data.value)};
                if (endian::load_big_u64(data_value_view.data()) < prune_from) {
                    erased += origin.count_multivalue();
                    origin.erase(/*whole_multivalue=*/true);
                }
                data = origin.to_previous(/*throw_notfound=*/false);
            }
            log::Info() << "Erased " << erased << " records from " << db::table::kStorageChangeSet.name;
        }

        if (node_settings_->prune_mode->receipts().enabled()) {
            auto prune_from{node_settings_->prune_mode->receipts().value_from_head(execution_progress)};
            auto key{db::block_key(prune_from)};
            auto origin{db::open_cursor(*txn, db::table::kBlockReceipts)};
            size_t erased = db::cursor_erase(origin, key, db::CursorMoveDirection::Reverse);
            log::Info() << "Erased " << erased << " records from " << db::table::kBlockReceipts.name;
            origin.close();
            origin = db::open_cursor(*txn, db::table::kLogs);
            erased = db::cursor_erase(origin, key, db::CursorMoveDirection::Reverse);
            log::Info() << "Erased " << erased << " records from " << db::table::kLogs.name;
        }

        // TODO Re-Enable this when we'll have call traces collection enabled in forward

        //        if (node_settings_->prune_mode->call_traces().enabled()) {
        //            auto prune_from{node_settings_->prune_mode->receipts().value_from_head(execution_progress)};
        //            auto key{db::block_key(prune_from)};
        //            auto origin{db::open_cursor(*txn, db::table::kCallTraceSet)};
        //            size_t erased = db::cursor_erase(origin, key, db::CursorMoveDirection::Reverse);
        //            log::Info() << "Erased " << erased << " records from " << db::table::kCallTraceSet.name;
        //        }

        db::stages::write_stage_prune_progress(*txn, db::stages::kExecutionKey, execution_progress);
        txn.commit();
        return StageResult::kSuccess;
    } catch (const mdbx::exception& ex) {
        log::Error() << "Unexpected db error in " << std::string(__FUNCTION__) << " : " << ex.what();
        return StageResult::kDbError;
    } catch (...) {
        log::Error() << "Unexpected unknown error in " << std::string(__FUNCTION__);
        return StageResult::kUnexpectedError;
    }
}

std::vector<std::string> Execution::get_log_progress() {
    std::unique_lock progress_lock(progress_mtx_);
    auto now{std::chrono::steady_clock::now()};
    auto elapsed{now - lap_time_};
    lap_time_ = now;
    auto elapsed_seconds = static_cast<uint32_t>(std::chrono::duration_cast<std::chrono::seconds>(elapsed).count());
    if (!elapsed_seconds || !processed_blocks_) {
        return {"block", std::to_string(block_num_), "db", "waiting ..."};
    }
    auto speed_blocks = processed_blocks_ / elapsed_seconds;
    auto speed_transactions = processed_transactions_ / elapsed_seconds;
    auto speed_mgas = processed_gas_ / elapsed_seconds / 1'000'000;
    processed_blocks_ = 0;
    processed_transactions_ = 0;
    processed_gas_ = 0;
    progress_lock.unlock();

    return {"block",  std::to_string(block_num_),         "blocks/s", std::to_string(speed_blocks),
            "txns/s", std::to_string(speed_transactions), "Mgas/s",   std::to_string(speed_mgas)};
}

void Execution::revert_state(ByteView key, ByteView value, mdbx::cursor& plain_state_table,
                             mdbx::cursor& plain_code_table) {
    if (key.size() == kAddressLength) {
        if (!value.empty()) {
            auto [account, err1]{Account::from_encoded_storage(value)};
            rlp::success_or_throw(err1);
            if (account.incarnation > 0 && account.code_hash == kEmptyHash) {
                Bytes code_hash_key(kAddressLength + db::kIncarnationLength, '\0');
                std::memcpy(&code_hash_key[0], &key[0], kAddressLength);
                endian::store_big_u64(&code_hash_key[kAddressLength], account.incarnation);
                auto new_code_hash{plain_code_table.find(db::to_slice(code_hash_key))};
                std::memcpy(&account.code_hash.bytes[0], new_code_hash.value.data(), kHashLength);
            }
            // cleaning up contract codes
            auto state_account_encoded{plain_state_table.find(db::to_slice(key), /*throw_notfound=*/false)};
            if (state_account_encoded) {
                auto [state_incarnation,
                      err2]{Account::incarnation_from_encoded_storage(db::from_slice(state_account_encoded.value))};
                rlp::success_or_throw(err2);
                // cleanup each code incarnation
                for (uint64_t i = state_incarnation; i > account.incarnation; --i) {
                    Bytes key_hash(kAddressLength + 8, '\0');
                    std::memcpy(&key_hash[0], key.data(), kAddressLength);
                    endian::store_big_u64(&key_hash[kAddressLength], i);
                    plain_code_table.erase(db::to_slice(key_hash));
                }
            }
            auto new_encoded_account{account.encode_for_storage(false)};
            plain_state_table.erase(db::to_slice(key), /*whole_multivalue=*/true);
            plain_state_table.upsert(db::to_slice(key), db::to_slice(new_encoded_account));
        } else {
            plain_state_table.erase(db::to_slice(key));
        }
        return;
    }
    auto location{key.substr(kAddressLength + db::kIncarnationLength)};
    auto key1{key.substr(0, kAddressLength + db::kIncarnationLength)};
    if (db::find_value_suffix(plain_state_table, key1, location) != std::nullopt) {
        plain_state_table.erase();
    }
    if (!value.empty()) {
        Bytes data{location};
        data.append(value);
        plain_state_table.upsert(db::to_slice(key1), db::to_slice(data));
    }
}

void Execution::unwind_state_from_changeset(mdbx::cursor& source_changeset, mdbx::cursor& plain_state_table,
                                            mdbx::cursor& plain_code_table, BlockNum unwind_to) {
    auto src_data{source_changeset.to_last(/*throw_notfound*/ false)};
    while (src_data) {
        auto key(db::from_slice(src_data.key));
        auto value(db::from_slice(src_data.value));
        const BlockNum block_number = endian::load_big_u64(&key[0]);
        if (block_number <= unwind_to) {
            break;
        }
        auto [new_key, new_value]{db::changeset_to_plainstate_format(key, value)};
        revert_state(new_key, new_value, plain_state_table, plain_code_table);
        src_data = source_changeset.to_previous(/*throw_notfound*/ false);
    }

    // TODO(Andrea) Explain why we need to leave unwound changeset in place
}

}  // namespace silkworm::stagedsync<|MERGE_RESOLUTION|>--- conflicted
+++ resolved
@@ -165,18 +165,12 @@
                     throw std::runtime_error("Bad block sequence");
                 }
 
-<<<<<<< HEAD
                 if ((block_num_ % 64 == 0) && is_stopping()) {
                     return StageResult::kAborted;
                 }
-=======
-            ExecutionProcessor processor(block, *consensus_engine_, buffer, node_settings_->chain_config.value());
-            processor.evm().baseline_analysis_cache = &analysis_cache;
-            processor.evm().state_pool = &state_pool;
->>>>>>> e1dd4c37
 
                 ExecutionProcessor processor(block, *consensus_engine_, buffer, node_settings_->chain_config.value());
-                processor.evm().advanced_analysis_cache = &analysis_cache;
+                processor.evm().baseline_analysis_cache = &analysis_cache;
                 processor.evm().state_pool = &state_pool;
 
                 // TODO(Andrea) Add Tracer

#   Copyright 2020-2022 The Silkworm Authors
#
#   Licensed under the Apache License, Version 2.0 (the "License");
#   you may not use this file except in compliance with the License.
#   You may obtain a copy of the License at
#
#       http://www.apache.org/licenses/LICENSE-2.0
#
#   Unless required by applicable law or agreed to in writing, software
#   distributed under the License is distributed on an "AS IS" BASIS,
#   WITHOUT WARRANTIES OR CONDITIONS OF ANY KIND, either express or implied.
#   See the License for the specific language governing permissions and
#   limitations under the License.

version: 2.1

commands:
  checkout_with_submodules:
    steps:
      - checkout
      - run:
          name: "Update submodules"
          command: |
            git submodule sync
            git submodule update --init --recursive

  build:
    steps:
      - run:
          name: "Install GMP"
          command: |
            sudo apt-get update
            sudo apt-get install -y libgmp3-dev
      - restore_cache:
          name: "Restore Hunter cache"
          key: &hunter-cache-key hunter-{{ .Environment.CIRCLE_JOB }}-{{checksum "cmake/toolchain/base.cmake"}}-{{checksum "cmake/Hunter/config.cmake"}}-{{checksum "cmake/Hunter/core_packages.cmake"}}-{{checksum "cmake/Hunter/extra_packages.cmake"}}
      - run:
          name: "Cmake"
          working_directory: ~/build
          command: cmake ../project -DCMAKE_BUILD_TYPE=$BUILD_TYPE -DCMAKE_TOOLCHAIN_FILE=$HOME/project/cmake/toolchain/$TOOLCHAIN -DSILKWORM_CLANG_COVERAGE=$CLANG_COVERAGE -DSILKWORM_SANITIZE=$SANITIZE
      - save_cache:
          name: "Save Hunter cache"
          key: *hunter-cache-key
          paths:
            - ~/.hunter
      - run:
          name: "Build"
          command: cmake --build ~/build -j4 # each compiler job requires 4GB of RAM

  test:
    steps:
      - run:
          name: "Core unit tests"
          working_directory: ~/build
          command: |
            ulimit -s unlimited
            cmd/test/core_test
      - run:
          name: "Node unit tests"
          working_directory: ~/build
          command: cmd/test/node_test
      - run:
          name: "Ethereum consensus tests"
          working_directory: ~/build
          command: |
            ulimit -s unlimited
            cmd/test/consensus

jobs:
  linux-gcc-9:
    environment:
      BUILD_TYPE: Release
      TOOLCHAIN: cxx17.cmake
      CLANG_COVERAGE: OFF
      SANITIZE: OFF
    machine:
      image: ubuntu-2004:202010-01
    resource_class: xlarge
    steps:
      - checkout_with_submodules
      - build
      - test

  linux-gcc-11-thread-sanitizer:
    environment:
      BUILD_TYPE: Debug
      TOOLCHAIN: cxx17.cmake
      CLANG_COVERAGE: OFF
      SANITIZE: thread
    docker:
      - image: ethereum/cpp-build-env:17-gcc-11
    resource_class: xlarge
    steps:
      - checkout_with_submodules
      - build
<<<<<<< HEAD
      - test
=======
      - run:
          name: "Core unit tests"
          working_directory: ~/build
          command: |
            ulimit -s unlimited
            cmd/test/core_test
      - run:
          name: "Node unit tests"
          working_directory: ~/build
          command: cmd/test/node_test
>>>>>>> 7daf5b8c

  linux-gcc-11-cpp20:
    environment:
      BUILD_TYPE: Debug
      TOOLCHAIN: cxx20.cmake
      CLANG_COVERAGE: OFF
      SANITIZE: OFF
    docker:
      - image: ethereum/cpp-build-env:17-gcc-11
    resource_class: xlarge
    steps:
      - checkout_with_submodules
      - build
      - test

  linux-clang-10-address-sanitizer:
    environment:
      BUILD_TYPE: Debug
      TOOLCHAIN: cxx17.cmake
      CLANG_COVERAGE: OFF
      SANITIZE: address
    docker:
      - image: ethereum/cpp-build-env:14-clang-10
    resource_class: xlarge
    steps:
      - checkout_with_submodules
      - build
      - test

  linux-clang-10-coverage:
    environment:
      BUILD_TYPE: Debug
      TOOLCHAIN: cxx17.cmake
      CLANG_COVERAGE: ON
      SANITIZE: OFF
    docker:
      - image: ethereum/cpp-build-env:14-clang-10
    resource_class: xlarge
    steps:
      - checkout_with_submodules
      - build
      - run:
          name: "Core unit tests"
          working_directory: ~/build
          command: |
            cmd/test/core_test
            mv default.profraw core_test.profraw
      - run:
          name: "Node unit tests"
          working_directory: ~/build
          command: |
            cmd/test/node_test
            mv default.profraw node_test.profraw
      - run:
          name: "Ethereum consensus tests"
          working_directory: ~/build
          no_output_timeout: 20m
          command: |
            cmd/test/consensus
            mv default.profraw consensus.profraw
      - run:
          name: "Coverage"
          working_directory: ~/build
          command: |
            llvm-profdata merge *.profraw -o profdata
            llvm-cov export -instr-profile profdata -format=lcov cmd/test/node_test -object cmd/test/consensus > silkworm.lcov
      - run:
          name: "Upload to Codecov"
          command: |
            sudo pip3 install --upgrade --quiet --no-cache-dir codecov

            counter=1
            until codecov --required --file ~/build/silkworm.lcov -X gcov || [ $counter = 5 ]; do
              counter=$((counter+1))
              sleep 1
              echo "Try #$counter..."
            done

  linux-wasm-build:
    machine:
      image: ubuntu-2004:202010-01
    steps:
      - checkout_with_submodules
      - run:
          name: "Install WASI SDK"
          working_directory: ~/tmp1
          command: |
            wget https://github.com/WebAssembly/wasi-sdk/releases/download/wasi-sdk-12/wasi-sdk-12.0-linux.tar.gz
            tar xvf wasi-sdk-12.0-linux.tar.gz
            sudo mv wasi-sdk-12.0 /opt/wasi-sdk
      - run:
          name: "Install dependencies"
          command: |
            sudo apt-get update
            sudo apt-get install -y texinfo libtinfo5
      - run:
          name: "Install Wasmer"
          working_directory: ~/tmp2
          command: curl https://get.wasmer.io -sSfL | sh
      - run:
          name: "Build GMP"
          working_directory: ~/tmp3
          command: |
            git clone https://github.com/torquem-ch/gmp-wasm
            cd gmp-wasm
            ./configure --prefix $HOME/opt-wasm CC=/opt/wasi-sdk/bin/clang --host=none AR=llvm-ar RANLIB=llvm-ranlib --enable-cxx CXX=/opt/wasi-sdk/bin/clang++ ABI=longlong
            make -j
            make install
      - run:
          name: "Cmake"
          working_directory: ~/build
          command: |
            cmake ../project -DCMAKE_TOOLCHAIN_FILE=$HOME/project/cmake/toolchain/wasi.cmake -DSILKWORM_CORE_ONLY=ON -DSILKWORM_WASM_API=ON -DGMP_INCLUDE_DIR=$HOME/opt-wasm/include -DGMP_LIBRARY=$HOME/opt-wasm/lib/libgmp.a -DCMAKE_BUILD_TYPE=Release
      - run:
          name: "Build"
          command: cmake --build ~/build -j
      - run:
          name: "Core unit tests"
          working_directory: ~/build
          command: wasmer cmd/test/core_test

workflows:
  version: 2
  silkworm:
    jobs:
      - linux-gcc-9
      - linux-gcc-11-thread-sanitizer
      - linux-gcc-11-cpp20
      - linux-clang-10-coverage
      - linux-clang-10-address-sanitizer
      - linux-wasm-build<|MERGE_RESOLUTION|>--- conflicted
+++ resolved
@@ -93,9 +93,6 @@
     steps:
       - checkout_with_submodules
       - build
-<<<<<<< HEAD
-      - test
-=======
       - run:
           name: "Core unit tests"
           working_directory: ~/build
@@ -106,7 +103,6 @@
           name: "Node unit tests"
           working_directory: ~/build
           command: cmd/test/node_test
->>>>>>> 7daf5b8c
 
   linux-gcc-11-cpp20:
     environment:

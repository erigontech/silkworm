--- conflicted
+++ resolved
@@ -17,11 +17,7 @@
 #pragma once
 
 #include <map>
-<<<<<<< HEAD
-#include <utility>  // for std::move
-=======
 #include <utility>
->>>>>>> 2c2f00df
 
 #include "domain.hpp"
 #include "inverted_index.hpp"
@@ -71,7 +67,7 @@
     RWAccess access_rw() const { return ref().access_rw(); }
 
     Domain domain(datastore::EntityName name) const { return ref().domain(name); }
-    InvertedIndex inverted_index(datastore::EntityName name) const { return ref().inverted_index(name); }
+    InvertedIndex inverted_index(datastore::EntityName name) { return ref().inverted_index(name); }
 
     virtual DatabaseRef ref() const = 0;
 };
@@ -104,17 +100,7 @@
           schema_{std::move(schema)},
           entities_{make_entities(schema_)} {}
 
-<<<<<<< HEAD
     DatabaseRef ref() const override { return {env_, schema_, entities_}; }  // NOLINT(cppcoreguidelines-slicing)
-=======
-    ROAccess access_ro() const { return ref().access_ro(); }
-    RWAccess access_rw() const { return ref().access_rw(); }
-
-    Domain domain(datastore::EntityName name) const { return ref().domain(name); }
-    InvertedIndex inverted_index(datastore::EntityName name) const { return ref().inverted_index(name); }
-
-    DatabaseRef ref() const { return {env_, schema_, entities_}; }  // NOLINT(cppcoreguidelines-slicing)
->>>>>>> 2c2f00df
 
   private:
     EnvUnmanaged env_;

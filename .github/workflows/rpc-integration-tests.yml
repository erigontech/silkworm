name: QA - RPC Integration Tests

on:
  pull_request:
    branches:
      - master
    types:
      - opened
      - ready_for_review
      - synchronize

jobs:
  integration-test-suite:
    runs-on: self-hosted
    env:
      ERIGON_DATA_DIR: /opt/erigon-versions/reference-version/datadir
      RPC_PAST_TEST_DIR: /opt/rpc-past-tests
      ERIGON_QA_PATH: /opt/erigon-qa

    steps:
      - name: Checkout Silkworm Repository
        uses: actions/checkout@v3
        with:
          submodules: recursive
          fetch-depth: "0"

      - name: Checkout RPC Tests Repository & Install Requirements
        run: |
          rm -rf ${{runner.workspace}}/rpc-tests
<<<<<<< HEAD
          git -c advice.detachedHead=false clone --depth 1 --branch v0.11.0 https://github.com/erigontech/rpc-tests ${{runner.workspace}}/rpc-tests
=======
          git -c advice.detachedHead=false clone --depth 1 --branch v0.10.0 https://github.com/erigontech/rpc-tests ${{runner.workspace}}/rpc-tests
>>>>>>> 0d71288e
          cd ${{runner.workspace}}/rpc-tests
          pip3 install -r requirements.txt

      - name: Clean Build Directory
        run: rm -rf ${{runner.workspace}}/silkworm/build

      - name: Create Build Environment
        run: cmake -E make_directory ${{runner.workspace}}/silkworm/build

      - name: Configure CMake
        working-directory: ${{runner.workspace}}/silkworm/build
        run: |
          cmake $GITHUB_WORKSPACE -DCMAKE_BUILD_TYPE=Release

      - name: Build Silkworm RpcDaemon
        working-directory: ${{runner.workspace}}/silkworm/build
        run: cmake --build . --config Release --target rpcdaemon -j 8

      - name: Pause the Erigon instance dedicated to db maintenance
        run: |
          python3 $ERIGON_QA_PATH/test_system/db-producer/pause_production.py || true

      - name: Start Silkworm RpcDaemon
        working-directory: ${{runner.workspace}}/silkworm/build/cmd
        run: |
          echo "Silkworm RpcDaemon starting..."
          ./rpcdaemon --datadir $ERIGON_DATA_DIR --api admin,debug,eth,parity,erigon,trace,web3,txpool,ots,net --log.verbosity 1 --erigon_compatibility --jwt ./jwt.hex --skip_protocol_check --ws &
          RPC_DAEMON_PID=$!
          echo "RPC_DAEMON_PID=$RPC_DAEMON_PID" >> $GITHUB_ENV
          echo "Silkworm RpcDaemon started"

      - name: Run RPC Integration Tests
        id: test_step
        run: |
          set +e # Disable exit on error
          
          cd ${{runner.workspace}}/rpc-tests/integration
          rm -rf ./mainnet/results/
          
          # Run RPC integration test runner via http
          python3 ./run_tests.py --continue --blockchain mainnet --jwt ${{runner.workspace}}/silkworm/build/cmd/jwt.hex --display-only-fail --port 8545 -x admin_,eth_mining,eth_getWork,eth_coinbase,eth_createAccessList/test_16.json,engine_,net_,web3_,txpool_,eth_submitWork,eth_submitHashrate,eth_protocolVersion,erigon_nodeInfo --transport_type http,websocket
         
          # Capture test runner script exit status
          test_exit_status=$?
          
          # Check test runner exit status
          if [ $test_exit_status -eq 0 ]; then
            echo "tests completed successfully"
            echo
            echo "TEST_RESULT=success" >> "$GITHUB_OUTPUT"
          else
            echo "error detected during tests"
            echo "TEST_RESULT=failure" >> "$GITHUB_OUTPUT"
            
            # Save failed results to a directory with timestamp and commit hash
            cp -r ${{runner.workspace}}/rpc-tests/integration/mainnet/results/ $RPC_PAST_TEST_DIR/mainnet_$(date +%Y%m%d_%H%M%S)_integration_$(git -C ${{runner.workspace}}/silkworm rev-parse --short HEAD)_http/
          fi

      - name: Stop Silkworm RpcDaemon
        working-directory: ${{runner.workspace}}/silkworm/build/cmd
        run: |
          # Clean up rpcdaemon process if it's still running
          if kill -0 $RPC_DAEMON_PID 2> /dev/null; then
            echo "Silkworm RpcDaemon stopping..."
            kill $RPC_DAEMON_PID
            echo "Silkworm RpcDaemon stopped"
          else
            echo "Silkworm RpcDaemon has already terminated"
          fi

      - name: Resume the Erigon instance dedicated to db maintenance
        run: |
          python3 $ERIGON_QA_PATH/test_system/db-producer/resume_production.py || true

      - name: Upload test results
        if: steps.test_step.outputs.TEST_RESULT != 'success'
        uses: actions/upload-artifact@v4
        with:
          name: test-results
          path: ${{runner.workspace}}/rpc-tests/integration/mainnet/results/

      - name: Save test results
        working-directory: ${{runner.workspace}}/silkworm
        env:
          TEST_RESULT: ${{ steps.test_step.outputs.TEST_RESULT }}
        run: python3 $ERIGON_QA_PATH/test_system/qa-tests/uploads/upload_test_results.py --repo silkworm --commit $(git rev-parse HEAD) --test_name rpc-integration-tests --outcome $TEST_RESULT #--result_file ${{runner.workspace}}/rpc-tests/integration/mainnet/result.json

      - name: Action for Success
        if: steps.test_step.outputs.TEST_RESULT == 'success'
        run: echo "::notice::Tests completed successfully"

      - name: Action for Failure
        if: steps.test_step.outputs.TEST_RESULT != 'success'
        run: |
          echo "::error::Error detected during tests"
          exit 1
<|MERGE_RESOLUTION|>--- conflicted
+++ resolved
@@ -27,11 +27,7 @@
       - name: Checkout RPC Tests Repository & Install Requirements
         run: |
           rm -rf ${{runner.workspace}}/rpc-tests
-<<<<<<< HEAD
           git -c advice.detachedHead=false clone --depth 1 --branch v0.11.0 https://github.com/erigontech/rpc-tests ${{runner.workspace}}/rpc-tests
-=======
-          git -c advice.detachedHead=false clone --depth 1 --branch v0.10.0 https://github.com/erigontech/rpc-tests ${{runner.workspace}}/rpc-tests
->>>>>>> 0d71288e
           cd ${{runner.workspace}}/rpc-tests
           pip3 install -r requirements.txt
 

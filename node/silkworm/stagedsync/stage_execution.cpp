/*
   Copyright 2020-2022 The Silkworm Authors

   Licensed under the Apache License, Version 2.0 (the "License");
   you may not use this file except in compliance with the License.
   You may obtain a copy of the License at

       http://www.apache.org/licenses/LICENSE-2.0

   Unless required by applicable law or agreed to in writing, software
   distributed under the License is distributed on an "AS IS" BASIS,
   WITHOUT WARRANTIES OR CONDITIONS OF ANY KIND, either express or implied.
   See the License for the specific language governing permissions and
   limitations under the License.
*/

#include <filesystem>
#include <string>

#include <silkworm/common/endian.hpp>
#include <silkworm/common/log.hpp>
#include <silkworm/common/signal_handler.hpp>
#include <silkworm/common/stopwatch.hpp>
#include <silkworm/db/access_layer.hpp>
#include <silkworm/db/buffer.hpp>
#include <silkworm/db/stages.hpp>
#include <silkworm/execution/processor.hpp>

#include "stagedsync.hpp"

namespace silkworm::stagedsync {

StageResult Execution::forward(db::RWTxn& txn) {
    if (!node_settings_->chain_config.has_value()) {
        return StageResult::kUnknownChainId;
    } else if (!consensus_engine_) {
        return StageResult::kUnknownConsensusEngine;
    }

    StopWatch commit_stopwatch;
    // Check stage boundaries from previous execution and previous stage execution
    auto previous_progress{get_progress(txn)};
    auto bodies_stage_progress{db::stages::read_stage_progress(*txn, db::stages::kBlockBodiesKey)};
    auto senders_stage_progress{db::stages::read_stage_progress(*txn, db::stages::kSendersKey)};

    if (previous_progress == bodies_stage_progress) {
        // Nothing to process
        return StageResult::kSuccess;
    } else if (previous_progress > bodies_stage_progress) {
        // Something bad had happened. Not possible execution stage is ahead of bodies
        // Maybe we need to unwind ?
        log::Error() << "Bad progress sequence. Execution stage progress " << previous_progress
                     << " while Bodies stage " << bodies_stage_progress;
        return StageResult::kInvalidProgress;
    } else if (previous_progress > senders_stage_progress) {
        // Same as above but for senders
        log::Error() << "Bad progress sequence. Execution stage progress " << previous_progress
                     << " while Senders stage " << senders_stage_progress;
        return StageResult::kInvalidProgress;
    }

    std::unique_lock progress_lock(progress_mtx_);
    processed_blocks_ = 0;
    processed_transactions_ = 0;
    processed_gas_ = 0;
    lap_time_ = std::chrono::steady_clock::now();
    progress_lock.unlock();

    block_num_ = previous_progress + 1;
    BlockNum max_block_num{bodies_stage_progress};
    if (bodies_stage_progress - previous_progress > 16) {
        log::Info("Begin Execution", {"from", std::to_string(block_num_), "to", std::to_string(bodies_stage_progress)});
    }

    AnalysisCache analysis_cache;
    ExecutionStatePool state_pool;

    while (block_num_ <= max_block_num) {
        // TODO(Andrea) Prune logic must be amended
        const auto res{execute_batch(txn, max_block_num, 0, analysis_cache, state_pool)};
        if (res != StageResult::kSuccess) {
            return res;
        }
        db::stages::write_stage_progress(*txn, db::stages::kExecutionKey, block_num_);
        (void)commit_stopwatch.start(/*with_reset=*/true);
        txn.commit();
        auto [_, duration]{commit_stopwatch.stop()};
        log::Info("Commit time", {"batch", StopWatch::format(duration)});
        if (SignalHandler::signalled()) {
            return StageResult::kAborted;
        }
        block_num_++;
    }
    return StageResult::kSuccess;
}

StageResult Execution::execute_batch(db::RWTxn& txn, BlockNum max_block_num, BlockNum prune_from,
                                     AnalysisCache& analysis_cache, ExecutionStatePool& state_pool) {
    try {
        db::Buffer buffer(*txn, prune_from);
        std::vector<Receipt> receipts;

        {
            std::unique_lock progress_lock(progress_mtx_);
            lap_time_ = std::chrono::steady_clock::now();
        }

        while (true) {
            if ((block_num_ % 64 == 0) && SignalHandler::signalled()) {
                return StageResult::kAborted;
            }

            std::optional<BlockWithHash> block_with_hash{db::read_block(*txn, block_num_, /*read_senders=*/true)};
            if (!block_with_hash.has_value()) {
                return StageResult::kBadChainSequence;
            }
            ExecutionProcessor processor(block_with_hash->block, *consensus_engine_, buffer,
                                         node_settings_->chain_config.value());
            processor.evm().advanced_analysis_cache = &analysis_cache;
            processor.evm().state_pool = &state_pool;

            if (const auto res{processor.execute_and_write_block(receipts)}; res != ValidationResult::kOk) {
                log::Error("Block Validation Error", {"block", std::to_string(block_num_), "err",
                                                      std::string(magic_enum::enum_name<ValidationResult>(res))});
                return StageResult::kInvalidBlock;
            }

            // TODO(Andrea) implement pruning
            buffer.insert_receipts(block_num_, receipts);
            std::unique_lock progress_lock(progress_mtx_);
            processed_blocks_++;
            processed_transactions_ += block_with_hash->block.transactions.size();
            processed_gas_ += block_with_hash->block.header.gas_used;
            progress_lock.unlock();

            const bool overflows{buffer.current_batch_size() >= node_settings_->batch_size};
            if (overflows || block_num_ >= max_block_num) {
                auto t0{std::chrono::steady_clock::now()};
                buffer.write_to_db();
                auto t1{std::chrono::steady_clock::now()};
                log::Info("Flushed batch",
                          {"size", human_size(buffer.current_batch_size()), "in", StopWatch::format(t1 - t0)});
                return StageResult::kSuccess;
            }
            block_num_++;
        }

    } catch (const mdbx::exception& ex) {
        log::Error("DB Error", {"block", std::to_string(block_num_)}) << " " << ex.what();
        return StageResult::kDbError;
    } catch (const db::MissingSenders&) {
        log::Error("Missing senders", {"block", std::to_string(block_num_)});
        return StageResult::kMissingSenders;
    } catch (const rlp::DecodingError& ex) {
        log::Error("RLP decoding error", {"block", std::to_string(block_num_)}) << " " << ex.what();
        return StageResult::kDecodingError;
    } catch (const std::exception& ex) {
        log::Error("Unexpected error", {"block", std::to_string(block_num_)}) << " " << ex.what();
        return StageResult::kUnexpectedError;
    } catch (...) {
        log::Error("Unexpected undefined error", {"block", std::to_string(block_num_)});
        return StageResult::kUnknownError;
    }
}

StageResult Execution::unwind(db::RWTxn& txn, BlockNum to) {
    BlockNum execution_progress{db::stages::read_stage_progress(*txn, db::stages::kExecutionKey)};
    if (to >= execution_progress) {
        return StageResult::kSuccess;
    }

    log::Info() << "Unwind Execution from " << execution_progress << " to " << to;

    static const db::MapConfig unwind_tables[7] = {
        db::table::kPlainState,         //
        db::table::kPlainContractCode,  //
        db::table::kAccountChangeSet,   //
        db::table::kStorageChangeSet,   //
        db::table::kBlockReceipts,      //
        db::table::kLogs,               //
        db::table::kCallTraceSet        //
    };

    try {
        if (to == 0) {
            for (const auto& unwind_table : unwind_tables) {
                auto unwind_map_handle{db::open_map(*txn, unwind_table)};
                txn->clear_map(unwind_map_handle);
            }
        } else {
            {
                auto plain_state_table{db::open_cursor(*txn, db::table::kPlainState)};
                auto plain_code_table{db::open_cursor(*txn, db::table::kPlainContractCode)};
                auto account_changeset_table{db::open_cursor(*txn, db::table::kAccountChangeSet)};
                auto storage_changeset_table{db::open_cursor(*txn, db::table::kStorageChangeSet)};
                unwind_state_from_changeset(account_changeset_table, plain_state_table, plain_code_table, to);
                unwind_state_from_changeset(storage_changeset_table, plain_state_table, plain_code_table, to);
            }

            // Delete records which has keys greater than unwind point
            // Note erasing forward the start key is included that's why we increase unwind_to by 1
            Bytes start_key(8, '\0');
            endian::store_big_u64(&start_key[0], to + 1);
            for (int i = 2; i < 7; ++i) {
                auto unwind_cursor{db::open_cursor(*txn, unwind_tables[i])};
                auto erased{db::cursor_erase(unwind_cursor, start_key, db::CursorMoveDirection::Forward)};
                log::Info() << "Erased " << erased << " records from " << unwind_tables[i].name;
                unwind_cursor.close();
            }
        }
        txn.commit();
        return StageResult::kSuccess;
    } catch (const mdbx::exception& ex) {
        log::Error() << "Unexpected db error in " << std::string(__FUNCTION__) << " : " << ex.what();
        return StageResult::kDbError;
    } catch (...) {
        log::Error() << "Unexpected unknown error in " << std::string(__FUNCTION__);
        return StageResult::kUnexpectedError;
    }
}

StageResult Execution::prune(db::RWTxn& txn) {
    (void)txn;
    throw std::runtime_error("Not yet implemented");
};

std::vector<std::string> Execution::get_log_progress() {
    std::unique_lock progress_lock(progress_mtx_);
    auto now{std::chrono::steady_clock::now()};
    auto elapsed{now - lap_time_};
    lap_time_ = now;
    auto elapsed_seconds = static_cast<uint32_t>(std::chrono::duration_cast<std::chrono::seconds>(elapsed).count());
    if (!elapsed_seconds || !processed_blocks_) {
        return {"block", std::to_string(block_num_)};
    }
    auto speed_blocks = processed_blocks_ / elapsed_seconds;
    auto speed_transactions = processed_transactions_ / elapsed_seconds;
    auto speed_mgas = processed_gas_ / elapsed_seconds / 1'000'000;
    processed_blocks_ = 0;
    processed_transactions_ = 0;
    processed_gas_ = 0;
    progress_lock.unlock();

    return {"block",  std::to_string(block_num_),         "blocks/s", std::to_string(speed_blocks),
            "txns/s", std::to_string(speed_transactions), "Mgas/s",   std::to_string(speed_mgas)};
}

void Execution::revert_state(ByteView key, ByteView value, mdbx::cursor& plain_state_table,
                         mdbx::cursor& plain_code_table) {
    if (key.size() == kAddressLength) {
        if (!value.empty()) {
            auto [account, err1]{decode_account_from_storage(value)};
            rlp::success_or_throw(err1);
            if (account.incarnation > 0 && account.code_hash == kEmptyHash) {
                Bytes code_hash_key(kAddressLength + db::kIncarnationLength, '\0');
                std::memcpy(&code_hash_key[0], &key[0], kAddressLength);
                endian::store_big_u64(&code_hash_key[kAddressLength], account.incarnation);
                auto new_code_hash{plain_code_table.find(db::to_slice(code_hash_key))};
                std::memcpy(&account.code_hash.bytes[0], new_code_hash.value.iov_base, kHashLength);
            }
            // cleaning up contract codes
            auto state_account_encoded{plain_state_table.find(db::to_slice(key), /*throw_notfound=*/false)};
            if (state_account_encoded) {
                auto [state_incarnation, err2]{extract_incarnation(db::from_slice(state_account_encoded.value))};
                rlp::success_or_throw(err2);
                // cleanup each code incarnation
                for (uint64_t i = state_incarnation; i > account.incarnation; --i) {
                    Bytes key_hash(kAddressLength + 8, '\0');
                    std::memcpy(&key_hash[0], key.data(), kAddressLength);
                    endian::store_big_u64(&key_hash[kAddressLength], i);
                    plain_code_table.erase(db::to_slice(key_hash));
                }
            }
            auto new_encoded_account{account.encode_for_storage(false)};
            plain_state_table.erase(db::to_slice(key), /*whole_multivalue=*/true);
            plain_state_table.upsert(db::to_slice(key), db::to_slice(new_encoded_account));
        } else {
            plain_state_table.erase(db::to_slice(key));
        }
        return;
    }
    auto location{key.substr(kAddressLength + db::kIncarnationLength)};
    auto key1{key.substr(0, kAddressLength + db::kIncarnationLength)};
    if (db::find_value_suffix(plain_state_table, key1, location) != std::nullopt) {
        plain_state_table.erase();
    }
    if (!value.empty()) {
        Bytes data{location};
        data.append(value);
        plain_state_table.upsert(db::to_slice(key1), db::to_slice(data));
    }
}

void Execution::unwind_state_from_changeset(mdbx::cursor& source, mdbx::cursor& plain_state_table,
                                            mdbx::cursor& plain_code_table, BlockNum unwind_to) {
    auto src_data{source.to_last(/*throw_notfound*/ false)};
    while (src_data) {
        Bytes key(db::from_slice(src_data.key));
        Bytes value(db::from_slice(src_data.value));
        const BlockNum block_number = endian::load_big_u64(&key[0]);
        if (block_number == unwind_to) {
            break;
        }
        auto [new_key, new_value]{db::change_set_to_plain_state_format(key, value)};
        revert_state(new_key, new_value, plain_state_table, plain_code_table);
        src_data = source.to_previous(/*throw_notfound*/ false);
    }
}

<<<<<<< HEAD
=======
StageResult unwind_execution(db::RWTxn& txn, const std::filesystem::path&, uint64_t unwind_to) {
    BlockNum execution_progress{db::stages::read_stage_progress(*txn, db::stages::kExecutionKey)};
    if (unwind_to >= execution_progress) {
        return StageResult::kSuccess;
    }

    log::Info() << "Unwind Execution from " << execution_progress << " to " << unwind_to;

    static const db::MapConfig unwind_tables[5] = {
        db::table::kAccountChangeSet,   //
        db::table::kStorageChangeSet,   //
        db::table::kBlockReceipts,      //
        db::table::kLogs,               //
        db::table::kCallTraceSet        //
    };

    try {

        {
            // Revert states
            auto plain_state_table{db::open_cursor(*txn, db::table::kPlainState)};
            auto plain_code_table{db::open_cursor(*txn, db::table::kPlainContractCode)};
            auto account_changeset_table{db::open_cursor(*txn, db::table::kAccountChangeSet)};
            auto storage_changeset_table{db::open_cursor(*txn, db::table::kStorageChangeSet)};
            unwind_state_from_changeset(account_changeset_table, plain_state_table, plain_code_table, unwind_to);
            unwind_state_from_changeset(storage_changeset_table, plain_state_table, plain_code_table, unwind_to);
        }

        // Delete records which has keys greater than unwind point
        // Note erasing forward the start key is included that's why we increase unwind_to by 1
        Bytes start_key(8, '\0');
        endian::store_big_u64(&start_key[0], unwind_to + 1);
        for (const auto& map_config : unwind_tables) {
            auto unwind_cursor{db::open_cursor(*txn, map_config)};
            auto erased{db::cursor_erase(unwind_cursor, start_key, db::CursorMoveDirection::Forward)};
            if(erased > 16) {
                log::Info() << "Erased " << erased << " records from " << map_config.name;
            }
        }
        txn.commit();
        return StageResult::kSuccess;
    } catch (const mdbx::exception& ex) {
        log::Error() << "Unexpected db error in " << std::string(__FUNCTION__) << " : " << ex.what();
        return StageResult::kDbError;
    } catch (...) {
        log::Error() << "Unexpected unknown error in " << std::string(__FUNCTION__);
        return StageResult::kUnexpectedError;
    }
}

>>>>>>> fc85b79f
StageResult prune_execution(db::RWTxn& txn, const std::filesystem::path&, uint64_t prune_from) {
    static const db::MapConfig prune_tables[] = {
        db::table::kAccountChangeSet,  //
        db::table::kStorageChangeSet,  //
        db::table::kBlockReceipts,     //
        db::table::kCallTraceSet,      //
        db::table::kLogs               //
    };

    try {
        const auto prune_point{db::block_key(prune_from)};
        for (const auto& prune_table : prune_tables) {
            auto prune_cursor{db::open_cursor(*txn, prune_table)};
            auto erased{db::cursor_erase(prune_cursor, prune_point, db::CursorMoveDirection::Reverse)};
            log::Info() << "Erased " << erased << " records from " << prune_table.name;
            prune_cursor.close();
        }
        txn.commit();  // TODO(Giulio) Should we commit here or at return of stage ?
        return StageResult::kSuccess;
    } catch (const mdbx::exception& ex) {
        log::Error() << "Unexpected db error in " << std::string(__FUNCTION__) << " : " << ex.what();
        return StageResult::kDbError;
    } catch (...) {
        log::Error() << "Unexpected unknown error in " << std::string(__FUNCTION__);
        return StageResult::kUnexpectedError;
    }
}

}  // namespace silkworm::stagedsync<|MERGE_RESOLUTION|>--- conflicted
+++ resolved
@@ -307,8 +307,6 @@
     }
 }
 
-<<<<<<< HEAD
-=======
 StageResult unwind_execution(db::RWTxn& txn, const std::filesystem::path&, uint64_t unwind_to) {
     BlockNum execution_progress{db::stages::read_stage_progress(*txn, db::stages::kExecutionKey)};
     if (unwind_to >= execution_progress) {
@@ -359,7 +357,6 @@
     }
 }
 
->>>>>>> fc85b79f
 StageResult prune_execution(db::RWTxn& txn, const std::filesystem::path&, uint64_t prune_from) {
     static const db::MapConfig prune_tables[] = {
         db::table::kAccountChangeSet,  //

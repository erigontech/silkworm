/*
   Copyright 2023 The Silkworm Authors

   Licensed under the Apache License, Version 2.0 (the "License");
   you may not use this file except in compliance with the License.
   You may obtain a copy of the License at

       http://www.apache.org/licenses/LICENSE-2.0

   Unless required by applicable law or agreed to in writing, software
   distributed under the License is distributed on an "AS IS" BASIS,
   WITHOUT WARRANTIES OR CONDITIONS OF ANY KIND, either express or implied.
   See the License for the specific language governing permissions and
   limitations under the License.
*/

#include "state_cache.hpp"

#include <limits>
#include <memory>
#include <string>
#include <vector>

#include <catch2/catch_test_macros.hpp>
#include <evmc/evmc.hpp>
#include <gmock/gmock.h>

#include <silkworm/core/common/assert.hpp>
#include <silkworm/core/common/base.hpp>
#include <silkworm/core/common/bytes.hpp>
#include <silkworm/core/common/util.hpp>
#include <silkworm/db/test_util/mock_cursor.hpp>
#include <silkworm/db/test_util/mock_transaction.hpp>
#include <silkworm/db/util.hpp>
#include <silkworm/infra/grpc/common/conversion.hpp>
#include <silkworm/infra/test_util/context_test_base.hpp>

namespace silkworm::db::kv::api {

using namespace evmc::literals;  // NOLINT(build/namespaces_literals)

using testing::_;
using testing::InvokeWithoutArgs;
using testing::Return;

static constexpr uint64_t kTestViewId0{3'000'000};
static constexpr uint64_t kTestViewId1{3'000'001};
static constexpr uint64_t kTestViewId2{3'000'002};

static constexpr BlockNum kTestBlockNum{1'000'000};
static constexpr evmc::bytes32 kTestBlockHash{0x8e38b4dbf6b11fcc3b9dee84fb7986e29ca0a02cecd8977c161ff7333329681e_bytes32};

static constexpr evmc::address kTestAddress1{0x0f572e5295c57f15886f9b263e2f6d2d6c7b5ec6_address};
static constexpr evmc::address kTestAddress2{0x0715a7794a1dc8e42615f059dd6e406a6594651a_address};
static constexpr evmc::address kTestAddress3{0x326c977e6efc84e512bb9c30f76e30c160ed06fb_address};
static constexpr evmc::address kTestAddress4{0x2d3be3b6021606e1af02fccbc6ea5b192e6d412d_address};
static const std::vector<evmc::address> kTestAddresses{kTestAddress1, kTestAddress2, kTestAddress3, kTestAddress4};
static constexpr uint64_t kTestIncarnation{3};

static const Bytes kTestAccountData{*from_hex("600035600055")};

static const Bytes kTestStorageData1{*from_hex("600035600055")};
static const Bytes kTestStorageData2{*from_hex("6000356000550055")};
static const std::vector<Bytes> kTestStorageData{kTestStorageData1, kTestStorageData2};

static const Bytes kTestCode1{*from_hex("602a6000556101c960015560068060166000396000f3600035600055")};
static const Bytes kTestCode2{*from_hex("600160010160005500")};
static const Bytes kTestCode3{*from_hex("600260020160005500")};
static const Bytes kTestCode4{*from_hex("60606040526008565b00")};
static const std::vector<Bytes> kTestCodes{kTestCode1, kTestCode2, kTestCode3, kTestCode4};

static const evmc::bytes32 kTestHashedLocation1{0x6677907ab33937e392b9be983b30818f29d594039c9e1e7490bf7b3698888fb1_bytes32};
static const evmc::bytes32 kTestHashedLocation2{0xe046602dcccb1a2f1d176718c8e709a42bba57af2da2379ba7130e2f916c95cd_bytes32};
static const std::vector<evmc::bytes32> kTestHashedLocations{kTestHashedLocation1, kTestHashedLocation2};
static const std::vector<Bytes> kTestZeroTxs{};

TEST_CASE("CoherentStateRoot", "[rpc][ethdb][kv][state_cache]") {
    SECTION("CoherentStateRoot::CoherentStateRoot") {
        CoherentStateRoot root;
        CHECK(root.cache.empty());
        CHECK(root.code_cache.empty());
        CHECK(!root.ready);
        CHECK(!root.canonical);
    }
}

TEST_CASE("CoherentCacheConfig", "[rpc][ethdb][kv][state_cache]") {
    SECTION("CoherentCacheConfig::CoherentCacheConfig") {
        CoherentCacheConfig config;
        CHECK(config.max_views == kDefaultMaxViews);
        CHECK(config.with_storage);
        CHECK(config.max_state_keys == kDefaultMaxStateKeys);
        CHECK(config.max_code_keys == kDefaultMaxCodeKeys);
    }
}

StateChangeSet new_batch(uint64_t view_id, BlockNum block_num, const Hash& block_hash,
                         const ListOfBytes& rlp_txs, bool unwind) {
    StateChangeSet state_change_set;
    state_change_set.state_version_id = view_id;

    state_change_set.state_changes.emplace_back(StateChange{
        .direction = unwind ? Direction::kUnwind : Direction::kForward,
        .block_num = block_num,
        .block_hash = block_hash,
        .rlp_txs = rlp_txs,
    });

    return state_change_set;
}

StateChangeSet new_batch_with_upsert(uint64_t view_id, BlockNum block_num, const Hash& block_hash,
                                     const ListOfBytes& rlp_txs, bool unwind) {
    StateChangeSet state_change_set = new_batch(view_id, block_num, block_hash, rlp_txs, unwind);
    StateChange& latest_change = state_change_set.state_changes[0];

    latest_change.account_changes.emplace_back(AccountChange{
        .address = kTestAddress1,
        .incarnation = kTestIncarnation,
        .change_type = Action::kUpsert,
        .data = kTestAccountData,
    });

    return state_change_set;
}

StateChangeSet new_batch_with_upsert_code(uint64_t view_id, BlockNum block_num,
                                          const Hash& block_hash, const ListOfBytes& rlp_txs,
                                          bool unwind, uint64_t num_changes, uint64_t offset = 0) {
    SILKWORM_ASSERT(num_changes <= kTestAddresses.size());
    SILKWORM_ASSERT(num_changes <= kTestCodes.size());
    SILKWORM_ASSERT(offset < num_changes);

    StateChangeSet state_change_set = new_batch(view_id, block_num, block_hash, rlp_txs, unwind);
    StateChange& latest_change = state_change_set.state_changes[0];

    for (auto i{offset}; i < num_changes; ++i) {
        latest_change.account_changes.emplace_back(AccountChange{
            .address = kTestAddresses[i],
            .incarnation = kTestIncarnation,
            .change_type = Action::kUpsertCode,
            .data = kTestAccountData,
            .code = kTestCodes[i],
        });
    }

    return state_change_set;
}

StateChangeSet new_batch_with_delete(uint64_t view_id, BlockNum block_num, const Hash& block_hash,
                                     const ListOfBytes& rlp_txs, bool unwind) {
    StateChangeSet state_change_set = new_batch(view_id, block_num, block_hash, rlp_txs, unwind);
    StateChange& latest_change = state_change_set.state_changes[0];

    latest_change.account_changes.emplace_back(AccountChange{
        .address = kTestAddress1,
        .change_type = Action::kRemove,
    });

    return state_change_set;
}

StateChangeSet new_batch_with_storage(uint64_t view_id, BlockNum block_num,
                                      const Hash& block_hash, const ListOfBytes& tx_rlps,
                                      bool unwind, uint64_t num_storage_changes) {
    SILKWORM_ASSERT(num_storage_changes <= kTestHashedLocations.size());
    SILKWORM_ASSERT(num_storage_changes <= kTestStorageData.size());

    StateChangeSet state_change_set = new_batch(view_id, block_num, block_hash, tx_rlps, unwind);
    StateChange& latest_change = state_change_set.state_changes[0];

    StorageChangeSequence storage_change_set;
    for (auto i{0u}; i < num_storage_changes; ++i) {
        storage_change_set.emplace_back(StorageChange{
            .location = kTestHashedLocations[i],
            .data = kTestStorageData[i],
        });
    }

    latest_change.account_changes.emplace_back(AccountChange{
        .address = kTestAddress1,
        .incarnation = kTestIncarnation,
        .change_type = Action::kStorage,
        .storage_changes = std::move(storage_change_set),
    });

    return state_change_set;
}

StateChangeSet new_batch_with_code(uint64_t view_id, BlockNum block_num, const evmc::bytes32& block_hash,
                                   const std::vector<Bytes>& tx_rlps, bool unwind, uint64_t num_code_changes) {
    SILKWORM_ASSERT(num_code_changes <= kTestCodes.size());

    StateChangeSet state_change_set = new_batch(view_id, block_num, block_hash, tx_rlps, unwind);
    StateChange& latest_change = state_change_set.state_changes[0];

    for (auto i{0u}; i < num_code_changes; ++i) {
        latest_change.account_changes.emplace_back(AccountChange{
            .address = kTestAddress1,
            .change_type = Action::kCode,
            .code = kTestCodes[i],
        });
    }

    return state_change_set;
}

struct StateCacheTest : public silkworm::test_util::ContextTestBase {
    void get_and_check_upsert(CoherentStateCache& cache, Transaction& txn, const evmc::address& address,
                              const Bytes& data) {
        std::unique_ptr<StateView> view = cache.get_view(txn);
        CHECK(view != nullptr);
        if (view) {
            const Bytes address_key{address.bytes, kAddressLength};
            const auto value = spawn_and_wait(view->get(address_key));
            CHECK(value.has_value());
            if (value) {
                CHECK(*value == data);
            }
        }
    }

    void get_and_check_code(CoherentStateCache& cache, Transaction& txn, ByteView code) {
        std::unique_ptr<StateView> view = cache.get_view(txn);
        CHECK(view != nullptr);
        if (view) {
            const ethash::hash256 code_hash{keccak256(code)};
            const Bytes code_hash_key{code_hash.bytes, kHashLength};
            const auto value = spawn_and_wait(view->get_code(code_hash_key));
            CHECK(value.has_value());
            if (value) {
                CHECK(*value == code);
            }
        }
    }
};

TEST_CASE_METHOD(StateCacheTest, "CoherentStateCache::CoherentStateCache", "[rpc][ethdb][kv][state_cache]") {
    SECTION("default config") {
        CoherentStateCache cache;
        CHECK(cache.latest_data_size() == 0);
        CHECK(cache.latest_code_size() == 0);
        CHECK(cache.state_hit_count() == 0);
        CHECK(cache.state_miss_count() == 0);
        CHECK(cache.state_key_count() == 0);
        CHECK(cache.state_eviction_count() == 0);
    }

    SECTION("wrong config") {
        CoherentCacheConfig config{0, true, kDefaultMaxStateKeys, kDefaultMaxCodeKeys};
        CHECK_THROWS_AS(CoherentStateCache{config}, std::invalid_argument);
    }
}

TEST_CASE_METHOD(StateCacheTest, "CoherentStateCache::get_view returns no view", "[rpc][ethdb][kv][state_cache]") {
    SECTION("no batch") {
        CoherentStateCache cache;
        test_util::MockTransaction txn;
        EXPECT_CALL(txn, view_id()).WillOnce(Return(kTestViewId0));
        std::unique_ptr<StateView> view = cache.get_view(txn);
        CHECK(view == nullptr);
        CHECK(cache.state_hit_count() == 0);
        CHECK(cache.state_miss_count() == 0);
        CHECK(cache.state_key_count() == 0);
        CHECK(cache.state_eviction_count() == 0);
    }

    SECTION("empty batch") {
        CoherentStateCache cache;
        cache.on_new_block(StateChangeSet{});
        CHECK(cache.latest_data_size() == 0);
        test_util::MockTransaction txn;
        EXPECT_CALL(txn, view_id()).WillOnce(Return(kTestViewId0));
        std::unique_ptr<StateView> view = cache.get_view(txn);
        CHECK(view == nullptr);
        CHECK(cache.state_hit_count() == 0);
        CHECK(cache.state_miss_count() == 0);
        CHECK(cache.state_key_count() == 0);
        CHECK(cache.state_eviction_count() == 0);
    }
}

TEST_CASE_METHOD(StateCacheTest, "CoherentStateCache::get_view one view", "[rpc][ethdb][kv][state_cache]") {
    CoherentStateCache cache;

    SECTION("single upsert change batch => search hit") {
        cache.on_new_block(
            new_batch_with_upsert(kTestViewId0, kTestBlockNum + 0, kTestBlockHash, kTestZeroTxs, /*unwind=*/false));
        cache.on_new_block(
            new_batch_with_upsert(kTestViewId1, kTestBlockNum + 1, kTestBlockHash, kTestZeroTxs, /*unwind=*/false));
        CHECK(cache.latest_data_size() == 1);

        test_util::MockTransaction txn;
        EXPECT_CALL(txn, view_id()).Times(2).WillRepeatedly(Return(kTestViewId0));

        get_and_check_upsert(cache, txn, kTestAddress1, kTestAccountData);

        CHECK(cache.state_hit_count() == 1);
        CHECK(cache.state_miss_count() == 0);
        CHECK(cache.state_key_count() == 1);
        CHECK(cache.state_eviction_count() == 1);
    }

    SECTION("single upsert+code change batch => double search hit") {
        auto batch = new_batch_with_upsert_code(kTestViewId0, kTestBlockNum, kTestBlockHash, kTestZeroTxs,
                                                /*unwind=*/false, /*num_changes=*/1);
        cache.on_new_block(batch);
        CHECK(cache.latest_data_size() == 1);
        CHECK(cache.latest_code_size() == 1);

        test_util::MockTransaction txn;
        EXPECT_CALL(txn, view_id()).Times(4).WillRepeatedly(Return(kTestViewId0));

        get_and_check_upsert(cache, txn, kTestAddress1, kTestAccountData);

        CHECK(cache.state_hit_count() == 1);
        CHECK(cache.state_miss_count() == 0);
        CHECK(cache.state_key_count() == 1);
        CHECK(cache.state_eviction_count() == 0);

        get_and_check_code(cache, txn, kTestCode1);

        CHECK(cache.code_hit_count() == 1);
        CHECK(cache.code_miss_count() == 0);
        CHECK(cache.code_key_count() == 1);
        CHECK(cache.code_eviction_count() == 0);
    }

    SECTION("single delete change batch => search hit") {
        auto batch = new_batch_with_delete(kTestViewId0, kTestBlockNum, kTestBlockHash, kTestZeroTxs,
                                           /*unwind=*/false);
        cache.on_new_block(batch);
        CHECK(cache.latest_data_size() == 1);

        test_util::MockTransaction txn;
        EXPECT_CALL(txn, view_id()).Times(2).WillRepeatedly(Return(kTestViewId0));

        std::unique_ptr<StateView> view = cache.get_view(txn);
        CHECK(view != nullptr);
        if (view) {
            const Bytes address_key{kTestAddress1.bytes, kAddressLength};
            const auto value1 = spawn_and_wait(view->get(address_key));
            CHECK(value1.has_value());
            if (value1) {
                CHECK(value1->empty());
            }
            CHECK(cache.state_hit_count() == 1);
            CHECK(cache.state_miss_count() == 0);
            CHECK(cache.state_key_count() == 1);
            CHECK(cache.state_eviction_count() == 0);
        }
    }

    SECTION("single storage change batch => search hit") {
        auto batch = new_batch_with_storage(kTestViewId0, kTestBlockNum, kTestBlockHash, kTestZeroTxs,
                                            /*unwind=*/false, /*num_storage_changes=*/1);
        cache.on_new_block(batch);
        CHECK(cache.latest_data_size() == 1);

        test_util::MockTransaction txn;
        EXPECT_CALL(txn, view_id()).Times(2).WillRepeatedly(Return(kTestViewId0));

        std::unique_ptr<StateView> view = cache.get_view(txn);
        CHECK(view != nullptr);
        if (view) {
            const auto storage_key1 = composite_storage_key(kTestAddress1, kTestIncarnation, kTestHashedLocation1.bytes);
            const auto value = spawn_and_wait(view->get(storage_key1));
            CHECK(value.has_value());
            if (value) {
                CHECK(*value == kTestStorageData1);
            }
            CHECK(cache.state_hit_count() == 1);
            CHECK(cache.state_miss_count() == 0);
            CHECK(cache.state_key_count() == 1);
            CHECK(cache.state_eviction_count() == 0);
        }
    }

    SECTION("single storage change batch => search miss") {
        auto batch = new_batch_with_storage(kTestViewId0, kTestBlockNum, kTestBlockHash, kTestZeroTxs,
                                            /*unwind=*/false, /*num_storage_changes=*/1);
        cache.on_new_block(batch);
        CHECK(cache.latest_data_size() == 1);

        std::shared_ptr<test_util::MockCursorDupSort> mock_cursor = std::make_shared<test_util::MockCursorDupSort>();
        test_util::MockTransaction txn;
        EXPECT_CALL(txn, view_id()).WillRepeatedly(Return(kTestViewId0));

        std::unique_ptr<StateView> view = cache.get_view(txn);
        CHECK(view != nullptr);
        if (view) {
            EXPECT_CALL(txn, get_one(_, _)).WillOnce(InvokeWithoutArgs([&]() -> Task<Bytes> {
                co_return kTestStorageData2;
            }));

            const auto storage_key2 = composite_storage_key(kTestAddress1, kTestIncarnation, kTestHashedLocation2.bytes);
            const auto value = spawn_and_wait(view->get(storage_key2));
            CHECK(value.has_value());
            if (value) {
                CHECK(*value == kTestStorageData2);
            }
            CHECK(cache.state_hit_count() == 0);
            CHECK(cache.state_miss_count() == 1);
            CHECK(cache.state_key_count() == 1);
            CHECK(cache.state_eviction_count() == 0);
        }
    }

    SECTION("double storage change batch => double search hit") {
        auto batch = new_batch_with_storage(kTestViewId0, kTestBlockNum, kTestBlockHash, kTestZeroTxs,
                                            /*unwind=*/false, /*num_storage_changes=*/2);
        cache.on_new_block(batch);
        CHECK(cache.latest_data_size() == 2);

        test_util::MockTransaction txn;
        EXPECT_CALL(txn, view_id()).Times(3).WillRepeatedly(Return(kTestViewId0));
        std::unique_ptr<StateView> view = cache.get_view(txn);

        CHECK(view != nullptr);
        if (view) {
            const auto storage_key1 = composite_storage_key(kTestAddress1, kTestIncarnation, kTestHashedLocation1.bytes);
            const auto value1 = spawn_and_wait(view->get(storage_key1));
            CHECK(value1.has_value());
            if (value1) {
                CHECK(*value1 == kTestStorageData1);
            }
            const auto storage_key2 = composite_storage_key(kTestAddress1, kTestIncarnation, kTestHashedLocation2.bytes);
            const auto value2 = spawn_and_wait(view->get(storage_key2));
            CHECK(value2.has_value());
            if (value2) {
                CHECK(*value2 == kTestStorageData2);
            }
            CHECK(cache.state_hit_count() == 2);
            CHECK(cache.state_miss_count() == 0);
            CHECK(cache.state_key_count() == 2);
            CHECK(cache.state_eviction_count() == 0);
        }
    }

    SECTION("single code change batch => search hit") {
        auto batch = new_batch_with_code(kTestViewId0, kTestBlockNum, kTestBlockHash, kTestZeroTxs,
                                         /*unwind=*/false, /*num_code_changes=*/1);
        cache.on_new_block(batch);
        CHECK(cache.latest_code_size() == 1);

        test_util::MockTransaction txn;
        EXPECT_CALL(txn, view_id()).Times(2).WillRepeatedly(Return(kTestViewId0));

        std::unique_ptr<StateView> view = cache.get_view(txn);
        CHECK(view != nullptr);
        if (view) {
            const ethash::hash256 code_hash{keccak256(kTestCode1)};
            const Bytes code_hash_key{code_hash.bytes, kHashLength};
            const auto value = spawn_and_wait(view->get_code(code_hash_key));
            CHECK(value.has_value());
            if (value) {
                CHECK(*value == kTestCode1);
            }
            CHECK(cache.code_hit_count() == 1);
            CHECK(cache.code_miss_count() == 0);
            CHECK(cache.code_key_count() == 1);
            CHECK(cache.code_eviction_count() == 0);
        }
    }
}

TEST_CASE_METHOD(StateCacheTest, "CoherentStateCache::get_view two views", "[rpc][ethdb][kv][state_cache]") {
    CoherentStateCache cache;

    SECTION("two single-upsert change batches => two search hits in different views") {
        auto batch1 = new_batch_with_upsert(kTestViewId1, kTestBlockNum, kTestBlockHash, kTestZeroTxs,
                                            /*unwind=*/false);
        auto batch2 = new_batch_with_upsert(kTestViewId2, kTestBlockNum, kTestBlockHash, kTestZeroTxs,
                                            /*unwind=*/false);
        cache.on_new_block(batch1);
        cache.on_new_block(batch2);
        CHECK(cache.latest_data_size() == 1);

        test_util::MockTransaction txn1, txn2;
        EXPECT_CALL(txn1, view_id()).Times(2).WillRepeatedly(Return(kTestViewId1));
        EXPECT_CALL(txn2, view_id()).Times(2).WillRepeatedly(Return(kTestViewId2));

        get_and_check_upsert(cache, txn1, kTestAddress1, kTestAccountData);

        CHECK(cache.state_hit_count() == 1);
        CHECK(cache.state_miss_count() == 0);
        CHECK(cache.state_key_count() == 1);
        CHECK(cache.state_eviction_count() == 1);

        get_and_check_upsert(cache, txn2, kTestAddress1, kTestAccountData);

        CHECK(cache.state_hit_count() == 2);
        CHECK(cache.state_miss_count() == 0);
        CHECK(cache.state_key_count() == 1);
        CHECK(cache.state_eviction_count() == 1);
    }

    SECTION("two code change batches => two search hits in different views") {
        auto batch1 = new_batch_with_code(kTestViewId1, kTestBlockNum, kTestBlockHash, kTestZeroTxs,
                                          /*unwind=*/false, /*num_code_changes=*/1);
        auto batch2 = new_batch_with_code(kTestViewId2, kTestBlockNum, kTestBlockHash, kTestZeroTxs,
                                          /*unwind=*/false, /*num_code_changes=*/2);
        cache.on_new_block(batch1);
        cache.on_new_block(batch2);
        CHECK(cache.latest_code_size() == 2);

        test_util::MockTransaction txn1, txn2;
        EXPECT_CALL(txn1, view_id()).Times(2).WillRepeatedly(Return(kTestViewId1));
        EXPECT_CALL(txn2, view_id()).Times(4).WillRepeatedly(Return(kTestViewId2));

        get_and_check_code(cache, txn1, kTestCode1);

        CHECK(cache.code_hit_count() == 1);
        CHECK(cache.code_miss_count() == 0);
        CHECK(cache.code_key_count() == 2);
        CHECK(cache.code_eviction_count() == 1);

        get_and_check_code(cache, txn2, kTestCode1);
        get_and_check_code(cache, txn2, kTestCode2);

        CHECK(cache.code_hit_count() == 3);
        CHECK(cache.code_miss_count() == 0);
        CHECK(cache.code_key_count() == 2);
        CHECK(cache.code_eviction_count() == 1);
    }
}

TEST_CASE_METHOD(StateCacheTest, "CoherentStateCache::on_new_block exceed max views", "[rpc][ethdb][kv][state_cache]") {
    const CoherentCacheConfig config;
    const auto max_views{config.max_views};
    CoherentStateCache cache{config};

    // Create as many state views as the maximum allowed number
    for (uint64_t i{0}; i < max_views; ++i) {
        cache.on_new_block(
            new_batch_with_upsert(kTestViewId0 + i, kTestBlockNum + i, kTestBlockHash, kTestZeroTxs, /*unwind=*/false));
        test_util::MockTransaction txn;
        EXPECT_CALL(txn, view_id()).WillOnce(Return(kTestViewId0 + i));
        CHECK(cache.get_view(txn) != nullptr);
    }

    // Next incoming batch with progressive view ID overflows the state views
    cache.on_new_block(
<<<<<<< HEAD
        new_batch_with_upsert(kTestViewId0 + max_views, kTestBlockNumber, kTestBlockHash, kTestZeroTxs, /*unwind=*/false));
=======
        new_batch_with_upsert(kTestViewId0 + kMaxViews, kTestBlockNum, kTestBlockHash, kTestZeroTxs, /*unwind=*/false));
>>>>>>> 03303d97
    test_util::MockTransaction txn;
    EXPECT_CALL(txn, view_id()).WillOnce(Return(kTestViewId0 + max_views));
    CHECK(cache.get_view(txn) != nullptr);

    // Oldest state view i.e. state view with id=0 should have been erased
    test_util::MockTransaction txn0;
    EXPECT_CALL(txn0, view_id()).WillOnce(Return(kTestViewId0));
    CHECK(cache.get_view(txn0) == nullptr);
}

TEST_CASE_METHOD(StateCacheTest, "CoherentStateCache::on_new_block exceed max keys", "[rpc][ethdb][kv][state_cache]") {
    static constexpr uint64_t kMaxKeys = 2u;
    const CoherentCacheConfig config{kDefaultMaxViews, /*with_storage=*/true, kMaxKeys, kMaxKeys};
    CoherentStateCache cache{config};

    // Create as many data and code keys as the maximum allowed number
    cache.on_new_block(new_batch_with_upsert_code(kTestViewId0, kTestBlockNum, kTestBlockHash, kTestZeroTxs,
                                                  /*unwind=*/false, /*num_changes=*/kMaxKeys));
    CHECK(cache.state_key_count() == kMaxKeys);
    CHECK(cache.code_key_count() == kMaxKeys);
    CHECK(cache.state_eviction_count() == 0);
    CHECK(cache.code_eviction_count() == 0);

    // Next incoming batch with *new keys* overflows the data and code keys
    cache.on_new_block(new_batch_with_upsert_code(kTestViewId1, kTestBlockNum + 1, kTestBlockHash, kTestZeroTxs,
                                                  /*unwind=*/false, /*num_changes=*/4, /*offset=*/2));
    CHECK(cache.state_key_count() == kMaxKeys);
    CHECK(cache.code_key_count() == kMaxKeys);
    CHECK(cache.state_eviction_count() == kMaxKeys);
    CHECK(cache.code_eviction_count() == kMaxKeys);
}

TEST_CASE_METHOD(StateCacheTest, "CoherentStateCache::on_new_block clear the cache on view ID wrapping", "[rpc][ethdb][kv][state_cache]") {
    const CoherentCacheConfig config;
    const auto max_views{config.max_views};
    CoherentStateCache cache{config};

    // Create as many state views as the maximum allowed number *up to the max view ID*
    const uint64_t max_view_id = std::numeric_limits<uint64_t>::max();
    std::vector<uint64_t> wrapping_view_ids{max_view_id - 4, max_view_id - 3, max_view_id - 2, max_view_id - 1, max_view_id};
    SILKWORM_ASSERT(wrapping_view_ids.size() == max_views);
    for (uint64_t i{0}; i < wrapping_view_ids.size(); ++i) {
        uint64_t view_id = wrapping_view_ids[i];
        cache.on_new_block(
            new_batch_with_upsert(view_id, kTestBlockNum + i, kTestBlockHash, kTestZeroTxs, /*unwind=*/false));
        test_util::MockTransaction txn;
        EXPECT_CALL(txn, view_id()).WillRepeatedly(Return(view_id));
        CHECK(cache.get_view(txn) != nullptr);
    }

    // Next incoming batch with progressive view ID overflows the state views
    uint64_t next_view_id = wrapping_view_ids.back() + 1;
    cache.on_new_block(
        new_batch_with_upsert(next_view_id, kTestBlockNum, kTestBlockHash, kTestZeroTxs, /*unwind=*/false));
    test_util::MockTransaction txn;
    EXPECT_CALL(txn, view_id()).WillRepeatedly(Return(next_view_id));
    CHECK(cache.get_view(txn) != nullptr);

    // All previous state views should have been erased
    for (uint64_t i{0}; i < wrapping_view_ids.size(); ++i) {
        uint64_t old_view_id = wrapping_view_ids[i];
        test_util::MockTransaction old_txn;
        EXPECT_CALL(old_txn, view_id()).WillRepeatedly(Return(old_view_id));
        CHECK(cache.get_view(old_txn) == nullptr);
    }
}

}  // namespace silkworm::db::kv::api<|MERGE_RESOLUTION|>--- conflicted
+++ resolved
@@ -541,11 +541,7 @@
 
     // Next incoming batch with progressive view ID overflows the state views
     cache.on_new_block(
-<<<<<<< HEAD
-        new_batch_with_upsert(kTestViewId0 + max_views, kTestBlockNumber, kTestBlockHash, kTestZeroTxs, /*unwind=*/false));
-=======
-        new_batch_with_upsert(kTestViewId0 + kMaxViews, kTestBlockNum, kTestBlockHash, kTestZeroTxs, /*unwind=*/false));
->>>>>>> 03303d97
+        new_batch_with_upsert(kTestViewId0 + max_views, kTestBlockNum, kTestBlockHash, kTestZeroTxs, /*unwind=*/false));
     test_util::MockTransaction txn;
     EXPECT_CALL(txn, view_id()).WillOnce(Return(kTestViewId0 + max_views));
     CHECK(cache.get_view(txn) != nullptr);

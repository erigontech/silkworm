/*
   Copyright 2023 The Silkworm Authors

   Licensed under the Apache License, Version 2.0 (the "License");
   you may not use this file except in compliance with the License.
   You may obtain a copy of the License at

       http://www.apache.org/licenses/LICENSE-2.0

   Unless required by applicable law or agreed to in writing, software
   distributed under the License is distributed on an "AS IS" BASIS,
   WITHOUT WARRANTIES OR CONDITIONS OF ANY KIND, either express or implied.
   See the License for the specific language governing permissions and
   limitations under the License.
*/

#include "fee_history_oracle.hpp"

#include <algorithm>

#include <silkworm/core/protocol/validation.hpp>
#include <silkworm/infra/common/ensure.hpp>
#include <silkworm/infra/common/log.hpp>
#include <silkworm/rpc/json/types.hpp>

namespace silkworm::rpc::fee_history {

void to_json(nlohmann::json& json, const Rewards& rewards) {
    json = nlohmann::json::array();
    for (const auto& reward : rewards) {
        json.push_back(to_quantity(reward));
    }
}

void to_json(nlohmann::json& json, const FeeHistory& fh) {
    json["baseFeePerGas"] = nlohmann::json::array();
    for (const auto& fee : fh.base_fees_per_gas) {
        json["baseFeePerGas"].push_back(to_quantity(fee));
    }

    json["gasUsedRatio"] = fh.gas_used_ratio;
    json["oldestBlock"] = to_quantity(fh.oldest_block);

    json["reward"] = nlohmann::json::array();
    for (const auto& rewards : fh.rewards) {
        nlohmann::json item;
        to_json(item, rewards);
        json["reward"].push_back(item);
    }
}

Task<FeeHistory> FeeHistoryOracle::fee_history(BlockNum newest_block, BlockNum block_count, const std::vector<std::int8_t>& reward_percentile) {
    FeeHistory fee_history;
    if (block_count < 1) {
        co_return fee_history;
    }
    if (block_count > kDefaultMaxFeeHistory) {
        SILK_WARN << "FeeHistoryOracle::fee_history fee history length to long: requested " << block_count << " truncated to " << kDefaultMaxFeeHistory;
        block_count = kDefaultMaxFeeHistory;
    }

    for (size_t idx = 0; idx < reward_percentile.size(); idx++) {
        if (reward_percentile[idx] < 0 || reward_percentile[idx] > 100) {
            std::ostringstream ss;
            ss << "ErrInvalidPercentile: " << std::dec << reward_percentile[idx];

            fee_history.error = ss.str();
            co_return fee_history;
        }
        if (idx > 0 && reward_percentile[idx] < reward_percentile[idx - 1]) {
            std::ostringstream ss;
            ss << "ErrInvalidPercentile: #" << idx - 1 << ":" << reward_percentile[idx - 1]
               << "> #" << idx << ":" << reward_percentile[idx];
            fee_history.error = ss.str();
            co_return fee_history;
        }
    }

    auto max_history = reward_percentile.empty() ? kDefaultMaxHeaderHistory : kDefaultMaxBlockHistory;

    auto block_range = co_await resolve_block_range(newest_block, block_count, max_history);

    fee_history.rewards.reserve(block_range.num_blocks);
    fee_history.base_fees_per_gas.reserve(block_range.num_blocks + 1);
    fee_history.gas_used_ratio.reserve(block_range.num_blocks);

    auto oldest_block = block_range.last_block_number + 1 - block_range.num_blocks;
    for (auto idx = block_range.num_blocks; idx > 0; idx--) {
        const auto block_number = ++oldest_block - 1;
        if (block_number > block_range.last_block_number) {
            continue;
        }

        BlockFees block_fees{block_number};
        if (block_number >= block_range.last_block->block.header.number) {
            block_fees.block = block_range.last_block;
            block_fees.receipts = co_await receipts_provider_(*block_fees.block);
        } else {
<<<<<<< HEAD
            const auto block_with_hash = co_await block_provider_(block_number);
            if (!block_with_hash) {
                continue;
            }
            block_fees.block = block_with_hash;
            if (reward_percentile.size() > 0) {
                block_fees.receipts = co_await receipts_provider_(*block_fees.block);
=======
            block_fees.block = *co_await block_provider_(block_number);
            if (!reward_percentile.empty()) {
                block_fees.receipts = co_await receipts_provider_(block_fees.block);
>>>>>>> 7439f9a2
            }
        }
        co_await process_block(block_fees, reward_percentile);

        const auto index = block_fees.block_number - oldest_block;
        fee_history.rewards[index] = block_fees.rewards;
        fee_history.base_fees_per_gas[index] = block_fees.base_fee;
        fee_history.base_fees_per_gas[index + 1] = block_fees.next_base_fee;
        fee_history.gas_used_ratio[index] = block_fees.gas_used_ratio;
    }
    // TODO(sixtysixter) firstMissing management as in erigon

    co_return fee_history;
}

<<<<<<< HEAD
Task<BlockRange> FeeHistoryOracle::resolve_block_range(BlockNum last_block, uint64_t block_count, uint64_t max_history) {
    const auto block_with_hash = co_await block_provider_(last_block);
    if (!block_with_hash) {
        co_return BlockRange{0};
    }

    if (max_history != 0) {
        // Limit retrieval to the given number of latest blocks
        const auto too_old_count = last_block - max_history + block_count;
=======
Task<BlockRange> FeeHistoryOracle::resolve_block_range(BlockNum newest_block, uint64_t block_count, uint64_t max_history) {
    const auto block_with_hash = co_await block_provider_(newest_block);
    const auto receipts = co_await receipts_provider_(*block_with_hash);

    if (max_history != 0) {
        // limit retrieval to the given number of latest blocks
        const auto too_old_count = newest_block - max_history + block_count;
>>>>>>> 7439f9a2
        if (too_old_count > 0) {
            // too_old_count is the number of requested blocks that are too old to be served
            if (block_count > too_old_count) {
                block_count -= too_old_count;
            } else {
                co_return BlockRange{0};
            }
        }
    }

<<<<<<< HEAD
    const auto receipts = co_await receipts_provider_(*block_with_hash);
=======
    BlockRange block_range{block_count, newest_block, *block_with_hash, receipts};
>>>>>>> 7439f9a2

    co_return BlockRange{block_count, last_block, block_with_hash, receipts};
}

Task<void> FeeHistoryOracle::process_block(BlockFees& block_fees, const std::vector<std::int8_t>& reward_percentile) {
    auto& header = block_fees.block->block.header;
    block_fees.base_fee = header.base_fee_per_gas.value_or(0);
    block_fees.gas_used_ratio = static_cast<double>(header.gas_used) / static_cast<double>(header.gas_limit);

    const auto parent_block = co_await block_provider_(header.number - 1);

    const auto evmc_revision = config_.revision(parent_block->block.header.number, parent_block->block.header.timestamp);
    block_fees.next_base_fee = 0;
    if (evmc_revision >= EVMC_LONDON) {
        block_fees.next_base_fee = protocol::expected_base_fee_per_gas(parent_block->block.header);
    }

    if (reward_percentile.empty()) {
        co_return;
    }
    if (block_fees.receipts.size() != block_fees.block->block.transactions.size()) {
        co_return;
    }

<<<<<<< HEAD
    if (block_fees.block->block.transactions.size() == 0) {
=======
    if (block_fees.block.block.transactions.empty()) {
>>>>>>> 7439f9a2
        std::fill(block_fees.rewards.begin(), block_fees.rewards.end(), 0);
        co_return;
    }

<<<<<<< HEAD
    std::map<intx::uint256, std::uint64_t> gas_and_rewards;
    for (size_t idx = 0; idx < block_fees.block->block.transactions.size(); idx++) {
        const auto reward = block_fees.block->block.transactions[idx].effective_gas_price(block_fees.base_fee);
=======
    std::map<intx::uint256, uint64_t> gas_and_rewards;
    for (size_t idx = 0; idx < block_fees.block.block.transactions.size(); idx++) {
        const auto reward = block_fees.block.block.transactions[idx].effective_gas_price(block_fees.base_fee);
>>>>>>> 7439f9a2
        gas_and_rewards.emplace(reward, block_fees.receipts[idx].gas_used);
    }

    auto index = gas_and_rewards.begin();
    auto last = --gas_and_rewards.end();
    auto sum_gas_used = index->second;
    for (size_t idx = 0; idx < reward_percentile.size(); idx++) {
        auto percentile = static_cast<uint8_t>(reward_percentile[idx]);
        uint64_t threshold_gas_used = header.gas_used * percentile / 100;
        while (index != last) {
            index++;
            if (sum_gas_used < threshold_gas_used) {
                sum_gas_used += index->second;
            }
        }
        block_fees.rewards[idx] = index->first;
    }

    co_return;
}

}  // namespace silkworm::rpc::fee_history<|MERGE_RESOLUTION|>--- conflicted
+++ resolved
@@ -96,19 +96,13 @@
             block_fees.block = block_range.last_block;
             block_fees.receipts = co_await receipts_provider_(*block_fees.block);
         } else {
-<<<<<<< HEAD
             const auto block_with_hash = co_await block_provider_(block_number);
             if (!block_with_hash) {
                 continue;
             }
             block_fees.block = block_with_hash;
-            if (reward_percentile.size() > 0) {
+            if (!reward_percentile.empty()) {
                 block_fees.receipts = co_await receipts_provider_(*block_fees.block);
-=======
-            block_fees.block = *co_await block_provider_(block_number);
-            if (!reward_percentile.empty()) {
-                block_fees.receipts = co_await receipts_provider_(block_fees.block);
->>>>>>> 7439f9a2
             }
         }
         co_await process_block(block_fees, reward_percentile);
@@ -124,8 +118,7 @@
     co_return fee_history;
 }
 
-<<<<<<< HEAD
-Task<BlockRange> FeeHistoryOracle::resolve_block_range(BlockNum last_block, uint64_t block_count, uint64_t max_history) {
+Task<BlockRange> FeeHistoryOracle::resolve_block_range(BlockNum newest_block, uint64_t block_count, uint64_t max_history) {
     const auto block_with_hash = co_await block_provider_(last_block);
     if (!block_with_hash) {
         co_return BlockRange{0};
@@ -133,16 +126,7 @@
 
     if (max_history != 0) {
         // Limit retrieval to the given number of latest blocks
-        const auto too_old_count = last_block - max_history + block_count;
-=======
-Task<BlockRange> FeeHistoryOracle::resolve_block_range(BlockNum newest_block, uint64_t block_count, uint64_t max_history) {
-    const auto block_with_hash = co_await block_provider_(newest_block);
-    const auto receipts = co_await receipts_provider_(*block_with_hash);
-
-    if (max_history != 0) {
-        // limit retrieval to the given number of latest blocks
         const auto too_old_count = newest_block - max_history + block_count;
->>>>>>> 7439f9a2
         if (too_old_count > 0) {
             // too_old_count is the number of requested blocks that are too old to be served
             if (block_count > too_old_count) {
@@ -153,13 +137,9 @@
         }
     }
 
-<<<<<<< HEAD
     const auto receipts = co_await receipts_provider_(*block_with_hash);
-=======
-    BlockRange block_range{block_count, newest_block, *block_with_hash, receipts};
->>>>>>> 7439f9a2
 
-    co_return BlockRange{block_count, last_block, block_with_hash, receipts};
+    co_return BlockRange{block_count, newest_block, block_with_hash, receipts};
 }
 
 Task<void> FeeHistoryOracle::process_block(BlockFees& block_fees, const std::vector<std::int8_t>& reward_percentile) {
@@ -182,24 +162,14 @@
         co_return;
     }
 
-<<<<<<< HEAD
-    if (block_fees.block->block.transactions.size() == 0) {
-=======
-    if (block_fees.block.block.transactions.empty()) {
->>>>>>> 7439f9a2
+    if (block_fees.block->block.transactions.empty()) {
         std::fill(block_fees.rewards.begin(), block_fees.rewards.end(), 0);
         co_return;
     }
 
-<<<<<<< HEAD
-    std::map<intx::uint256, std::uint64_t> gas_and_rewards;
+    std::map<intx::uint256, uint64_t> gas_and_rewards;
     for (size_t idx = 0; idx < block_fees.block->block.transactions.size(); idx++) {
         const auto reward = block_fees.block->block.transactions[idx].effective_gas_price(block_fees.base_fee);
-=======
-    std::map<intx::uint256, uint64_t> gas_and_rewards;
-    for (size_t idx = 0; idx < block_fees.block.block.transactions.size(); idx++) {
-        const auto reward = block_fees.block.block.transactions[idx].effective_gas_price(block_fees.base_fee);
->>>>>>> 7439f9a2
         gas_and_rewards.emplace(reward, block_fees.receipts[idx].gas_used);
     }
 

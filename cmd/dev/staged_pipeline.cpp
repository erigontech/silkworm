--- conflicted
+++ resolved
@@ -1146,13 +1146,8 @@
                     if (!loop_id) {
                         auto data3{state_cursor.lower_bound(kvdb::to_slice(seek), false)};
                         if (data3) {
-<<<<<<< HEAD
-                            auto data3_k{datastore::kvdb::from_slice(data3.key)};
+                            auto data3_k{kvdb::from_slice(data3.key)};
                             if (data3_k.size() >= fixed_bytes) {
-=======
-                            auto data3_k{kvdb::from_slice(data3.key)};
-                            if (data3_k.length() >= fixed_bytes) {
->>>>>>> 1e9af509
                                 found = (bits_to_match == 0 ||
                                          ((data3_k.substr(0, fixed_bytes - 1) == seek.substr(0, fixed_bytes - 1)) &&
                                           ((data3_k[fixed_bytes - 1] & mask) == (seek[fixed_bytes - 1] & mask))));
@@ -1173,13 +1168,8 @@
                         auto data3{state_cursor.lower_bound_multivalue(kvdb::to_slice(data1_k.substr(0, prefix_len)),
                                                                        kvdb::to_slice(seek), false)};
                         if (data3) {
-<<<<<<< HEAD
-                            auto data3_v{datastore::kvdb::from_slice(data3.value)};
+                            auto data3_v{kvdb::from_slice(data3.value)};
                             if (data3_v.size() >= fixed_bytes) {
-=======
-                            auto data3_v{kvdb::from_slice(data3.value)};
-                            if (data3_v.length() >= fixed_bytes) {
->>>>>>> 1e9af509
                                 found = (bits_to_match == 0 ||
                                          ((data3_v.substr(0, fixed_bytes - 1) == seek.substr(0, fixed_bytes - 1)) &&
                                           ((data3_v[fixed_bytes - 1] & mask) == (seek[fixed_bytes - 1] & mask))));

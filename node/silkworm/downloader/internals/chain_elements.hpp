/*
   Copyright 2021-2022 The Silkworm Authors

   Licensed under the Apache License, Version 2.0 (the "License");
   you may not use this file except in compliance with the License.
   You may obtain a copy of the License at

       http://www.apache.org/licenses/LICENSE-2.0

   Unless required by applicable law or agreed to in writing, software
   distributed under the License is distributed on an "AS IS" BASIS,
   WITHOUT WARRANTIES OR CONDITIONS OF ANY KIND, either express or implied.
   See the License for the specific language governing permissions and
   limitations under the License.
*/

#ifndef SILKWORM_CHAIN_ELEMENTS_HPP
#define SILKWORM_CHAIN_ELEMENTS_HPP

#include <map>
#include <queue>
#include <set>
#include <span>
#include <stack>
#include <vector>

#include "db_tx.hpp"
#include "priority_queue.hpp"
#include "types.hpp"

namespace silkworm {

// Auxiliary types needed to implement WorkingChain

// A link corresponds to a block header, links are connected to each other by reverse of parentHash relation
struct Link {
    std::shared_ptr<BlockHeader> header;      // Header to which this link point to
    BlockNum blockHeight = 0;                 // Block height of the header, repeated here for convenience (remove?)
    Hash hash;                                // Hash of the header
    std::vector<std::shared_ptr<Link>> next;  // Reverse of parentHash,allows iter.over links in asc. block height order
    bool persisted = false;                   // Whether this link comes from the database record
    bool preverified = false;                 // Ancestor of pre-verified header

    Link(BlockHeader h, bool persisted_) {
        blockHeight = h.number;
        hash = h.hash();  // save computation
        header = std::make_shared<BlockHeader>(std::move(h));
        persisted = persisted_;
    }

    void remove_child(const Link& child) {
        auto to_remove =
                std::remove_if(next.begin(), next.end(), [child](auto& link) { return (link->hash == child.hash); });
        next.erase(to_remove, next.end());
    }

    auto find_child(const Hash& h) {
        return std::find_if(next.begin(), next.end(), [h](auto& link) { return (link->hash == h); });
    }

    bool has_child(const Hash& h) { return find_child(h) != next.end(); }
};

// An anchor is the bottom of a chain bundle that consists of one anchor and some chain links.
struct Anchor {
    Hash parentHash;         // Hash of the header this anchor can be connected to (to disappear)
    BlockNum blockHeight;    // block height of the anchor
    time_point_t timestamp;  // request/arrival time
    time_point_t prev_timestamp;  // Used to restore timestamp when a request fails for network reasons
    int timeouts = 0;  // Number of timeout that this anchor has experienced;after certain threshold,it gets invalidated
    std::vector<std::shared_ptr<Link>> links;  // Links attached immediately to this anchor
    BlockNum lastLinkHeight; // the blockHeight of the last link of the chain bundle anchored to this
    PeerId peerId;

    Anchor(const BlockHeader& header, PeerId p) {
        parentHash = header.parent_hash;
        blockHeight = header.number;
        lastLinkHeight = blockHeight;
        //timestamp = 0;  // ready to get extended
        peerId = std::move(p);
    }

    BlockNum chainLength() { return lastLinkHeight - blockHeight + 1; }

    void remove_child(const Link& child) {
        auto to_remove =
                std::remove_if(links.begin(), links.end(), [child](auto& link) { return (link->hash == child.hash); });
        links.erase(to_remove, links.end());
    }

    auto find_child(const Hash& h) {
        return std::find_if(links.begin(), links.end(), [h](auto& link) { return (link->hash == h); });
    }

    bool has_child(const Hash& h) { return find_child(h) != links.end(); }

    void update_timestamp(time_point_t time_point) {
        prev_timestamp = timestamp;
        timestamp = time_point;
        timeouts++;
    }

    void restore_timestamp() {
        timeouts--;
        timestamp = prev_timestamp;
    }
};

// Binary relations to use in priority queues
struct LinkOlderThan : public std::function<bool(std::shared_ptr<Link>, std::shared_ptr<Link>)> {
    bool operator()(const std::shared_ptr<Link>& x, const std::shared_ptr<Link>& y) const {
        return x->blockHeight != y->blockHeight ?
               x->blockHeight < y->blockHeight :   // cause ordering
               x < y;                              // preserve identity
    }
};

struct LinkYoungerThan : public std::function<bool(std::shared_ptr<Link>, std::shared_ptr<Link>)> {
    bool operator()(const std::shared_ptr<Link>& x, const std::shared_ptr<Link>& y) const {
        return x->blockHeight != y->blockHeight ?
               x->blockHeight > y->blockHeight :   // cause ordering
               x > y;                              // preserve identity
    }
};

struct AnchorYoungerThan : public std::function<bool(std::shared_ptr<Link>, std::shared_ptr<Link>)> {
    bool operator()(const std::shared_ptr<Anchor>& x, const std::shared_ptr<Anchor>& y) const {
        return x->timestamp != y->timestamp ?
               x->timestamp > y->timestamp :      // prefer smaller timestamp
               (x->blockHeight != y->blockHeight ?
                x->blockHeight > y->blockHeight : // when timestamps are the same prioritise low blockHeight
                x > y);                           // when blockHeight are the same preserve identity
    }
};

struct BlockOlderThan : public std::function<bool(BlockNum, BlockNum)> {
    bool operator()(const BlockNum& x, const BlockNum& y) const { return x < y; }
};

// Priority queue types

// For persisted links, those with the lower block heights get evicted first. This means that more recently persisted
// links are preferred.
// For non-persisted links, those with the highest block heights get evicted first. This is to prevent "holes" in the
// block heights that may cause inability to insert headers in the ascending order of their block heights.

// We need a queue for persisted links to
// - get older links to evict when we need to free memory
// - get parent header when we need to verify a new one
// using OldestFirstLinkQueue = std::multimap<BlockNum, std::shared_ptr<Link>, BlockOlderThan>;

<<<<<<< HEAD
}  // namespace silkworm
// close namespace to define mbpq_key - I do not like this

template <>
struct mbpq_key<std::shared_ptr<Link>> {                                          // extract key type and value
    using type = BlockNum;                                                        // type of the key
    static type value(const std::shared_ptr<Link>& l) { return l->blockHeight; }  // value of the key
=======
} // close namespace to define mbpq_key - I do not like this
template<>
struct mbpq_key<std::shared_ptr<Link>> {    // extract key type and value
    using type = BlockNum;   // type of the key
    static type value(const std::shared_ptr<Link>& l) { return l->blockHeight; } // value of the key
>>>>>>> 50bbe84c
};

<<<<<<< HEAD
namespace silkworm {  // reopen namespace

using OldestFirstLinkQueue = map_based_priority_queue<std::shared_ptr<Link>, BlockOlderThan>;
=======
using OldestFirstLinkMap = map_based_priority_queue<std::shared_ptr<Link>, BlockOlderThan>;

using OldestFirstLinkQueue = set_based_priority_queue<std::shared_ptr<Link>, LinkOlderThan>;
>>>>>>> 50bbe84c

// We need a queue for all links to
// - store the links
// - get younger links to evict when we need to free memory
using YoungestFirstLinkQueue = set_based_priority_queue<std::shared_ptr<Link>,
        LinkYoungerThan>;  // c++ set put min at the top

// We need a queue for anchors to get anchors in reverse order respect to timestamp
// (that is the time at which we asked peers for ancestor of the anchor)
using OldestFirstAnchorQueue = heap_based_priority_queue<std::shared_ptr<Anchor>,
        std::vector<std::shared_ptr<Anchor>>,  // inner impl
        AnchorYoungerThan>;  // c++ heap is a max heap
// (note that go heap is a min heap)

// Maps
using LinkMap = std::map<Hash, std::shared_ptr<Link>>;      // hash = link hash
using AnchorMap = std::map<Hash, std::shared_ptr<Anchor>>;  // hash = anchor *parent* hash

/* todo: improve encapsulation
 * AnchorMap key is the anchor parent hash, note 'parent', so it is better to encapsulate this knowledge in a class
 * so we can write anchor_map.add(anchor) in place of anchor_map[anchor->parent_hash] = anchor
 * Also anchorQueue and anchorMap should be encapsulated because if one change an anchor then anchorQueue must be
 * fixed (= re-ordered). For this purpose assess boost::multi-index-container to replace the queue + map pair
 */

// Other containers
using LinkList = std::vector<std::shared_ptr<Link>>;
using LinkLIFOQueue = std::stack<std::shared_ptr<Link>>;

using Headers = std::vector<std::shared_ptr<BlockHeader>>;

inline BlockHeader& header_at(Headers::iterator it) { return *it->get(); }

inline BlockHeader& header_at(Headers::reverse_iterator it) { return *it->get(); }

inline const BlockHeader& header_at(Headers::const_iterator it) { return *it->get(); }

inline const BlockHeader& header_at(Headers::const_reverse_iterator it) { return *it->get(); }

struct Segment;  // forward declaration

// A list of (possibly unrelated) headers
// It arrives from remote peers, it is divided in Segments, and each Segment will be processed alone; each Segment has
// only references to the headers in the list so for safety reason each Segment has also a shared_ptr to the HeaderList
// so one instance of HeaderList remains alive whenever there is at least one Segment that uses it
struct HeaderList : std::enable_shared_from_this<HeaderList> {
  public:
    using Header_Ref = std::vector<BlockHeader>::const_iterator;

    static std::shared_ptr<HeaderList> make(const std::vector<BlockHeader>& headers) {
        return std::shared_ptr<HeaderList>(new HeaderList(headers));
    }

    auto split_into_segments() -> std::tuple<std::vector<Segment>, Penalty>;  // the core functionality of HeaderList

    std::vector<BlockHeader>& headers() { return headers_; }

  private:
    HeaderList(std::vector<BlockHeader> headers)
            : headers_(std::move(headers)) {}  // private, it needs to stay in the heap,
    // use make method to get an instance
    std::vector<BlockHeader> headers_;

    std::vector<Header_Ref> to_ref();

    std::tuple<bool, Penalty> static childParentValidity(Header_Ref child, Header_Ref parent);

    std::tuple<bool, Penalty> static childrenParentValidity(const std::vector<Header_Ref>& children, Header_Ref parent);
};

// Segment, a sequence of headers connected to one another (with parent-hash relationship),
// without any branching, ordered from high block number to lower block number, from children to parents
struct Segment
        : public std::vector<HeaderList::Header_Ref> {  // pointers/iterators to the headers that belongs to this segment

    Segment(std::shared_ptr<HeaderList> line) : line_(line) {}

    void push_back(const HeaderList::Header_Ref& val) {
        assert(empty() || back()->number == val->number + 1);  // also back()->parent_hash == val->hash() but expensive
        std::vector<HeaderList::Header_Ref>::push_back(val);
    }

    [[nodiscard]] HeaderList::Header_Ref lowest_header() const { return back(); }

    using Slice = std::span<const HeaderList::Header_Ref>;  // a Segment slice

    [[nodiscard]] Slice slice(size_t start, size_t end) const {
        return Slice(*this).subspan(start, end - start);
    }  // with c++20 it can be implemented as: return Slice(begin() + start, begin() + end);

  protected:
    // std::vector<something> headersRaw; // todo: do we need this?
    std::shared_ptr<HeaderList> line_;  // all the headers
};

}  // namespace silkworm

#endif  // SILKWORM_CHAIN_ELEMENTS_HPP<|MERGE_RESOLUTION|>--- conflicted
+++ resolved
@@ -50,7 +50,7 @@
 
     void remove_child(const Link& child) {
         auto to_remove =
-                std::remove_if(next.begin(), next.end(), [child](auto& link) { return (link->hash == child.hash); });
+            std::remove_if(next.begin(), next.end(), [child](auto& link) { return (link->hash == child.hash); });
         next.erase(to_remove, next.end());
     }
 
@@ -63,20 +63,20 @@
 
 // An anchor is the bottom of a chain bundle that consists of one anchor and some chain links.
 struct Anchor {
-    Hash parentHash;         // Hash of the header this anchor can be connected to (to disappear)
-    BlockNum blockHeight;    // block height of the anchor
-    time_point_t timestamp;  // request/arrival time
+    Hash parentHash;              // Hash of the header this anchor can be connected to (to disappear)
+    BlockNum blockHeight;         // block height of the anchor
+    time_point_t timestamp;       // request/arrival time
     time_point_t prev_timestamp;  // Used to restore timestamp when a request fails for network reasons
     int timeouts = 0;  // Number of timeout that this anchor has experienced;after certain threshold,it gets invalidated
     std::vector<std::shared_ptr<Link>> links;  // Links attached immediately to this anchor
-    BlockNum lastLinkHeight; // the blockHeight of the last link of the chain bundle anchored to this
+    BlockNum lastLinkHeight;                   // the blockHeight of the last link of the chain bundle anchored to this
     PeerId peerId;
 
     Anchor(const BlockHeader& header, PeerId p) {
         parentHash = header.parent_hash;
         blockHeight = header.number;
         lastLinkHeight = blockHeight;
-        //timestamp = 0;  // ready to get extended
+        // timestamp = 0;  // ready to get extended
         peerId = std::move(p);
     }
 
@@ -84,7 +84,7 @@
 
     void remove_child(const Link& child) {
         auto to_remove =
-                std::remove_if(links.begin(), links.end(), [child](auto& link) { return (link->hash == child.hash); });
+            std::remove_if(links.begin(), links.end(), [child](auto& link) { return (link->hash == child.hash); });
         links.erase(to_remove, links.end());
     }
 
@@ -109,27 +109,24 @@
 // Binary relations to use in priority queues
 struct LinkOlderThan : public std::function<bool(std::shared_ptr<Link>, std::shared_ptr<Link>)> {
     bool operator()(const std::shared_ptr<Link>& x, const std::shared_ptr<Link>& y) const {
-        return x->blockHeight != y->blockHeight ?
-               x->blockHeight < y->blockHeight :   // cause ordering
-               x < y;                              // preserve identity
+        return x->blockHeight != y->blockHeight ? x->blockHeight < y->blockHeight :  // cause ordering
+                   x < y;                                                            // preserve identity
     }
 };
 
 struct LinkYoungerThan : public std::function<bool(std::shared_ptr<Link>, std::shared_ptr<Link>)> {
     bool operator()(const std::shared_ptr<Link>& x, const std::shared_ptr<Link>& y) const {
-        return x->blockHeight != y->blockHeight ?
-               x->blockHeight > y->blockHeight :   // cause ordering
-               x > y;                              // preserve identity
+        return x->blockHeight != y->blockHeight ? x->blockHeight > y->blockHeight :  // cause ordering
+                   x > y;                                                            // preserve identity
     }
 };
 
 struct AnchorYoungerThan : public std::function<bool(std::shared_ptr<Link>, std::shared_ptr<Link>)> {
     bool operator()(const std::shared_ptr<Anchor>& x, const std::shared_ptr<Anchor>& y) const {
-        return x->timestamp != y->timestamp ?
-               x->timestamp > y->timestamp :      // prefer smaller timestamp
-               (x->blockHeight != y->blockHeight ?
-                x->blockHeight > y->blockHeight : // when timestamps are the same prioritise low blockHeight
-                x > y);                           // when blockHeight are the same preserve identity
+        return x->timestamp != y->timestamp ? x->timestamp > y->timestamp :  // prefer smaller timestamp
+                   (x->blockHeight != y->blockHeight ? x->blockHeight > y->blockHeight
+                                                     :  // when timestamps are the same prioritise low blockHeight
+                        x > y);                         // when blockHeight are the same preserve identity
     }
 };
 
@@ -149,44 +146,28 @@
 // - get parent header when we need to verify a new one
 // using OldestFirstLinkQueue = std::multimap<BlockNum, std::shared_ptr<Link>, BlockOlderThan>;
 
-<<<<<<< HEAD
-}  // namespace silkworm
-// close namespace to define mbpq_key - I do not like this
-
+}  // close namespace to define mbpq_key - I do not like this
 template <>
 struct mbpq_key<std::shared_ptr<Link>> {                                          // extract key type and value
     using type = BlockNum;                                                        // type of the key
     static type value(const std::shared_ptr<Link>& l) { return l->blockHeight; }  // value of the key
-=======
-} // close namespace to define mbpq_key - I do not like this
-template<>
-struct mbpq_key<std::shared_ptr<Link>> {    // extract key type and value
-    using type = BlockNum;   // type of the key
-    static type value(const std::shared_ptr<Link>& l) { return l->blockHeight; } // value of the key
->>>>>>> 50bbe84c
-};
-
-<<<<<<< HEAD
-namespace silkworm {  // reopen namespace
-
-using OldestFirstLinkQueue = map_based_priority_queue<std::shared_ptr<Link>, BlockOlderThan>;
-=======
+};
+
 using OldestFirstLinkMap = map_based_priority_queue<std::shared_ptr<Link>, BlockOlderThan>;
 
 using OldestFirstLinkQueue = set_based_priority_queue<std::shared_ptr<Link>, LinkOlderThan>;
->>>>>>> 50bbe84c
 
 // We need a queue for all links to
 // - store the links
 // - get younger links to evict when we need to free memory
 using YoungestFirstLinkQueue = set_based_priority_queue<std::shared_ptr<Link>,
-        LinkYoungerThan>;  // c++ set put min at the top
+                                                        LinkYoungerThan>;  // c++ set put min at the top
 
 // We need a queue for anchors to get anchors in reverse order respect to timestamp
 // (that is the time at which we asked peers for ancestor of the anchor)
 using OldestFirstAnchorQueue = heap_based_priority_queue<std::shared_ptr<Anchor>,
-        std::vector<std::shared_ptr<Anchor>>,  // inner impl
-        AnchorYoungerThan>;  // c++ heap is a max heap
+                                                         std::vector<std::shared_ptr<Anchor>>,  // inner impl
+                                                         AnchorYoungerThan>;  // c++ heap is a max heap
 // (note that go heap is a min heap)
 
 // Maps
@@ -234,7 +215,7 @@
 
   private:
     HeaderList(std::vector<BlockHeader> headers)
-            : headers_(std::move(headers)) {}  // private, it needs to stay in the heap,
+        : headers_(std::move(headers)) {}  // private, it needs to stay in the heap,
     // use make method to get an instance
     std::vector<BlockHeader> headers_;
 
@@ -248,7 +229,7 @@
 // Segment, a sequence of headers connected to one another (with parent-hash relationship),
 // without any branching, ordered from high block number to lower block number, from children to parents
 struct Segment
-        : public std::vector<HeaderList::Header_Ref> {  // pointers/iterators to the headers that belongs to this segment
+    : public std::vector<HeaderList::Header_Ref> {  // pointers/iterators to the headers that belongs to this segment
 
     Segment(std::shared_ptr<HeaderList> line) : line_(line) {}
 

--- conflicted
+++ resolved
@@ -122,15 +122,11 @@
                 name: "Ethereum EL tests"
                 working_directory: ~/build
                 no_output_timeout: 30m
-<<<<<<< HEAD
-                command: cmd/test/ethereum --threads 8
+                command: cmd/test/ethereum --threads 16
       - run:
           name: "Execution Spec Tests"
           working_directory: ~/build
-          command: cmd/test/ethereum --tests $HOME/project/tests/execution-spec --threads 8
-=======
-                command: cmd/test/ethereum --threads 16
->>>>>>> cda9dd0d
+          command: cmd/test/ethereum --tests $HOME/project/tests/execution-spec --threads 16
 
 jobs:
   lint:

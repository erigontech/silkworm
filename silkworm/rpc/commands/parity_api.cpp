--- conflicted
+++ resolved
@@ -93,9 +93,8 @@
         if (*it < 0xFF) {
             (*it)++;
             break;
-        } else {
-            *it = 0x00;
         }
+        *it = 0x00;
     }
 }
 
@@ -128,12 +127,7 @@
     try {
         const auto block_number = co_await core::get_block_number(block_id, *tx);
         SILK_DEBUG << "read account with address: " << address << " block number: " << block_number;
-<<<<<<< HEAD
-        StateReader state_reader{*tx, block_number, db::chain::CanonicalBodyForStorageProvider{}};
-        //        StateReader state_reader{*tx, block_number};
-=======
         StateReader state_reader{*tx, block_number};
->>>>>>> b2170684
         std::optional<Account> account = co_await state_reader.read_account(address);
         if (!account) throw std::domain_error{"account not found"};
 

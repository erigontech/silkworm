/*
   Copyright 2020-2021 The Silkworm Authors

   Licensed under the Apache License, Version 2.0 (the "License");
   you may not use this file except in compliance with the License.
   You may obtain a copy of the License at

       http://www.apache.org/licenses/LICENSE-2.0

   Unless required by applicable law or agreed to in writing, software
   distributed under the License is distributed on an "AS IS" BASIS,
   WITHOUT WARRANTIES OR CONDITIONS OF ANY KIND, either express or implied.
   See the License for the specific language governing permissions and
   limitations under the License.
*/

#include <CLI/CLI.hpp>
#include <atomic>
#include <boost/endian.hpp>
#include <boost/filesystem.hpp>
#include <boost/interprocess/mapped_region.hpp>
#include <boost/signals2.hpp>
#include <boost/format.hpp>
#include <csignal>
#include <ethash/keccak.hpp>
#include <queue>
#include <silkworm/chain/config.hpp>
#include <silkworm/common/log.hpp>
#include <silkworm/common/worker.hpp>
#include <silkworm/crypto/ecdsa.hpp>
#include <silkworm/db/access_layer.hpp>
#include <silkworm/db/stages.hpp>
#include <silkworm/db/util.hpp>
#include <silkworm/etl/collector.hpp>
#include <silkworm/types/block.hpp>
#include <string>
#include <thread>

namespace fs = boost::filesystem;
using namespace silkworm;

std::atomic_bool g_should_stop{false};  // Request for stop from user or OS

struct app_options_t {
    std::string datadir{};                                      // Provided database path
    uint64_t mapsize{0};                                        // Provided lmdb map size
    uint32_t max_workers{std::thread::hardware_concurrency()};  // Max number of threads
    size_t batch_size{1'000'000};                               // Number of work packages to serve a worker
    uint32_t block_from{1u};                                    // Initial block number to start from
    uint32_t block_to{UINT32_MAX};                              // Final block number to process
    bool force{false};                                          // Whether to replay already processed blocks
    bool dry{false};                                            // Runs in dry mode (no data is persisted on disk)
    bool debug{false};                                          // Whether to display some debug info
};

void sig_handler(int signum) {
    (void)signum;
    std::cout << std::endl << " Got interrupt. Stopping ..." << std::endl << std::endl;
    g_should_stop.store(true);
}

/**
* @brief A thread worker dedicated at recovering public keys from
* transaction signatures
*/
class RecoveryWorker final : public silkworm::Worker {
  public:

    RecoveryWorker(uint32_t id, size_t data_size) : id_(id), data_size_{data_size} {};

    // Recovery package
    struct package {
        uint64_t block_num;
        ethash::hash256 hash;
        bool odd_y_parity;
        uint8_t signature[64];
    };

    enum class Status
    {
        Idle = 0,
        Working = 1,
        ResultsReady = 2,
        Error = 3,
        Aborted = 4,
    };

    // Provides a container of packages to process
    void set_work(uint32_t batch_id, std::unique_ptr<std::vector<package>> batch) {
        std::unique_lock l{xwork_};
        batch_ = std::move(batch);
        batch_id_ = batch_id;
        status_.store(Status::Working);
        l.unlock();
        Worker::kick();
    }

    uint32_t get_id() const { return id_; };
    uint32_t get_batch_id() const { return batch_id_; };
    std::string get_error(void) const { return last_error_; };
    Status get_status(void) const { return status_.load(); };

    // Pull results from worker
    bool pull_results(Status status, std::vector<std::pair<uint64_t, MDB_val>>& out) {
        if (status_.compare_exchange_strong(status, Status::Idle)) {
            std::swap(out, results_);
            return true;
        };
        return false;
    };

    // Signal to connected handlers the task has completed
    boost::signals2::signal<void(RecoveryWorker* sender, uint32_t batch_id)> signal_completed;

  private:
    const uint32_t id_;                                    // Current worker identifier
    uint32_t batch_id_{0};                                 // Running batch identifier
    std::unique_ptr<std::vector<package>> batch_;          // Batch to process
    size_t data_size_;                                     // Size of the recovery data buffer
    uint8_t* data_{nullptr};                               // Pointer to data where rsults are stored
    std::vector<std::pair<uint64_t, MDB_val>> results_{};  // Results per block pointing to data area
    std::string last_error_{};                             // Description of last error occurrence
    std::atomic<Status> status_{Status::Idle};             // Status of worker

    // Basic work loop (overrides Worker::work())
    void work() final {

        // Try allocate enough memory to store
        // results output
        data_ = static_cast<uint8_t*>(std::calloc(1, data_size_));
        if (!data_) {
            throw std::runtime_error("Unable to allocate memory");
        }

        while (!should_stop()) {
            bool expected_kick_value{true};
            if (!kicked_.compare_exchange_strong(expected_kick_value, false)) {
                std::unique_lock l(xwork_);
                kicked_cv_.wait_for(l, std::chrono::seconds(1));
                continue;
            }

            // Prefer swapping with a new vector instead of clear
            std::vector<std::pair<uint64_t, MDB_val>>().swap(results_);

            uint64_t block_num{(*batch_).front().block_num};
            size_t block_result_offset{0};
            size_t block_result_length{0};

            for (auto const& package : (*batch_)) {

                // On block switching store the results
                if (block_num != package.block_num) {
                    MDB_val result{block_result_length, (void*)&data_[block_result_offset]};
                    results_.push_back({block_num, result});
                    block_result_offset += block_result_length;
                    block_result_length = 0;
                    block_num = package.block_num;
                    if (should_stop()) {
                        status_.store(Status::Aborted);
                        break;
                    }
                }

<<<<<<< HEAD
                std::optional<Bytes> recovered{
                    ecdsa::recover(full_view(package.hash.bytes), full_view(package.signature), package.recovery_id)};

                if (recovered.has_value() && (int)recovered->at(0) == 4) {
                    auto keyHash{ethash::keccak256(recovered->data() + 1, recovered->length() - 1)};
                    std::memcpy(&data_[block_result_offset + block_result_length],
                                &keyHash.bytes[sizeof(keyHash) - kAddressLength], kAddressLength);
                    block_result_length += kAddressLength;
                } else {
                    last_error_ = "Public key recovery failed at block #" + std::to_string(package.block_num);
                    status_.store(Status::Error);
                    break;  // No need to process other txns
=======
                    std::optional<Bytes> recovered{ecdsa::recover(full_view(package.hash.bytes),
                                                                  full_view(package.signature), package.odd_y_parity)};
                    if (recovered.has_value() && (int)recovered->at(0) == 4) {
                        auto keyHash{ethash::keccak256(recovered->data() + 1, recovered->length() - 1)};
                        std::memcpy(&mydata_[block_result_offset + block_result_length],
                                    &keyHash.bytes[sizeof(keyHash) - kAddressLength], kAddressLength);
                        block_result_length += kAddressLength;
                    } else {
                        recovery_error.err = -1;
                        recovery_error.msg =
                            "Public key recovery failed at block #" + std::to_string(package.block_num);
                        break;  // No need to process other txns
                    }
>>>>>>> b8f19567
                }
            }

            if (status_.load() == Status::Working) {
                // Store results for last block
                if (block_result_length) {
                    MDB_val result{block_result_length, (void*)&data_[block_result_offset]};
                    results_.push_back({block_num, result});
                }
                status_.store(Status::ResultsReady);
            }

            // Raise finished event
            signal_completed(this, batch_id_);
            batch_.reset();
        }

        std::free(data_);
    };
};

<<<<<<< HEAD
/**
* @brief An orchestrator of RecoveryWorkers
*/
class RecoveryFarm final
{
  public:
    RecoveryFarm() = delete;

    /**
     * @brief This class coordinates the recovery of senders' addresses through
     * multiple threads. May eventually handle the unwinding of already
     * recovered addresses.
     *
     * @param transaction: the database transaction we should work on
     * @param max_workers: max number of recovery threads to spawn
     * @param max_batch_size: max number of transaction to be sent a worker for recovery
     */
    explicit RecoveryFarm(lmdb::Transaction& db_transaction, uint32_t max_workers, size_t max_batch_size,
                          etl::Collector& collector)
        : db_transaction_{db_transaction},
          max_workers_{max_workers},
          max_batch_size_{max_batch_size},
          collector_{collector} {
        workers_.reserve(max_workers);
    };
    ~RecoveryFarm() = default;

    enum class Status {
        Succeded = 0,
        DatabaseError = 1,
        HeaderNotFound = 2,
        BadHeaderSequence = 3,
        InvalidRange = 4,
        PrevStagesInadequate = 5,
        BlockNotFound = 6,
        BadBlockSequence = 7,
        InvalidTransactionSignature = 8,
        RecoveryError = 9,
        WorkerInitError = 10,
        WorkerAborted = 11,
        WorkerStatusMismatch = 12,
        FileSystemError = 13,
    };

    /**
     * @brief Recovers sender's public keys from transactions
     *
     * @param height_from : Lower boundary for blocks to process (included)
     * @param height_to   : Upper boundary for blocks to process (included)
     */
    Status recover(ChainConfig config, uint64_t height_from, uint64_t height_to, bool force) {
        Status ret{Status::Succeded};
        try {

            // Retrieve previous stage height
            auto senders_stage_height{db::stages::get_stage_progress(db_transaction_, db::stages::kSendersKey)};
            if (height_from > (senders_stage_height + 1)) {
                height_from = (senders_stage_height + 1);
            }
            if (height_from <= senders_stage_height) {
                if (force) {
                    uint64_t new_height{height_from ? height_from - 1 : height_from};
                    Status ret_status = unwind(new_height);
                    if (ret_status != Status::Succeded) {
                        return ret_status;
                    }
                    db::stages::set_stage_progress(db_transaction_, db::stages::kSendersKey, new_height);
=======
void process_txs_for_signing(ChainConfig& config, uint64_t block_num, std::vector<silkworm::Transaction>& transactions,
                             std::vector<Recoverer::package>& packages) {
    for (const auto& txn : transactions) {
        if (!silkworm::ecdsa::is_valid_signature(txn.r, txn.s, config.has_homestead(block_num))) {
            throw std::runtime_error("Got invalid signature in tx for block number " + std::to_string(block_num));
        }

        Bytes rlp{};
        if (txn.chain_id) {
            if (!config.has_spurious_dragon(block_num)) {
                throw std::runtime_error("EIP-155 signature in tx before Spurious Dragon for block number " +
                                         std::to_string(block_num));
            } else if (txn.chain_id != config.chain_id) {
                throw std::runtime_error("Got invalid EIP-155 signature in tx for block number " +
                                         std::to_string(block_num) + " chain_id : expected " +
                                         std::to_string(config.chain_id) + " got " + intx::to_string(*txn.chain_id));
            }
        }

        rlp::encode(rlp, txn, /*for_signing=*/true, /*wrap_eip2718_into_array=*/false);

        auto hash{keccak256(rlp)};
        Recoverer::package rp{block_num, hash, txn.odd_y_parity};
        intx::be::unsafe::store(rp.signature, txn.r);
        intx::be::unsafe::store(rp.signature + 32, txn.s);
        packages.push_back(rp);
    }
}

bool start_workers(std::vector<std::unique_ptr<Recoverer>>& workers) {
    for (const auto& worker : workers) {
        SILKWORM_LOG(LogInfo) << "Starting worker thread #" << worker->get_id() << std::endl;
        worker->start();
        // Wait for thread to init properly
        std::this_thread::sleep_for(std::chrono::milliseconds(5));
        if (worker->get_state() != Worker::WorkerState::kStarted) {
            return false;
        }
    }
    return true;
}

void stop_workers(std::vector<std::unique_ptr<Recoverer>>& workers, bool wait) {
    for (const auto& worker : workers) {
        if (worker->get_state() == Worker::WorkerState::kStarted) {
            SILKWORM_LOG(LogInfo) << "Stopping worker thread #" << worker->get_id() << std::endl;
            worker->stop(wait);
        }
    }
}

std::vector<evmc::bytes32> load_canonical_headers(lmdb::Transaction& txn, uint64_t from, uint64_t to) {
    uint64_t count{to - from + 1};
    SILKWORM_LOG(LogInfo) << "Loading canonical block headers [" << from << " ... " << to << "]" << std::endl;

    std::vector<evmc::bytes32> ret;
    ret.reserve(count);

    // Locate starting canonical block selected
    // and navigate headers
    auto header_key{db::header_hash_key(from)};
    auto headers_table{txn.open(db::table::kBlockHeaders)};
    MDB_val mdb_key{db::to_mdb_val(header_key)}, mdb_data{};

    uint32_t percent{0};
    uint32_t percent_step{5};  // 5% increment among batches
    size_t batch_size{count / (100 / percent_step)};

    int rc{headers_table->seek_exact(&mdb_key, &mdb_data)};
    while (rc == MDB_SUCCESS) {
        // Canonical header key is 9 bytes (8 blocknumber + 'n')
        if (mdb_key.mv_size == header_key.length() && mdb_data.mv_data) {
            ByteView v{static_cast<uint8_t*>(mdb_key.mv_data), mdb_key.mv_size};
            if (v[8] == 'n') {
                auto header_block{boost::endian::load_big_u64(&v[0])};
                if (header_block > to) {
                    rc = MDB_NOTFOUND;
                    break;
>>>>>>> b8f19567
                } else {
                    height_from = senders_stage_height + 1;
                }
            }

<<<<<<< HEAD
            if (height_to == UINT32_MAX) {
                auto blocks_stage_height{db::stages::get_stage_progress(db_transaction_, db::stages::kBlockBodiesKey)};
                height_to = blocks_stage_height;
                if (height_to < height_from) {
                    // We actually don't need to recover anything
                    return Status::Succeded;
=======
            if (!batch_size) {
                batch_size = count / (100 / percent_step);
                percent += percent_step;
                SILKWORM_LOG(LogInfo) << "... " << std::right << std::setw(3) << std::setfill(' ') << percent << " %"
                                      << std::endl;
                if (should_stop_) {
                    rc = MDB_NOTFOUND;
                    continue;
>>>>>>> b8f19567
                }
            }

<<<<<<< HEAD
            if (height_from > height_to) {
                return Status::InvalidRange;
=======
// Writes batch results to db
size_t bufferize_results(std::queue<std::pair<uint32_t, uint32_t>>& batches, std::mutex& batches_mtx,
                         std::vector<std::unique_ptr<Recoverer>>& workers,
                         std::vector<evmc::bytes32>::iterator& headers, etl::Collector& collector) {
    size_t ret{0};
    std::vector<std::pair<uint64_t, MDB_val>> results{};
    do {
        // Loop all completed batches until queue
        // empty. Other batches may complete while
        // writing of batch is in progress
        std::unique_lock l{batches_mtx};
        if (batches.empty()) {
            break;
        }

        // Pull result from proper worker
        auto& item{batches.front()};
        results.swap(workers.at(item.first)->get_results());
        batches.pop();
        l.unlock();

        // Bufferize results
        // Note ! Blocks arrive already sorted
        for (auto& [block_num, mdb_val] : results) {
            auto etl_key{db::block_key(block_num, headers->bytes)};
            Bytes etl_data(static_cast<unsigned char*>(mdb_val.mv_data), mdb_val.mv_size);
            etl::Entry etl_entry{etl_key, etl_data};
            collector.collect(etl_entry);
            headers++;
        }

        std::vector<std::pair<uint64_t, MDB_val>>().swap(results);

    } while (true);

    return ret;
}

// Unwinds Senders' table
void do_unwind(std::unique_ptr<lmdb::Transaction>& txn, uint64_t from) {
    SILKWORM_LOG(LogInfo) << "Unwinding Senders' table ... " << std::endl;
    auto senders{txn->open(db::table::kSenders, MDB_CREATE)};
    if (from <= 1) {
        lmdb::err_handler(senders->clear());
        return;
    }

    Bytes senders_key(40, '\0');
    boost::endian::store_big_u64(&senders_key[0], from);

    MDB_val key{}, data{};
    key.mv_data = (void*)&senders_key[0];
    key.mv_size = senders_key.length();
    int rc{senders->seek(&key, &data)};
    while (rc == MDB_SUCCESS) {
        lmdb::err_handler(senders->del_current());
        rc = senders->get_next(&key, &data);
    }
    if (rc != MDB_NOTFOUND) {
        lmdb::err_handler(rc);
    }
}

// Executes the recovery stage
int do_recover(app_options_t& options) {
    std::shared_ptr<lmdb::Environment> lmdb_env{nullptr};  // Main lmdb environment
    std::unique_ptr<lmdb::Transaction> lmdb_txn{nullptr};  // Main lmdb transaction
    ChainConfig config{kMainnetConfig};                    // Main net config flags
    std::vector<Recoverer::package> recoverPackages{};     // Where to store work packages for recoverers

    uint32_t next_batch_id{0};                   // Batch identifier sent to recoverer thread
    size_t batch_size{0};                        // Progressive number of delivered work
    std::atomic<uint32_t> expected_batch_id{0};  // Holder of queue flushing order
    std::queue<std::pair<uint32_t, uint32_t>>
        batches_completed{};           // Queue of batches completed waiting to be written on disk
    std::mutex batches_completed_mtx;  // Guards the queue

    uint32_t next_worker_id{0};                  // Used to serialize the dispatch of works to threads
    std::atomic<uint32_t> workers_in_flight{0};  // Number of workers in flight
    uint64_t total_transactions{0};              // Overall number of transactions processed

    // Recoverer's signal handlers
    boost::function<void(uint32_t, uint32_t, Recoverer::error)> finishedHandler =
        [&expected_batch_id, &batches_completed, &batches_completed_mtx, &workers_in_flight](
            uint32_t sender_id, uint32_t batch_id, Recoverer::error error) {
            // Ensure threads flush in the right order to preserve key sorting
            // Threads waits for its ticket before flushing
            while (expected_batch_id.load(std::memory_order_relaxed) != batch_id) {
                std::this_thread::sleep_for(std::chrono::milliseconds(500));
>>>>>>> b8f19567
            }

            // Load canonical headers
            Status ret_status{Status::Succeded};
            uint64_t headers_count{height_to - height_from + 1};
            headers_.reserve(headers_count);
            ret_status = fill_canonical_headers(height_from, height_to);
            if (ret_status != Status::Succeded) {
                return ret_status;
            }

<<<<<<< HEAD
            SILKWORM_LOG(LogLevels::LogInfo) << "Collected " << headers_.size() << " canonical headers" << std::endl;
            if (headers_.size() != headers_count) {
                SILKWORM_LOG(LogLevels::LogError) << "A total of " << headers_count << " was expected" << std::endl;
                return Status::HeaderNotFound;
            }
=======
            // Save my ids in the queue of results to
            // store in db
            std::unique_lock l{batches_completed_mtx};
            std::pair<uint32_t, uint32_t> item{sender_id, batch_id};
            batches_completed.push(item);

            // Ready to serve next thread
            expected_batch_id++;
            workers_in_flight--;
        };

    // Each recoverer will allocate enough
    // storage space to hold results for
    // a full batch. Worker object is not copyable
    // thus the need of a unique_ptr.
    std::vector<std::unique_ptr<Recoverer>> recoverers_{};
    for (uint32_t i = 0; i < options.numthreads; i++) {
        recoverers_.emplace_back(new Recoverer(i, (options.batch_size * kAddressLength)));
        recoverers_.back()->signal_completed.connect(boost::bind(finishedHandler, _1, _2, _3));
    }

    // Start recoverers (here occurs allocation)
    if (!start_workers(recoverers_)) {
        SILKWORM_LOG(LogCritical) << "Unable to start required recoverers" << std::endl;
        stop_workers(recoverers_, true);
        recoverers_.clear();
        return -1;
    }

    // Initialize db_options
    lmdb::DatabaseConfig db_config{options.datadir};
    db_config.set_readonly(false);
    db_config.map_size = options.mapsize;

    // Compute etl temporary path
    fs::path db_path(options.datadir);
    fs::path etl_path(db_path.parent_path() / fs::path("etl-temp"));
    fs::create_directories(etl_path);
    etl::Collector collector(etl_path.string().c_str(), /* flush size */ 512 * kMebi);

    try {
        // Open db and start transaction
        lmdb_env = lmdb::get_env(db_config);
        lmdb_txn = lmdb_env->begin_rw_transaction();

        SILKWORM_LOG(LogInfo) << "Checking previous stages ..." << std::endl;

        auto stage_headers_height{db::stages::get_stage_progress(*lmdb_txn, db::stages::kHeadersKey)};
        auto stage_bodies_height{db::stages::get_stage_progress(*lmdb_txn, db::stages::kBlockBodiesKey)};
        auto stage_senders_height{db::stages::get_stage_progress(*lmdb_txn, db::stages::kSendersKey)};

        SILKWORM_LOG(LogDebug) << "Headers height " << stage_headers_height << std::endl;
        SILKWORM_LOG(LogDebug) << "Bodies  height " << stage_bodies_height << std::endl;
        SILKWORM_LOG(LogDebug) << "Senders height " << stage_senders_height << std::endl;

        // Requested from block cannot exceed actual stage_bodies_height
        if (options.block_from > stage_bodies_height) {
            options.block_from = (stage_bodies_height ? stage_bodies_height : 1u);
        }
        if (options.block_to > stage_bodies_height) {
            options.block_to = stage_bodies_height;
        }

        // Do we have to unwind Sender's table ?
        if (options.block_from <= stage_senders_height) {
            do_unwind(lmdb_txn, options.block_from);
            SILKWORM_LOG(LogInfo) << "New stage height "
                                  << (options.block_from <= 1 ? 0 : static_cast<uint64_t>(options.block_from) - 1)
                                  << std::endl;
            db::stages::set_stage_progress(
                *lmdb_txn, db::stages::kSendersKey,
                (options.block_from <= 1 ? 0 : static_cast<uint64_t>(options.block_from) - 1));
            lmdb_txn->commit();
            lmdb_txn = lmdb_env->begin_rw_transaction();
        }

        // Load all canonical headers
        auto canonical_headers{load_canonical_headers(*lmdb_txn, options.block_from, options.block_to)};
        if (!canonical_headers.size()) {
            // Nothing to process
            throw std::logic_error("No canonical headers collected.");
        }

        SILKWORM_LOG(LogInfo) << "Collected " << canonical_headers.size() << " canonical headers" << std::endl;
>>>>>>> b8f19567

            headers_it_1_ = headers_.begin();
            headers_it_2_ = headers_.begin();

            // Load block bodies
            uint64_t block_num{0};                     // Block number being processed
            uint64_t expected_block_num{height_from};  // Expected block number in sequence

            SILKWORM_LOG(LogLevels::LogDebug) << "Begin read block bodies ... " << std::endl;
            auto bodies_table{db_transaction_.open(db::table::kBlockBodies)};
            auto transactions_table{db_transaction_.open(db::table::kEthTx)};

<<<<<<< HEAD
            // Set to first block and read all in sequence
            auto block_key{db::block_key(expected_block_num, headers_it_1_->bytes)};
            MDB_val mdb_key{db::to_mdb_val(block_key)}, mdb_data{};
            int rc{bodies_table->seek_exact(&mdb_key, &mdb_data)};
            if (rc) {
                return Status::BlockNotFound;
            }
=======
            SILKWORM_LOG(LogInfo) << "Scanning bodies ... " << std::endl;
>>>>>>> b8f19567

            // Initializes first batch
            init_batch();

            while (!rc && !should_stop()) {
                auto key_view{db::from_mdb_val(mdb_key)};
                block_num = boost::endian::load_big_u64(key_view.data());
                if (block_num < expected_block_num) {
                    // The same block height has been recorded
                    // but is not canonical;
                    rc = bodies_table->get_next(&mdb_key, &mdb_data);
                    continue;
                } else if (block_num > expected_block_num) {
                    // We surpassed the expected block which means
                    // either the db misses a block or blocks are not persisted
                    // in sequence
                    SILKWORM_LOG(LogLevels::LogError) << "Senders' recovery : Bad block sequence expected "
                                                      << expected_block_num << " got " << block_num << std::endl;
                    return Status::BadBlockSequence;
                }

                if (memcmp((void*)&key_view[8], (void*)headers_it_1_->bytes, 32) != 0) {
                    // We stumbled into a non canonical block (not matching header)
                    // move next and repeat
                    rc = bodies_table->get_next(&mdb_key, &mdb_data);
                    continue;
                }

                // Get the body and its transactions
                auto body_rlp{db::from_mdb_val(mdb_data)};
                auto block_body{db::detail::decode_stored_block_body(body_rlp)};
                std::vector<Transaction> transactions{
                    db::read_transactions(*transactions_table, block_body.base_txn_id, block_body.txn_count)};

                if (transactions.size()) {

<<<<<<< HEAD
                    if (((*batch_).size() + transactions.size()) > max_batch_size_) {
                        ret = dispatch_batch();
                        if (ret != Status::Succeded) {
                            throw std::runtime_error("Unable to dispatch work");
=======
                        SILKWORM_LOG(LogDebug) << "Package size " << recoverPackages.size() << std::endl;

                        recoverers_.at(next_worker_id)->set_work(next_batch_id++, recoverPackages);
                        recoverers_.at(next_worker_id)->kick();
                        workers_in_flight++;
                        batch_size = 0;

                        SILKWORM_LOG(LogInfo) << "Block " << std::right << std::setw(9) << std::setfill(' ')
                                              << current_block << " Transactions " << std::right << std::setw(12)
                                              << std::setfill(' ') << total_transactions << " Workers "
                                              << workers_in_flight << "/" << options.numthreads << std::endl;

                        if (++next_worker_id == options.numthreads) {
                            next_worker_id = 0;
>>>>>>> b8f19567
                        }
                    }

                    ret = fill_batch(config, block_num, transactions);
                    if (ret != Status::Succeded) {
                        throw std::runtime_error("Unable to transform transactions");
                    }
                }

                // After processing move to next block number and header
                if (++headers_it_1_ == headers_.end()) {
                    // We'd go beyond collected canonical headers
                    break;
                }

                expected_block_num++;
                rc = bodies_table->get_next(&mdb_key, &mdb_data);
            }

            if (rc && rc != MDB_NOTFOUND) {
                lmdb::err_handler(rc);
            }

            SILKWORM_LOG(LogLevels::LogDebug) << "End   read block bodies ... " << std::endl;

            if (!should_stop() && !static_cast<int>(ret)) {
                ret = dispatch_batch(/* renew = */ false);
                if (ret != Status::Succeded) {
                    throw std::runtime_error("Unable to dispatch work");
                }
            } else {
                stop_all_workers();
            }

        } catch (const lmdb::exception& ex) {
            SILKWORM_LOG(LogLevels::LogError) << "Senders' recovery : Database error " << ex.what() << std::endl;
            ret = Status::DatabaseError;
        } catch (const std::exception& ex) {
            SILKWORM_LOG(LogLevels::LogError) << "Senders' recovery : " << ex.what() << std::endl;
            ret = Status::RecoveryError;
        }

        // If everything ok from previous steps wait for all workers to complete
        // and bufferize results
        if (!static_cast<int>(ret))
        {
            wait_workers_completion();
            bufferize_workers_results();
            if (collector_.size() && !should_stop()) {
                try {
                    // Prepare target table
                    auto target_table = db_transaction_.open(db::table::kSenders, MDB_CREATE);
                    SILKWORM_LOG(LogLevels::LogInfo) << "ETL Load [2/2] : Loading data into " << target_table->get_name() << std::endl;
                    collector_.load(
                        target_table.get(), nullptr, MDB_APPEND,
                        /* log_every_percent = */ (total_recovered_transactions_ <= max_batch_size_ ? 0 : 20));
                    db::stages::set_stage_progress(db_transaction_, db::stages::kSendersKey, last_processed_block_);
                } catch (const lmdb::exception& ex) {
                    SILKWORM_LOG(LogLevels::LogError) << "Senders' recovery : Database error " << ex.what() << std::endl;
                    ret = Status::DatabaseError;
                } catch (const std::exception& ex) {
                    SILKWORM_LOG(LogLevels::LogError) << "Senders' recovery : " << ex.what() << std::endl;
                    ret = Status::RecoveryError;
                }
            }
        }

        return ret;
  }

  /**
  * @brief Unwinds Sender's recovery stage
  */
  Status unwind(uint64_t new_height) {

      SILKWORM_LOG(LogLevels::LogInfo) << "Unwinding Senders' table to height " << new_height << std::endl;
      try {
          auto unwind_table{db_transaction_.open(db::table::kSenders, MDB_CREATE)};
          uint64_t rcount{0};
          lmdb::err_handler(unwind_table->get_rcount(&rcount));
          if (rcount) {
              if (new_height <= 1) {
                  lmdb::err_handler(unwind_table->clear());
              } else {
                  Bytes key(40, '\0');
                  boost::endian::store_big_u64(&key[0], new_height + 1);  // New stage height is last processed
                  MDB_val mdb_key{db::to_mdb_val(key)}, mdb_data{};
                  lmdb::err_handler(unwind_table->seek(&mdb_key, &mdb_data));
                  do {
                      /* Delete all records sequentially */
                      lmdb::err_handler(unwind_table->del_current());
                      lmdb::err_handler(unwind_table->get_next(&mdb_key, &mdb_data));
                  } while (true);
              }
          }
      } catch (const lmdb::exception& ex) {
          if (ex.err() != MDB_NOTFOUND) {
              SILKWORM_LOG(LogLevels::LogError)
                  << "Senders Unwinding : Unexpected database error :  " << ex.what() << std::endl;
              return Status::DatabaseError;
          }
      }
      return Status::Succeded;
  }

private:

    /**
    * @brief Gets whether or not this class should stop working
    */
    bool should_stop() {

        return should_stop_.load() || g_should_stop.load();
    }

    /**
     * @brief Forces each worker to stop
     */
    void stop_all_workers() {
        for (const auto& worker : workers_) {
            worker->stop(/* wait =*/true);
        }
    }

<<<<<<< HEAD
    /**
     * @brief Waits till every worker has finished or aborted
     */
    void wait_workers_completion() {
        if (workers_.size()) {
            uint64_t attempts{0};
            do {
                std::this_thread::sleep_for(std::chrono::milliseconds(100));
                auto it = std::find_if(workers_.begin(), workers_.end(), [](const std::unique_ptr<RecoveryWorker>& w) {
                    return w->get_status() == RecoveryWorker::Status::Working;
                });
                if (it == workers_.end()) {
                    break;
                }
                attempts++;
                if (!(attempts % 10)) {
                    SILKWORM_LOG(LogLevels::LogDebug) << "Waiting for workers to complete" << std::endl;
                }
            } while (true);
        }
    }

    /**
    * @brief Collects results from worker's completed tasks
    */
    Status bufferize_workers_results() {

        static std::string fmt_row{"%10u bks %12u txs"};

        Status ret{Status::Succeded};
        std::vector<std::pair<uint64_t, MDB_val>> worker_results{};
        do
        {
            // Check we have results to pull
            std::unique_lock l(batches_completed_mtx);
            if (batches_completed.empty()) {
                break;
=======
                SILKWORM_LOG(LogInfo) << "Block " << std::right << std::setw(9) << std::setfill(' ') << current_block
                                      << " Transactions " << std::right << std::setw(12) << std::setfill(' ')
                                      << total_transactions << " Workers " << workers_in_flight << "/"
                                      << options.numthreads << std::endl;
>>>>>>> b8f19567
            }

            // Pull results
            auto& item{batches_completed.front()};
            auto& worker{workers_.at(item.first)};
            batches_completed.pop();
            l.unlock();

            auto status = worker->get_status();
            if (status == RecoveryWorker::Status::Error) {
                SILKWORM_LOG(LogLevels::LogError)
                    << "Got error from worker id " << worker->get_id() << " : " << worker->get_error() << std::endl;
                should_stop_.store(true);
                ret = Status::RecoveryError;
            } else if (status == RecoveryWorker::Status::Aborted) {
                ret = Status::WorkerAborted;
            } else if (status == RecoveryWorker::Status::ResultsReady) {
                if (!worker->pull_results(status, worker_results)) {
                    ret = Status::WorkerStatusMismatch;
                } else {
                    // Save results in etl
                    if (!should_stop()) {
                        for (auto& [block_num, mdb_val] : worker_results) {
                            last_processed_block_ = block_num;
                            total_processed_blocks_++;
                            total_recovered_transactions_ += (mdb_val.mv_size / kAddressLength);

                            auto etl_key{db::block_key(block_num, headers_it_2_->bytes)};
                            Bytes etl_data(static_cast<unsigned char*>(mdb_val.mv_data), mdb_val.mv_size);
                            etl::Entry item{etl_key, etl_data};
                            collector_.collect(item);  // TODO check for errors (eg. disk full)
                            headers_it_2_++;
                        }
                        SILKWORM_LOG(LogLevels::LogInfo)
                            << "ETL Load [1/2] : "
                            << (boost::format(fmt_row) % total_processed_blocks_ % total_recovered_transactions_)
                            << std::endl;
                    }
                }
            }

            worker_results.clear();

        } while (ret == Status::Succeded && !should_stop());

        return ret;
    }

    /**
    * @brief Transforms transaction into recoverable packages
    *
    * @param config       : Chain configuration
    * @param block_num    : Actual block this transactions belong to
    * @param transactions : Transactions which have to be reovered for sender address
    */
    Status fill_batch(ChainConfig config, uint64_t block_num, std::vector<Transaction>& transactions) {
        for (const auto& transaction: transactions)
        {
            if (!silkworm::ecdsa::is_valid_signature(transaction.r, transaction.s, config.has_homestead(block_num))) {
                SILKWORM_LOG(LogLevels::LogError) << "Got invalid signature in transaction for block " << block_num << std::endl;
                return Status::InvalidTransactionSignature;
            }

            ecdsa::RecoveryId x{ ecdsa::get_signature_recovery_id(transaction.v) };
            Bytes rlp{};
            if (x.eip155_chain_id) {
                if (!config.has_spurious_dragon(block_num)) {
                    SILKWORM_LOG(LogLevels::LogError) << "EIP-155 signature in transaction before Spurious Dragon for block " << block_num << std::endl;
                    return Status::InvalidTransactionSignature;
                } else if (x.eip155_chain_id != config.chain_id) {

                    SILKWORM_LOG(LogLevels::LogError)
                        << "EIP-155 invalid signature in transaction for block " << block_num << std::endl;
                    SILKWORM_LOG(LogLevels::LogError) << "Expected chain_id " << config.chain_id << " got "
                                                      << intx::to_string(*x.eip155_chain_id) << std::endl;
                    return Status::InvalidTransactionSignature;
                }
                rlp::encode(rlp, transaction, true, { config.chain_id });
            } else {
                rlp::encode(rlp, transaction, true, {});
            }

            auto hash{keccak256(rlp)};
            RecoveryWorker::package package{block_num, hash, x.recovery_id};
            intx::be::unsafe::store(package.signature, transaction.r);
            intx::be::unsafe::store(package.signature + 32, transaction.s);
            (*batch_).push_back(package);

        }

<<<<<<< HEAD
        return Status::Succeded;
=======
        SILKWORM_LOG(LogInfo) << "Bodies scan " << (should_stop_ ? "aborted! " : "completed!") << std::endl;

    } catch (lmdb::exception& ex) {
        // This handles specific lmdb errors
        SILKWORM_LOG(LogCritical) << "Unexpected error : " << ex.err() << " " << ex.what() << std::endl;
        main_thread_error_ = true;
    } catch (std::logic_error& ex) {
        SILKWORM_LOG(LogCritical) << ex.what() << std::endl;
        main_thread_error_ = true;
    } catch (std::runtime_error& ex) {
        // This handles runtime logic errors
        // eg. trying to open two rw txns
        SILKWORM_LOG(LogCritical) << "Unexpected error : " << ex.what() << std::endl;
        main_thread_error_ = true;
>>>>>>> b8f19567
    }

    /**
    * @brief Dispatches the collected batch of data to first available worker.
    * Eventually creates worksers up to max_workers
    */
    Status dispatch_batch(bool renew = true) {

<<<<<<< HEAD
        Status ret{Status::Succeded};
        if (!batch_ || !(*batch_).size() || should_stop()) {
            return ret;
        }

        // First worker created
        if (!workers_.size()) {
            if (!initialize_new_worker(/*show_error =*/ true)) {
                ret = Status::WorkerInitError;
=======
    // Should we commit ?
    if (!main_thread_error_ && !workers_thread_error_ && !options.rundry && !should_stop_) {
        SILKWORM_LOG(LogInfo) << "Loading data ..." << std::endl;
        try {
            // Load collected data into Senders' table
            auto senders_table{lmdb_txn->open(db::table::kSenders)};
            collector.load(senders_table.get(), nullptr, MDB_APPEND, /* log_every_percent = */ 10);
            SILKWORM_LOG(LogInfo) << "Data loaded ..." << std::endl;
            db::stages::set_stage_progress(*lmdb_txn, db::stages::kSendersKey,
                                           (options.block_to <= 1 ? 0 : static_cast<uint64_t>(options.block_to)));
            lmdb::err_handler(lmdb_txn->commit());
            if ((db_config.flags & MDB_NOSYNC) == MDB_NOSYNC) {
                lmdb::err_handler(lmdb_env->sync());
>>>>>>> b8f19567
            }
        }

        // Locate first available worker
        while (ret == Status::Succeded) {

            auto it = std::find_if(workers_.begin(), workers_.end(), [](const std::unique_ptr<RecoveryWorker>& w) {
                return w->get_status() == RecoveryWorker::Status::Idle;
            });

            if (it != workers_.end()) {
                SILKWORM_LOG(LogLevels::LogDebug)
                    << "Dispatching package to worker #" << (std::distance(workers_.begin(), it)) << std::endl;
                (*it)->set_work(batch_id_++, std::move(batch_)); // Transfers ownership of batch to worker
                if (renew) {
                    init_batch();
                }
                break;
            } else {
                // Do we have ready results from workers that we need to bufferize ?
                it = std::find_if(workers_.begin(), workers_.end(), [](const std::unique_ptr<RecoveryWorker>& w) {
                    auto s = static_cast<int>(w->get_status());
                    return (s >= 2);
                });
                if (it != workers_.end()) {
                    SILKWORM_LOG(LogLevels::LogDebug) << "Bufferize results" << std::endl;
                    ret = bufferize_workers_results();
                    continue;
                }

                // We don't have a worker available
                // Maybe we can create a new one if available
                if (workers_.size() != max_workers_) {
                    if (!initialize_new_worker()) {
                        max_workers_ = workers_.size(); // Don't try to spawn new workers. Maybe we're OOM
                    }
                }

                // No other option than wait a while and retry
                std::this_thread::sleep_for(std::chrono::milliseconds(10));
            }
        };

        return ret;
    }

    bool initialize_new_worker(bool show_error = false) {

        SILKWORM_LOG(LogLevels::LogDebug) << "Launching worker #" << workers_.size() << std::endl;

        try {
            workers_.emplace_back(new RecoveryWorker(workers_.size(), max_batch_size_ * kAddressLength));
            workers_.back()->signal_completed.connect(
                boost::bind(&RecoveryFarm::worker_completed_handler, this, _1, _2));
            workers_.back()->start(/*wait = */ true);
            return workers_.back()->get_state() == Worker::WorkerState::kStarted;
        } catch (const std::exception& ex) {
<<<<<<< HEAD
            if (show_error) {
                SILKWORM_LOG(LogLevels::LogError)
                    << "Unable to initialize recovery worker : " << ex.what() << std::endl;
            }
            return false;
=======
            SILKWORM_LOG(LogCritical) << " Unexpected error : " << ex.what() << std::endl;
            main_thread_error_ = true;
>>>>>>> b8f19567
        }
    }

    /**
    * @brief Fills a vector of all canonical headers
    *
    * @param headers     : Storage vector for all headers
    * @param height_from : Lower boundary for canonical headers (included)
    * @param height_to   : Upper boundary for canonical headers (included)
    */
    Status fill_canonical_headers(uint64_t height_from, uint64_t height_to) {

<<<<<<< HEAD
        SILKWORM_LOG(LogLevels::LogInfo) << "Loading canonical headers [" << height_from << " .. " << height_to
                                         << "]" << std::endl;
=======
    SILKWORM_LOG(LogInfo) << "All done ! " << std::endl;
    return (main_thread_error_ ? -1 : 0);
}
>>>>>>> b8f19567

        try {

            // Locate starting canonical header selected
            uint64_t expected_block_num{height_from};
            uint64_t reached_block_num{0};
            auto headers_table{db_transaction_.open(db::table::kBlockHeaders)};
            auto header_key{db::header_hash_key(expected_block_num)};
            MDB_val mdb_key{db::to_mdb_val(header_key)}, mdb_data{};

            int rc{headers_table->seek_exact(&mdb_key, &mdb_data)};
            if (rc) {
                if (rc == MDB_NOTFOUND) {
                    SILKWORM_LOG(LogLevels::LogError) << "Header " << expected_block_num << " not found" << std::endl;
                    return Status::HeaderNotFound;
                }
                lmdb::err_handler(rc);
            }

            // Read all headers up to block_to included
            while (!rc) {
                if (mdb_key.mv_size == header_key.length() && mdb_data.mv_size) {
                    ByteView data_view{static_cast<uint8_t*>(mdb_key.mv_data), mdb_key.mv_size};
                    if (data_view[8] == 'n') {
                        reached_block_num = boost::endian::load_big_u64(&data_view[0]);
                        if (reached_block_num != expected_block_num) {
                            SILKWORM_LOG(LogLevels::LogError) << "Bad header sequence ! Expected " << expected_block_num
                                                              << " got " << reached_block_num << std::endl;
                            return Status::BadHeaderSequence;
                        }

                        // We have a canonical header in right sequence
                        headers_.push_back(to_bytes32(db::from_mdb_val(mdb_data)));
                        expected_block_num++;

                        // Don't pass upper boundary
                        if (reached_block_num == height_to) {
                            break;
                        }
                    }
                }
                rc = headers_table->get_next(&mdb_key, &mdb_data);
            }

            if (rc && rc != MDB_NOTFOUND) {
                lmdb::err_handler(rc);
            }

<<<<<<< HEAD
            // If we've not reached block_to something is wrong
            if (reached_block_num != height_to) {
                return Status::HeaderNotFound;
=======
            std::cout << std::right << std::setw(4) << std::setfill(' ') << "Tx"
                      << " " << std::left << std::setw(66) << std::setfill(' ') << "Hash"
                      << " " << std::left << std::setw(42) << std::setfill(' ') << "From"
                      << " " << std::left << std::setw(42) << std::setfill(' ') << "To" << std::endl;
            std::cout << std::right << std::setw(4) << std::setfill('-') << ""
                      << " " << std::left << std::setw(66) << std::setfill('-') << ""
                      << " " << std::left << std::setw(42) << std::setfill('-') << ""
                      << " " << std::left << std::setw(42) << std::setfill('-') << "" << std::endl;

            for (size_t i = 0; i < bh->block.transactions.size(); i++) {
                Bytes rlp{};
                rlp::encode(rlp, bh->block.transactions.at(i), /*for_signing=*/false,
                            /*wrap_eip2718_into_array=*/false);
                ethash::hash256 hash{ethash::keccak256(rlp.data(), rlp.length())};
                ByteView bv{hash.bytes, 32};
                std::cout << std::right << std::setw(4) << std::setfill(' ') << i << " 0x" << to_hex(bv) << " 0x"
                          << to_hex(*(bh->block.transactions.at(i).from)) << " 0x"
                          << to_hex(*(bh->block.transactions.at(i).to)) << std::endl;
>>>>>>> b8f19567
            }

            return Status::Succeded;

        } catch (const lmdb::exception& ex) {
            SILKWORM_LOG(LogLevels::LogError) << "Load canonical headers : Unexpected database error :  " << ex.what() << std::endl;
            return Status::DatabaseError;
        }
    }

    /**
     * @brief Gets executed by worker on its work completed
     */
    void worker_completed_handler(RecoveryWorker* sender, uint32_t batch_id) {
        // Ensure worker threads complete batches in the same order they
        // were launched
        while (completed_batch_id.load() != batch_id) {
            std::this_thread::sleep_for(std::chrono::milliseconds(100));
        }

        auto returned_error = sender->get_error();
        if (!returned_error.empty()) {
            should_stop_.store(true);
        }

        // Save my ids in the queue of results to
        // store in db
        std::lock_guard l(batches_completed_mtx);
        std::pair<uint32_t, uint32_t> item{sender->get_id(), batch_id};
        batches_completed.push(item);
        completed_batch_id++;
    }

    /**
     * @brief Initializes a new batch container
     */
    void init_batch() {
        batch_ = std::make_unique<std::vector<RecoveryWorker::package>>();
        (*batch_).reserve(max_batch_size_);
    }

    friend class RecoveryWorker;
    lmdb::Transaction& db_transaction_;  // Database transaction

    /* Recovery workers */
    uint32_t max_workers_;                                    // Max number of workers/threads
    std::vector<std::unique_ptr<RecoveryWorker>> workers_{};  // Actual collection of recoverers

    /* Canonical headers */
    std::vector<evmc::bytes32> headers_{};               // Collected canonical headers
    std::vector<evmc::bytes32>::iterator headers_it_1_;  // For blocks reading
    std::vector<evmc::bytes32>::iterator headers_it_2_;  // For buffer results

    /* Batches */
    const size_t max_batch_size_;  // Max number of transaction to be sent a worker for recovery
    std::unique_ptr<std::vector<RecoveryWorker::package>>
        batch_;                                  // Collection of transactions to be sent a worker for recovery
    uint32_t batch_id_{0};                       // Incremental id of launched batches
    std::atomic_uint32_t completed_batch_id{0};  // Incremental id of completed batches
    std::queue<std::pair<uint32_t, uint32_t>>
        batches_completed{};           // Queue of batches completed waiting to be written on disk
    std::mutex batches_completed_mtx;  // Guards the queue
    etl::Collector& collector_;

    std::atomic_bool should_stop_{false};

    /* Stats */
    uint64_t total_recovered_transactions_{0};
    uint64_t total_processed_blocks_{0};
    uint64_t last_processed_block_{0};
};


int main(int argc, char* argv[]) {
    // Init command line parser
    CLI::App app("Senders recovery tool.");
    app_options_t options{};
    options.datadir = silkworm::db::default_path();  // Default chain data db path

    // Command line arguments
    app.add_option("--chaindata", options.datadir, "Path to chain db", true)->check(CLI::ExistingDirectory);

    std::string mapSizeStr{"0"};
    app.add_option("--lmdb.mapSize", mapSizeStr, "Lmdb map size", true);

    app.add_option("--workers", options.max_workers, "Max number of worker threads", true)
        ->check(CLI::Range(1u, std::thread::hardware_concurrency()));

    app.add_option("--from", options.block_from, "Initial block number to process (inclusive)", true)->required()
        ->check(CLI::Range(1u, UINT32_MAX));
    app.add_option("--to", options.block_to, "Final block number to process (inclusive)", true)
        ->check(CLI::Range(1u, UINT32_MAX));


    app.add_option("--batch", options.batch_size, "Number of transactions to process per batch", true)
        ->check(CLI::Range((size_t)1'000, (size_t)10'000'000));


    app.add_flag("--debug", options.debug, "May print some debug/trace info.");
    app.add_flag("--force", options.force, "Force reprocessing of blocks");
    app.add_flag("--dry", options.dry, "Runs the full cycle but nothing is persisted");

    app.require_subcommand(1);  // One of the following subcommands is required
    auto& app_recover = *app.add_subcommand("recover", "Recovers Senders' addresses");
    auto& app_unwind = *app.add_subcommand("unwind", "Unwinds Senders' stage to given height");

    CLI11_PARSE(app, argc, argv);
<<<<<<< HEAD

    Logger::default_logger().set_local_timezone(true);  // for compatibility with TG logging
    Logger::default_logger().verbosity = options.debug ? LogLevels::LogDebug : Logger::default_logger().verbosity;

=======
>>>>>>> b8f19567
    if (options.debug) {
        SILKWORM_LOG_VERBOSITY(LogTrace);
    }

    auto lmdb_mapSize{parse_size(mapSizeStr)};
    if (!lmdb_mapSize.has_value()) {
        std::cerr << "Provided --lmdb.mapSize \"" << mapSizeStr << "\" is invalid" << std::endl;
        return -1;
    }
    if (*lmdb_mapSize) {
        // Adjust mapSize to a multiple of page_size
        size_t host_page_size{boost::interprocess::mapped_region::get_page_size()};
        options.mapsize = ((*lmdb_mapSize + host_page_size - 1) / host_page_size) * host_page_size;
    }
    if (!options.block_from) options.block_from = 1u;  // Block 0 (genesis) has no transactions

    signal(SIGINT, sig_handler);
    signal(SIGTERM, sig_handler);

    // If database path is provided (and has passed CLI::ExistingDirectory validator
    // check whether it is empty
    fs::path db_path = fs::path(options.datadir);
    if (!fs::exists(db_path) || !fs::is_directory(db_path) || fs::is_empty(db_path)) {
        std::cerr << "Invalid or empty --datadir \"" << options.datadir << "\"" << std::endl
                  << "Try --help for help" << std::endl;
        return -1;
    } else {
        fs::path db_file = fs::path(db_path / fs::path("data.mdb"));
        if (!fs::exists(db_file) || !fs::file_size(db_file)) {
            std::cerr << "Invalid or empty data file \"" << db_file.string() << "\"" << std::endl
                      << "Try --help for help" << std::endl;
            return -1;
        }
    }

    // Enable debug logging if required
    if (options.debug) {
        Logger::default_logger().verbosity = LogLevels::LogTrace;
    }

    // Invoke proper action
    int rc{0};
    try {

        if (!app_recover && !app_unwind) {
            throw std::runtime_error("Invalid operation");
        }

        // TODO Get it from DB ?
        ChainConfig chain_config{kMainnetConfig};

        // Set database parameters
        lmdb::DatabaseConfig db_config{options.datadir};
        db_config.set_readonly(false);
        db_config.map_size = options.mapsize;

        // Compute etl temporary path
        fs::path db_path(options.datadir);
        fs::path etl_path(db_path.parent_path() / fs::path("etl-temp"));
        fs::create_directories(etl_path);
        etl::Collector collector(etl_path.string().c_str(), /* flush size */ 512 * kMebi);

        // Open db and transaction
        auto lmdb_env{lmdb::get_env(db_config)};
        auto lmdb_txn{lmdb_env->begin_rw_transaction()};

        // Create farm instance and do work
        RecoveryFarm farm(*lmdb_txn, options.max_workers, options.batch_size, collector);
        RecoveryFarm::Status result{RecoveryFarm::Status::Succeded};

        if (app_recover) {
            result = farm.recover(chain_config, options.block_from, options.block_to, options.force);
        } else {
            result = farm.unwind(options.block_from);
        }

        if (rc = static_cast<int>(result), rc) {
            SILKWORM_LOG(LogLevels::LogError) << (app_recover ? "Recovery" : "Unwind") << "returned " << rc << std::endl;
        } else {
            if (!options.dry) {
                SILKWORM_LOG(LogLevels::LogInfo) << "Committing" << rc << std::endl;
                lmdb::err_handler(lmdb_txn->commit());
            }
        }

    } catch (const fs::filesystem_error& ex) {
        SILKWORM_LOG(LogLevels::LogError) << ex.what() << " Check your filesystem permissions" << std::endl;
        rc = static_cast<int>(RecoveryFarm::Status::FileSystemError);
    } catch (const std::exception& ex) {
        SILKWORM_LOG(LogLevels::LogError) << ex.what() << std::endl;
        rc = static_cast<int>(RecoveryFarm::Status::DatabaseError);
    }

    return rc;
}<|MERGE_RESOLUTION|>--- conflicted
+++ resolved
@@ -162,7 +162,6 @@
                     }
                 }
 
-<<<<<<< HEAD
                 std::optional<Bytes> recovered{
                     ecdsa::recover(full_view(package.hash.bytes), full_view(package.signature), package.recovery_id)};
 
@@ -175,21 +174,6 @@
                     last_error_ = "Public key recovery failed at block #" + std::to_string(package.block_num);
                     status_.store(Status::Error);
                     break;  // No need to process other txns
-=======
-                    std::optional<Bytes> recovered{ecdsa::recover(full_view(package.hash.bytes),
-                                                                  full_view(package.signature), package.odd_y_parity)};
-                    if (recovered.has_value() && (int)recovered->at(0) == 4) {
-                        auto keyHash{ethash::keccak256(recovered->data() + 1, recovered->length() - 1)};
-                        std::memcpy(&mydata_[block_result_offset + block_result_length],
-                                    &keyHash.bytes[sizeof(keyHash) - kAddressLength], kAddressLength);
-                        block_result_length += kAddressLength;
-                    } else {
-                        recovery_error.err = -1;
-                        recovery_error.msg =
-                            "Public key recovery failed at block #" + std::to_string(package.block_num);
-                        break;  // No need to process other txns
-                    }
->>>>>>> b8f19567
                 }
             }
 
@@ -211,7 +195,6 @@
     };
 };
 
-<<<<<<< HEAD
 /**
 * @brief An orchestrator of RecoveryWorkers
 */
@@ -279,205 +262,22 @@
                         return ret_status;
                     }
                     db::stages::set_stage_progress(db_transaction_, db::stages::kSendersKey, new_height);
-=======
-void process_txs_for_signing(ChainConfig& config, uint64_t block_num, std::vector<silkworm::Transaction>& transactions,
-                             std::vector<Recoverer::package>& packages) {
-    for (const auto& txn : transactions) {
-        if (!silkworm::ecdsa::is_valid_signature(txn.r, txn.s, config.has_homestead(block_num))) {
-            throw std::runtime_error("Got invalid signature in tx for block number " + std::to_string(block_num));
-        }
-
-        Bytes rlp{};
-        if (txn.chain_id) {
-            if (!config.has_spurious_dragon(block_num)) {
-                throw std::runtime_error("EIP-155 signature in tx before Spurious Dragon for block number " +
-                                         std::to_string(block_num));
-            } else if (txn.chain_id != config.chain_id) {
-                throw std::runtime_error("Got invalid EIP-155 signature in tx for block number " +
-                                         std::to_string(block_num) + " chain_id : expected " +
-                                         std::to_string(config.chain_id) + " got " + intx::to_string(*txn.chain_id));
-            }
-        }
-
-        rlp::encode(rlp, txn, /*for_signing=*/true, /*wrap_eip2718_into_array=*/false);
-
-        auto hash{keccak256(rlp)};
-        Recoverer::package rp{block_num, hash, txn.odd_y_parity};
-        intx::be::unsafe::store(rp.signature, txn.r);
-        intx::be::unsafe::store(rp.signature + 32, txn.s);
-        packages.push_back(rp);
-    }
-}
-
-bool start_workers(std::vector<std::unique_ptr<Recoverer>>& workers) {
-    for (const auto& worker : workers) {
-        SILKWORM_LOG(LogInfo) << "Starting worker thread #" << worker->get_id() << std::endl;
-        worker->start();
-        // Wait for thread to init properly
-        std::this_thread::sleep_for(std::chrono::milliseconds(5));
-        if (worker->get_state() != Worker::WorkerState::kStarted) {
-            return false;
-        }
-    }
-    return true;
-}
-
-void stop_workers(std::vector<std::unique_ptr<Recoverer>>& workers, bool wait) {
-    for (const auto& worker : workers) {
-        if (worker->get_state() == Worker::WorkerState::kStarted) {
-            SILKWORM_LOG(LogInfo) << "Stopping worker thread #" << worker->get_id() << std::endl;
-            worker->stop(wait);
-        }
-    }
-}
-
-std::vector<evmc::bytes32> load_canonical_headers(lmdb::Transaction& txn, uint64_t from, uint64_t to) {
-    uint64_t count{to - from + 1};
-    SILKWORM_LOG(LogInfo) << "Loading canonical block headers [" << from << " ... " << to << "]" << std::endl;
-
-    std::vector<evmc::bytes32> ret;
-    ret.reserve(count);
-
-    // Locate starting canonical block selected
-    // and navigate headers
-    auto header_key{db::header_hash_key(from)};
-    auto headers_table{txn.open(db::table::kBlockHeaders)};
-    MDB_val mdb_key{db::to_mdb_val(header_key)}, mdb_data{};
-
-    uint32_t percent{0};
-    uint32_t percent_step{5};  // 5% increment among batches
-    size_t batch_size{count / (100 / percent_step)};
-
-    int rc{headers_table->seek_exact(&mdb_key, &mdb_data)};
-    while (rc == MDB_SUCCESS) {
-        // Canonical header key is 9 bytes (8 blocknumber + 'n')
-        if (mdb_key.mv_size == header_key.length() && mdb_data.mv_data) {
-            ByteView v{static_cast<uint8_t*>(mdb_key.mv_data), mdb_key.mv_size};
-            if (v[8] == 'n') {
-                auto header_block{boost::endian::load_big_u64(&v[0])};
-                if (header_block > to) {
-                    rc = MDB_NOTFOUND;
-                    break;
->>>>>>> b8f19567
                 } else {
                     height_from = senders_stage_height + 1;
                 }
             }
 
-<<<<<<< HEAD
             if (height_to == UINT32_MAX) {
                 auto blocks_stage_height{db::stages::get_stage_progress(db_transaction_, db::stages::kBlockBodiesKey)};
                 height_to = blocks_stage_height;
                 if (height_to < height_from) {
                     // We actually don't need to recover anything
                     return Status::Succeded;
-=======
-            if (!batch_size) {
-                batch_size = count / (100 / percent_step);
-                percent += percent_step;
-                SILKWORM_LOG(LogInfo) << "... " << std::right << std::setw(3) << std::setfill(' ') << percent << " %"
-                                      << std::endl;
-                if (should_stop_) {
-                    rc = MDB_NOTFOUND;
-                    continue;
->>>>>>> b8f19567
-                }
-            }
-
-<<<<<<< HEAD
+                }
+            }
+
             if (height_from > height_to) {
                 return Status::InvalidRange;
-=======
-// Writes batch results to db
-size_t bufferize_results(std::queue<std::pair<uint32_t, uint32_t>>& batches, std::mutex& batches_mtx,
-                         std::vector<std::unique_ptr<Recoverer>>& workers,
-                         std::vector<evmc::bytes32>::iterator& headers, etl::Collector& collector) {
-    size_t ret{0};
-    std::vector<std::pair<uint64_t, MDB_val>> results{};
-    do {
-        // Loop all completed batches until queue
-        // empty. Other batches may complete while
-        // writing of batch is in progress
-        std::unique_lock l{batches_mtx};
-        if (batches.empty()) {
-            break;
-        }
-
-        // Pull result from proper worker
-        auto& item{batches.front()};
-        results.swap(workers.at(item.first)->get_results());
-        batches.pop();
-        l.unlock();
-
-        // Bufferize results
-        // Note ! Blocks arrive already sorted
-        for (auto& [block_num, mdb_val] : results) {
-            auto etl_key{db::block_key(block_num, headers->bytes)};
-            Bytes etl_data(static_cast<unsigned char*>(mdb_val.mv_data), mdb_val.mv_size);
-            etl::Entry etl_entry{etl_key, etl_data};
-            collector.collect(etl_entry);
-            headers++;
-        }
-
-        std::vector<std::pair<uint64_t, MDB_val>>().swap(results);
-
-    } while (true);
-
-    return ret;
-}
-
-// Unwinds Senders' table
-void do_unwind(std::unique_ptr<lmdb::Transaction>& txn, uint64_t from) {
-    SILKWORM_LOG(LogInfo) << "Unwinding Senders' table ... " << std::endl;
-    auto senders{txn->open(db::table::kSenders, MDB_CREATE)};
-    if (from <= 1) {
-        lmdb::err_handler(senders->clear());
-        return;
-    }
-
-    Bytes senders_key(40, '\0');
-    boost::endian::store_big_u64(&senders_key[0], from);
-
-    MDB_val key{}, data{};
-    key.mv_data = (void*)&senders_key[0];
-    key.mv_size = senders_key.length();
-    int rc{senders->seek(&key, &data)};
-    while (rc == MDB_SUCCESS) {
-        lmdb::err_handler(senders->del_current());
-        rc = senders->get_next(&key, &data);
-    }
-    if (rc != MDB_NOTFOUND) {
-        lmdb::err_handler(rc);
-    }
-}
-
-// Executes the recovery stage
-int do_recover(app_options_t& options) {
-    std::shared_ptr<lmdb::Environment> lmdb_env{nullptr};  // Main lmdb environment
-    std::unique_ptr<lmdb::Transaction> lmdb_txn{nullptr};  // Main lmdb transaction
-    ChainConfig config{kMainnetConfig};                    // Main net config flags
-    std::vector<Recoverer::package> recoverPackages{};     // Where to store work packages for recoverers
-
-    uint32_t next_batch_id{0};                   // Batch identifier sent to recoverer thread
-    size_t batch_size{0};                        // Progressive number of delivered work
-    std::atomic<uint32_t> expected_batch_id{0};  // Holder of queue flushing order
-    std::queue<std::pair<uint32_t, uint32_t>>
-        batches_completed{};           // Queue of batches completed waiting to be written on disk
-    std::mutex batches_completed_mtx;  // Guards the queue
-
-    uint32_t next_worker_id{0};                  // Used to serialize the dispatch of works to threads
-    std::atomic<uint32_t> workers_in_flight{0};  // Number of workers in flight
-    uint64_t total_transactions{0};              // Overall number of transactions processed
-
-    // Recoverer's signal handlers
-    boost::function<void(uint32_t, uint32_t, Recoverer::error)> finishedHandler =
-        [&expected_batch_id, &batches_completed, &batches_completed_mtx, &workers_in_flight](
-            uint32_t sender_id, uint32_t batch_id, Recoverer::error error) {
-            // Ensure threads flush in the right order to preserve key sorting
-            // Threads waits for its ticket before flushing
-            while (expected_batch_id.load(std::memory_order_relaxed) != batch_id) {
-                std::this_thread::sleep_for(std::chrono::milliseconds(500));
->>>>>>> b8f19567
             }
 
             // Load canonical headers
@@ -489,98 +289,11 @@
                 return ret_status;
             }
 
-<<<<<<< HEAD
             SILKWORM_LOG(LogLevels::LogInfo) << "Collected " << headers_.size() << " canonical headers" << std::endl;
             if (headers_.size() != headers_count) {
                 SILKWORM_LOG(LogLevels::LogError) << "A total of " << headers_count << " was expected" << std::endl;
                 return Status::HeaderNotFound;
             }
-=======
-            // Save my ids in the queue of results to
-            // store in db
-            std::unique_lock l{batches_completed_mtx};
-            std::pair<uint32_t, uint32_t> item{sender_id, batch_id};
-            batches_completed.push(item);
-
-            // Ready to serve next thread
-            expected_batch_id++;
-            workers_in_flight--;
-        };
-
-    // Each recoverer will allocate enough
-    // storage space to hold results for
-    // a full batch. Worker object is not copyable
-    // thus the need of a unique_ptr.
-    std::vector<std::unique_ptr<Recoverer>> recoverers_{};
-    for (uint32_t i = 0; i < options.numthreads; i++) {
-        recoverers_.emplace_back(new Recoverer(i, (options.batch_size * kAddressLength)));
-        recoverers_.back()->signal_completed.connect(boost::bind(finishedHandler, _1, _2, _3));
-    }
-
-    // Start recoverers (here occurs allocation)
-    if (!start_workers(recoverers_)) {
-        SILKWORM_LOG(LogCritical) << "Unable to start required recoverers" << std::endl;
-        stop_workers(recoverers_, true);
-        recoverers_.clear();
-        return -1;
-    }
-
-    // Initialize db_options
-    lmdb::DatabaseConfig db_config{options.datadir};
-    db_config.set_readonly(false);
-    db_config.map_size = options.mapsize;
-
-    // Compute etl temporary path
-    fs::path db_path(options.datadir);
-    fs::path etl_path(db_path.parent_path() / fs::path("etl-temp"));
-    fs::create_directories(etl_path);
-    etl::Collector collector(etl_path.string().c_str(), /* flush size */ 512 * kMebi);
-
-    try {
-        // Open db and start transaction
-        lmdb_env = lmdb::get_env(db_config);
-        lmdb_txn = lmdb_env->begin_rw_transaction();
-
-        SILKWORM_LOG(LogInfo) << "Checking previous stages ..." << std::endl;
-
-        auto stage_headers_height{db::stages::get_stage_progress(*lmdb_txn, db::stages::kHeadersKey)};
-        auto stage_bodies_height{db::stages::get_stage_progress(*lmdb_txn, db::stages::kBlockBodiesKey)};
-        auto stage_senders_height{db::stages::get_stage_progress(*lmdb_txn, db::stages::kSendersKey)};
-
-        SILKWORM_LOG(LogDebug) << "Headers height " << stage_headers_height << std::endl;
-        SILKWORM_LOG(LogDebug) << "Bodies  height " << stage_bodies_height << std::endl;
-        SILKWORM_LOG(LogDebug) << "Senders height " << stage_senders_height << std::endl;
-
-        // Requested from block cannot exceed actual stage_bodies_height
-        if (options.block_from > stage_bodies_height) {
-            options.block_from = (stage_bodies_height ? stage_bodies_height : 1u);
-        }
-        if (options.block_to > stage_bodies_height) {
-            options.block_to = stage_bodies_height;
-        }
-
-        // Do we have to unwind Sender's table ?
-        if (options.block_from <= stage_senders_height) {
-            do_unwind(lmdb_txn, options.block_from);
-            SILKWORM_LOG(LogInfo) << "New stage height "
-                                  << (options.block_from <= 1 ? 0 : static_cast<uint64_t>(options.block_from) - 1)
-                                  << std::endl;
-            db::stages::set_stage_progress(
-                *lmdb_txn, db::stages::kSendersKey,
-                (options.block_from <= 1 ? 0 : static_cast<uint64_t>(options.block_from) - 1));
-            lmdb_txn->commit();
-            lmdb_txn = lmdb_env->begin_rw_transaction();
-        }
-
-        // Load all canonical headers
-        auto canonical_headers{load_canonical_headers(*lmdb_txn, options.block_from, options.block_to)};
-        if (!canonical_headers.size()) {
-            // Nothing to process
-            throw std::logic_error("No canonical headers collected.");
-        }
-
-        SILKWORM_LOG(LogInfo) << "Collected " << canonical_headers.size() << " canonical headers" << std::endl;
->>>>>>> b8f19567
 
             headers_it_1_ = headers_.begin();
             headers_it_2_ = headers_.begin();
@@ -593,7 +306,6 @@
             auto bodies_table{db_transaction_.open(db::table::kBlockBodies)};
             auto transactions_table{db_transaction_.open(db::table::kEthTx)};
 
-<<<<<<< HEAD
             // Set to first block and read all in sequence
             auto block_key{db::block_key(expected_block_num, headers_it_1_->bytes)};
             MDB_val mdb_key{db::to_mdb_val(block_key)}, mdb_data{};
@@ -601,9 +313,6 @@
             if (rc) {
                 return Status::BlockNotFound;
             }
-=======
-            SILKWORM_LOG(LogInfo) << "Scanning bodies ... " << std::endl;
->>>>>>> b8f19567
 
             // Initializes first batch
             init_batch();
@@ -640,27 +349,10 @@
 
                 if (transactions.size()) {
 
-<<<<<<< HEAD
                     if (((*batch_).size() + transactions.size()) > max_batch_size_) {
                         ret = dispatch_batch();
                         if (ret != Status::Succeded) {
                             throw std::runtime_error("Unable to dispatch work");
-=======
-                        SILKWORM_LOG(LogDebug) << "Package size " << recoverPackages.size() << std::endl;
-
-                        recoverers_.at(next_worker_id)->set_work(next_batch_id++, recoverPackages);
-                        recoverers_.at(next_worker_id)->kick();
-                        workers_in_flight++;
-                        batch_size = 0;
-
-                        SILKWORM_LOG(LogInfo) << "Block " << std::right << std::setw(9) << std::setfill(' ')
-                                              << current_block << " Transactions " << std::right << std::setw(12)
-                                              << std::setfill(' ') << total_transactions << " Workers "
-                                              << workers_in_flight << "/" << options.numthreads << std::endl;
-
-                        if (++next_worker_id == options.numthreads) {
-                            next_worker_id = 0;
->>>>>>> b8f19567
                         }
                     }
 
@@ -785,7 +477,6 @@
         }
     }
 
-<<<<<<< HEAD
     /**
      * @brief Waits till every worker has finished or aborted
      */
@@ -823,12 +514,6 @@
             std::unique_lock l(batches_completed_mtx);
             if (batches_completed.empty()) {
                 break;
-=======
-                SILKWORM_LOG(LogInfo) << "Block " << std::right << std::setw(9) << std::setfill(' ') << current_block
-                                      << " Transactions " << std::right << std::setw(12) << std::setfill(' ')
-                                      << total_transactions << " Workers " << workers_in_flight << "/"
-                                      << options.numthreads << std::endl;
->>>>>>> b8f19567
             }
 
             // Pull results
@@ -919,24 +604,7 @@
 
         }
 
-<<<<<<< HEAD
         return Status::Succeded;
-=======
-        SILKWORM_LOG(LogInfo) << "Bodies scan " << (should_stop_ ? "aborted! " : "completed!") << std::endl;
-
-    } catch (lmdb::exception& ex) {
-        // This handles specific lmdb errors
-        SILKWORM_LOG(LogCritical) << "Unexpected error : " << ex.err() << " " << ex.what() << std::endl;
-        main_thread_error_ = true;
-    } catch (std::logic_error& ex) {
-        SILKWORM_LOG(LogCritical) << ex.what() << std::endl;
-        main_thread_error_ = true;
-    } catch (std::runtime_error& ex) {
-        // This handles runtime logic errors
-        // eg. trying to open two rw txns
-        SILKWORM_LOG(LogCritical) << "Unexpected error : " << ex.what() << std::endl;
-        main_thread_error_ = true;
->>>>>>> b8f19567
     }
 
     /**
@@ -945,7 +613,6 @@
     */
     Status dispatch_batch(bool renew = true) {
 
-<<<<<<< HEAD
         Status ret{Status::Succeded};
         if (!batch_ || !(*batch_).size() || should_stop()) {
             return ret;
@@ -955,21 +622,6 @@
         if (!workers_.size()) {
             if (!initialize_new_worker(/*show_error =*/ true)) {
                 ret = Status::WorkerInitError;
-=======
-    // Should we commit ?
-    if (!main_thread_error_ && !workers_thread_error_ && !options.rundry && !should_stop_) {
-        SILKWORM_LOG(LogInfo) << "Loading data ..." << std::endl;
-        try {
-            // Load collected data into Senders' table
-            auto senders_table{lmdb_txn->open(db::table::kSenders)};
-            collector.load(senders_table.get(), nullptr, MDB_APPEND, /* log_every_percent = */ 10);
-            SILKWORM_LOG(LogInfo) << "Data loaded ..." << std::endl;
-            db::stages::set_stage_progress(*lmdb_txn, db::stages::kSendersKey,
-                                           (options.block_to <= 1 ? 0 : static_cast<uint64_t>(options.block_to)));
-            lmdb::err_handler(lmdb_txn->commit());
-            if ((db_config.flags & MDB_NOSYNC) == MDB_NOSYNC) {
-                lmdb::err_handler(lmdb_env->sync());
->>>>>>> b8f19567
             }
         }
 
@@ -1027,16 +679,11 @@
             workers_.back()->start(/*wait = */ true);
             return workers_.back()->get_state() == Worker::WorkerState::kStarted;
         } catch (const std::exception& ex) {
-<<<<<<< HEAD
             if (show_error) {
                 SILKWORM_LOG(LogLevels::LogError)
                     << "Unable to initialize recovery worker : " << ex.what() << std::endl;
             }
             return false;
-=======
-            SILKWORM_LOG(LogCritical) << " Unexpected error : " << ex.what() << std::endl;
-            main_thread_error_ = true;
->>>>>>> b8f19567
         }
     }
 
@@ -1049,14 +696,8 @@
     */
     Status fill_canonical_headers(uint64_t height_from, uint64_t height_to) {
 
-<<<<<<< HEAD
         SILKWORM_LOG(LogLevels::LogInfo) << "Loading canonical headers [" << height_from << " .. " << height_to
                                          << "]" << std::endl;
-=======
-    SILKWORM_LOG(LogInfo) << "All done ! " << std::endl;
-    return (main_thread_error_ ? -1 : 0);
-}
->>>>>>> b8f19567
 
         try {
 
@@ -1105,30 +746,9 @@
                 lmdb::err_handler(rc);
             }
 
-<<<<<<< HEAD
             // If we've not reached block_to something is wrong
             if (reached_block_num != height_to) {
                 return Status::HeaderNotFound;
-=======
-            std::cout << std::right << std::setw(4) << std::setfill(' ') << "Tx"
-                      << " " << std::left << std::setw(66) << std::setfill(' ') << "Hash"
-                      << " " << std::left << std::setw(42) << std::setfill(' ') << "From"
-                      << " " << std::left << std::setw(42) << std::setfill(' ') << "To" << std::endl;
-            std::cout << std::right << std::setw(4) << std::setfill('-') << ""
-                      << " " << std::left << std::setw(66) << std::setfill('-') << ""
-                      << " " << std::left << std::setw(42) << std::setfill('-') << ""
-                      << " " << std::left << std::setw(42) << std::setfill('-') << "" << std::endl;
-
-            for (size_t i = 0; i < bh->block.transactions.size(); i++) {
-                Bytes rlp{};
-                rlp::encode(rlp, bh->block.transactions.at(i), /*for_signing=*/false,
-                            /*wrap_eip2718_into_array=*/false);
-                ethash::hash256 hash{ethash::keccak256(rlp.data(), rlp.length())};
-                ByteView bv{hash.bytes, 32};
-                std::cout << std::right << std::setw(4) << std::setfill(' ') << i << " 0x" << to_hex(bv) << " 0x"
-                          << to_hex(*(bh->block.transactions.at(i).from)) << " 0x"
-                          << to_hex(*(bh->block.transactions.at(i).to)) << std::endl;
->>>>>>> b8f19567
             }
 
             return Status::Succeded;
@@ -1236,13 +856,10 @@
     auto& app_unwind = *app.add_subcommand("unwind", "Unwinds Senders' stage to given height");
 
     CLI11_PARSE(app, argc, argv);
-<<<<<<< HEAD
 
     Logger::default_logger().set_local_timezone(true);  // for compatibility with TG logging
     Logger::default_logger().verbosity = options.debug ? LogLevels::LogDebug : Logger::default_logger().verbosity;
 
-=======
->>>>>>> b8f19567
     if (options.debug) {
         SILKWORM_LOG_VERBOSITY(LogTrace);
     }

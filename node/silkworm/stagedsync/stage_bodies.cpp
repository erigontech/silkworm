/*
   Copyright 2021 The Silkworm Authors

   Licensed under the Apache License, Version 2.0 (the "License");
   you may not use this file except in compliance with the License.
   You may obtain a copy of the License at

       http://www.apache.org/licenses/LICENSE-2.0

   Unless required by applicable law or agreed to in writing, software
   distributed under the License is distributed on an "AS IS" BASIS,
   WITHOUT WARRANTIES OR CONDITIONS OF ANY KIND, either express or implied.
   See the License for the specific language governing permissions and
   limitations under the License.
*/

#include "stagedsync.hpp"

namespace silkworm::stagedsync {

<<<<<<< HEAD
StageResult stage_bodies(TransactionManager&, const std::filesystem::path&, uint64_t) {
    throw std::runtime_error("Not Implemented.");
=======
StageResult stage_bodies(TransactionManager&, const std::filesystem::path&) {
    throw std::runtime_error(std::string(__FUNCTION__).append(" not yet implemented"));
>>>>>>> 52e5a516
}

}  // namespace silkworm::stagedsync<|MERGE_RESOLUTION|>--- conflicted
+++ resolved
@@ -18,13 +18,8 @@
 
 namespace silkworm::stagedsync {
 
-<<<<<<< HEAD
-StageResult stage_bodies(TransactionManager&, const std::filesystem::path&, uint64_t) {
-    throw std::runtime_error("Not Implemented.");
-=======
 StageResult stage_bodies(TransactionManager&, const std::filesystem::path&) {
     throw std::runtime_error(std::string(__FUNCTION__).append(" not yet implemented"));
->>>>>>> 52e5a516
 }
 
 }  // namespace silkworm::stagedsync
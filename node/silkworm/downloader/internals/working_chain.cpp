--- conflicted
+++ resolved
@@ -194,16 +194,11 @@
 
 BlockNum WorkingChain::lowest_unsaved_anchor_from(BlockNum top_bn) {
     BlockNum lowest_bn = top_bn;
-<<<<<<< HEAD
     for (const auto& anchor : anchors_) {
         if (anchor.second->blockHeight > highestInDb_ && anchor.second->blockHeight < lowest_bn) {
             lowest_bn = anchor.second->blockHeight;
         }
     }
-=======
-    as_range::for_each(anchors_,
-                       [&lowest_bn](const auto& anchor) { lowest_bn = std::min(lowest_bn, anchor.second->blockHeight); });
->>>>>>> 36248c8b
     return lowest_bn;
 }
 

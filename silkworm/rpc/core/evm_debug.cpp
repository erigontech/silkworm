/*
   Copyright 2023 The Silkworm Authors

   Licensed under the Apache License, Version 2.0 (the "License");
   you may not use this file except in compliance with the License.
   You may obtain a copy of the License at

       http://www.apache.org/licenses/LICENSE-2.0

   Unless required by applicable law or agreed to in writing, software
   distributed under the License is distributed on an "AS IS" BASIS,
   WITHOUT WARRANTIES OR CONDITIONS OF ANY KIND, either express or implied.
   See the License for the specific language governing permissions and
   limitations under the License.
*/

#include "evm_debug.hpp"

#include <string>

#include <evmc/instructions.h>
#include <evmone/execution_state.hpp>
#include <evmone/instructions_traits.hpp>
#include <intx/intx.hpp>

#include <silkworm/core/common/util.hpp>
#include <silkworm/core/types/evmc_bytes32.hpp>
#include <silkworm/infra/common/log.hpp>
#include <silkworm/rpc/common/async_task.hpp>
#include <silkworm/rpc/common/util.hpp>
#include <silkworm/rpc/core/cached_chain.hpp>
#include <silkworm/rpc/core/evm_executor.hpp>
#include <silkworm/rpc/json/types.hpp>

namespace silkworm::rpc::debug {

void from_json(const nlohmann::json& json, DebugConfig& tc) {
    json.at("disableStorage").get_to(tc.disable_storage);
    json.at("disableMemory").get_to(tc.disable_memory);
    json.at("disableStack").get_to(tc.disable_stack);
}

std::ostream& operator<<(std::ostream& out, const DebugConfig& tc) {
    out << "disableStorage: " << std::boolalpha << tc.disable_storage;
    out << " disableMemory: " << std::boolalpha << tc.disable_memory;
    out << " disableStack: " << std::boolalpha << tc.disable_stack;

    return out;
}

std::string uint256_to_hex(const evmone::uint256& x) {
    std::stringstream ss;
    ss << "0x";

    bool leading_zeros = true;
    const uint64_t* px = &x[0];
    for (int i = 3; i >= 0; --i) {
        if (px[i] == 0 && leading_zeros) {
            continue;
        }
        if (leading_zeros) {
            ss << std::hex << px[i];
            leading_zeros = false;
        } else {
            ss << std::setfill('0') << std::setw(16) << std::hex << px[i];
        }
    }

    if (leading_zeros) {
        ss << "0";
    }

    return ss.str();
}

static void output_stack(std::vector<std::string>& vect, const evmone::uint256* stack, int stack_size) {
    vect.reserve(static_cast<size_t>(stack_size));
    for (int i = stack_size - 1; i >= 0; --i) {
        vect.push_back(uint256_to_hex(stack[-i]));
    }
}

void output_memory(std::vector<std::string>& vect, const evmone::Memory& memory) {
    const auto data = memory.data();
    vect.push_back(silkworm::to_hex({data, memory.size()}));
}
void insert_error(DebugLog& log, evmc_status_code status_code) {
    switch (status_code) {
        case evmc_status_code::EVMC_OUT_OF_GAS:
            log.error = "out of gas";
            break;
        case evmc_status_code::EVMC_STACK_OVERFLOW:
            log.error = {"stack overflow (" + std::to_string(log.stack_height) + " <=> " + std::to_string(evmone::instr::traits[log.op_code].stack_height_required) + ")"};
            break;
        case evmc_status_code::EVMC_STACK_UNDERFLOW:
            log.error = {"stack underflow (" + std::to_string(log.stack_height) + " <=> " + std::to_string(evmone::instr::traits[log.op_code].stack_height_required) + ")"};
            break;
        case evmc_status_code::EVMC_UNDEFINED_INSTRUCTION:
        case evmc_status_code::EVMC_FAILURE:
        default:
            log.error = "";
            break;
    }
}

void DebugTracer::on_execution_start(evmc_revision rev, const evmc_message& msg, evmone::bytes_view code) noexcept {
    last_opcode_ = std::nullopt;
    if (opcode_names_ == nullptr) {
        latest_opcode_names_ = evmc_get_instruction_names_table(EVMC_LATEST_STABLE_REVISION);
        opcode_names_ = evmc_get_instruction_names_table(rev);
        metrics_ = evmc_get_instruction_metrics_table(rev);
    }

    const evmc::address recipient(msg.recipient);
    const evmc::address sender(msg.sender);

    if (!logs_.empty()) {
        auto& log = logs_[logs_.size() - 1];  // it should be a CALL* opcode
        log.gas_cost = msg.gas_cost;
    }

    SILK_DEBUG << "on_execution_start:"
               << " rev: " << rev
               << " gas: " << std::dec << msg.gas
               << " depth: " << msg.depth
               << " recipient: " << recipient
               << " sender: " << sender
               << " code: " << silkworm::to_hex(code);
}

void DebugTracer::on_instruction_start(uint32_t pc, const intx::uint256* stack_top, const int stack_height, const int64_t gas,
                                       const evmone::ExecutionState& execution_state, const silkworm::IntraBlockState& intra_block_state) noexcept {
    SILKWORM_ASSERT(execution_state.msg);
    const evmc::address recipient(execution_state.msg->recipient);
    const evmc::address sender(execution_state.msg->sender);

    const auto opcode = execution_state.original_code[pc];
    auto opcode_name = get_opcode_name(opcode_names_, opcode);
    if (!opcode_name) {
        opcode_name = get_opcode_name(latest_opcode_names_, opcode);
    }
    last_opcode_ = opcode;

    SILK_DEBUG << "on_instruction_start:"
               << " pc: " << std::dec << pc
               << " opcode: 0x" << std::hex << evmc::hex(opcode)
               << " opcode_name: " << opcode_name.value_or("UNDEFINED")
               << " recipient: " << recipient
               << " sender: " << sender
               << " execution_state: {"
               << "   gas_left: " << std::dec << gas
               << "   status: " << execution_state.status
               << "   msg.gas: " << std::dec << execution_state.msg->gas
               << "   msg.depth: " << std::dec << execution_state.msg->depth
               << "}";

    bool output_storage = false;
    if (!config_.disable_storage) {
        if (opcode == OP_SLOAD && stack_height >= 1) {
            const auto address = silkworm::bytes32_from_hex(intx::hex(stack_top[0]));
            const auto value = intra_block_state.get_current_storage(recipient, address);
            storage_[recipient][silkworm::to_hex(address)] = silkworm::to_hex(value);
            output_storage = true;
        } else if (opcode == OP_SSTORE && stack_height >= 2) {
            const auto address = silkworm::bytes32_from_hex(intx::hex(stack_top[0]));
            const auto value = silkworm::bytes32_from_hex(intx::hex(stack_top[-1]));
            storage_[recipient][silkworm::to_hex(address)] = silkworm::to_hex(value);
            output_storage = true;
        }
    }

    if (!logs_.empty()) {
        auto& log = logs_[logs_.size() - 1];

        if (log.op_code == OP_RETURN || log.op_code == OP_STOP || log.op_code == OP_REVERT) {
            log.gas_cost = 0;
        } else if (log.depth == execution_state.msg->depth + 1) {
            log.gas_cost = execution_state.last_opcode_gas_cost;
        }
    }

    if (logs_.size() > 1) {
        auto& log = logs_.front();
        write_log(log);
        logs_.erase(logs_.begin());
    }

    DebugLog log;
    log.pc = pc;
    log.op_code = opcode;
    log.op_name = opcode_name;
    log.gas = gas;
    log.gas_cost = metrics_[opcode].gas_cost;
    log.depth = execution_state.msg->depth + 1;
    log.stack_height = stack_height;

    if (!config_.disable_stack) {
        output_stack(log.stack, stack_top, stack_height);
    }
    if (!config_.disable_memory) {
        output_memory(log.memory, execution_state.memory);
    }
    if (output_storage) {
        for (const auto& entry : storage_[recipient]) {
            log.storage[entry.first] = entry.second;
        }
    }

    insert_error(log, execution_state.status);

    logs_.push_back(log);
}

void DebugTracer::on_precompiled_run(const evmc_result& result, int64_t gas, const silkworm::IntraBlockState& /*intra_block_state*/) noexcept {
    SILK_DEBUG << "DebugTracer::on_precompiled_run:"
               << " status: " << result.status_code
               << ", gas: " << std::dec << gas;

    if (logs_.size() > 1) {
        flush_logs();
    }
}

void DebugTracer::on_execution_end(const evmc_result& result, const silkworm::IntraBlockState& /*intra_block_state*/) noexcept {
    if (!logs_.empty()) {
        auto& log = logs_[logs_.size() - 1];

        insert_error(log, result.status_code);

        switch (result.status_code) {
            case evmc_status_code::EVMC_UNDEFINED_INSTRUCTION:
            case evmc_status_code::EVMC_INVALID_INSTRUCTION:
            case evmc_status_code::EVMC_STACK_OVERFLOW:
            case evmc_status_code::EVMC_STACK_UNDERFLOW:
                if (log.op_name) {
                    log.gas_cost = result.gas_cost;
                } else {
                    log.gas_cost = 0;
                }
                break;

            case evmc_status_code::EVMC_OUT_OF_GAS:
                if (log.op_code != OP_CALLCODE) {
                    log.gas_cost = result.gas_cost;
                }
                break;

            default:
                if (log.op_code == OP_CALL || log.op_code == OP_CALLCODE || log.op_code == OP_STATICCALL || log.op_code == OP_DELEGATECALL || log.op_code == OP_CREATE || log.op_code == OP_CREATE2) {
                    log.gas_cost += result.gas_cost;
                } else {
                    log.gas_cost = log.gas_cost;
                }
                break;
        }

        /* EVM WA: EVMONE add OP_STOP at the end of tx if not present but doesn't notify to the tracer. Add sw to add STOP to the op list */
        if (result.status_code == EVMC_SUCCESS && last_opcode_ && last_opcode_ != OP_SELFDESTRUCT && last_opcode_ != OP_RETURN && last_opcode_ != OP_STOP) {
            DebugLog newlog;
            newlog.pc = log.pc + 1;
            newlog.op_name = get_opcode_name(opcode_names_, OP_STOP);
            newlog.op_code = OP_STOP;
            newlog.gas = log.gas - log.gas_cost;
            newlog.gas_cost = 0;
            newlog.depth = log.depth;
            newlog.memory = log.memory;
            logs_.push_back(newlog);
        }
    }

    if (logs_.size() > 1) {
        flush_logs();
    }

    SILK_DEBUG << "on_execution_end:"
               << " result.status_code: " << result.status_code
               << " gas_left: " << std::dec << result.gas_left
               << " gas_cost: " << std::dec << result.gas_cost;
}

void DebugTracer::flush_logs() {
    for (const auto& log : logs_) {
        write_log(log);
    }
    logs_.clear();
}

void AccountTracer::on_execution_end(const evmc_result& /*result*/, const silkworm::IntraBlockState& intra_block_state) noexcept {
    nonce_ = intra_block_state.get_nonce(address_);
    balance_ = intra_block_state.get_balance(address_);
    code_hash_ = intra_block_state.get_code_hash(address_);
    code_ = intra_block_state.get_code(address_);
}

void DebugTracer::write_log(const DebugLog& log) {
    stream_.open_object();
    stream_.write_field("depth", log.depth);
    stream_.write_field("gas", log.gas);
    stream_.write_field("gasCost", log.gas_cost);
    if (log.op_name) {
        stream_.write_field("op", log.op_name.value());
    } else {
        stream_.write_field("op", "opcode " + get_opcode_hex(log.op_code) + " not defined");
    }
    stream_.write_field("pc", log.pc);

    if (!config_.disable_stack) {
        stream_.write_field("stack");
        stream_.open_array();
        for (const auto& item : log.stack) {
            stream_.write_entry(item);
        }
        stream_.close_array();
    }
    if (!config_.disable_memory) {
        stream_.write_field("memory");
        stream_.open_array();
        for (const auto& item : log.memory) {
            const size_t len = 64;
            const auto data = item.data();
            for (size_t start = 0; start < item.size(); start += len) {
                stream_.write_entry({data + start, len});
            }
        }
        stream_.close_array();
    }
    if (!config_.disable_storage && !log.storage.empty()) {
        stream_.write_field("storage");
        stream_.open_object();
        for (const auto& entry : log.storage) {
            stream_.write_field(entry.first, entry.second);
        }
        stream_.close_object();
    }

    if (!log.error.empty()) {
        stream_.write_field("error", log.error);
    }

    stream_.close_object();
}

Task<void> DebugExecutor::trace_block(json::Stream& stream, const ChainStorage& storage, BlockNum block_num) {
    const auto block_with_hash = co_await rpc::core::read_block_by_number(block_cache_, storage, block_num);
    if (!block_with_hash) {
        co_return;
    }
    stream.write_field("result");
    stream.open_array();
    co_await execute(stream, storage, block_with_hash->block);
    stream.close_array();

    co_return;
}

Task<void> DebugExecutor::trace_block(json::Stream& stream, const ChainStorage& storage, const evmc::bytes32& block_hash) {
    const auto block_with_hash = co_await rpc::core::read_block_by_hash(block_cache_, storage, block_hash);
    if (!block_with_hash) {
        co_return;
    }

    stream.write_field("result");
    stream.open_array();
    co_await execute(stream, storage, block_with_hash->block);
    stream.close_array();

    co_return;
}

Task<void> DebugExecutor::trace_call(json::Stream& stream, const BlockNumOrHash& block_num_or_hash, const ChainStorage& storage, const Call& call) {
    const auto block_with_hash = co_await rpc::core::read_block_by_block_num_or_hash(block_cache_, storage, tx_, block_num_or_hash);
    if (!block_with_hash) {
        co_return;
    }
    rpc::Transaction transaction{call.to_transaction()};

    const auto& block = block_with_hash->block;
    const auto block_num = block.header.number;

    stream.write_field("result");
    stream.open_object();
    co_await execute(stream, storage, block_num, block, transaction, -1);
    stream.close_object();

    co_return;
}

Task<void> DebugExecutor::trace_transaction(json::Stream& stream, const ChainStorage& storage, const evmc::bytes32& tx_hash) {
    const auto tx_with_block = co_await rpc::core::read_transaction_by_hash(block_cache_, storage, tx_hash);

    if (!tx_with_block) {
        std::ostringstream oss;
        oss << "transaction " << silkworm::to_hex(tx_hash, true) << " not found";
        const Error error{-32000, oss.str()};
        stream.write_json_field("error", error);
    } else {
        const auto& block = tx_with_block->block_with_hash->block;
        const auto& transaction = tx_with_block->transaction;
        const auto block_num = block.header.number - 1;

        stream.write_field("result");
        stream.open_object();
        co_await execute(stream, storage, block_num, block, transaction, gsl::narrow<int32_t>(transaction.transaction_index));
        stream.close_object();
    }

    co_return;
}

Task<void> DebugExecutor::trace_call_many(json::Stream& stream, const ChainStorage& storage, const Bundles& bundles, const SimulationContext& context) {
    const auto block_with_hash = co_await rpc::core::read_block_by_block_num_or_hash(block_cache_, storage, tx_, context.block_num);
    if (!block_with_hash) {
        co_return;
    }
    auto transaction_index = context.transaction_index;
    if (transaction_index == -1) {
        transaction_index = static_cast<std::int32_t>(block_with_hash->block.transactions.size());
    }

    stream.write_field("result");
    stream.open_array();
    co_await execute(stream, storage, block_with_hash, bundles, transaction_index);
    stream.close_array();

    co_return;
}

Task<void> DebugExecutor::execute(json::Stream& stream, const ChainStorage& storage, const silkworm::Block& block) {
    auto block_num = block.header.number;
    const auto& transactions = block.transactions;

    SILK_DEBUG << "execute: block_num: " << block_num << " #txns: " << transactions.size() << " config: " << config_;

    const auto chain_config = co_await storage.read_chain_config();
    auto current_executor = co_await boost::asio::this_coro::executor;
    co_await async_task(workers_.executor(), [&]() -> void {
        auto state = tx_.create_state(current_executor, storage, block_num - 1);
        EVMExecutor executor{block, chain_config, workers_, state};

        for (std::uint64_t idx = 0; idx < transactions.size(); ++idx) {
            rpc::Transaction txn{block.transactions[idx]};
            SILK_DEBUG << "processing transaction: idx: " << idx << " txn: " << txn;

            auto debug_tracer = std::make_shared<debug::DebugTracer>(stream, config_);

            stream.open_object();
            stream.write_field("result");
            stream.open_object();
            stream.write_field("structLogs");
            stream.open_array();

            Tracers tracers{debug_tracer};
            const auto execution_result = executor.call(block, txn, tracers, /* refund */ false, /* gasBailout */ false);

            debug_tracer->flush_logs();
            stream.close_array();

            stream.write_json_field("failed", !execution_result.success());
            if (!execution_result.pre_check_error) {
                stream.write_field("gas", txn.gas_limit - execution_result.gas_left);
                stream.write_field("returnValue", silkworm::to_hex(execution_result.data));
            }

            stream.close_object();
            stream.write_field("txHash", txn.hash());
            stream.close_object();
        }
    });

    co_return;
}

Task<void> DebugExecutor::execute(json::Stream& stream, const ChainStorage& storage, const silkworm::Block& block, const Call& call) {
    rpc::Transaction transaction{call.to_transaction()};
    co_await execute(stream, storage, block.header.number, block, transaction, -1);
    co_return;
}

Task<void> DebugExecutor::execute(
    json::Stream& stream,
    const ChainStorage& storage,
    BlockNum block_num,
    const silkworm::Block& block,
    const Transaction& transaction,
    int32_t index) {
    SILK_TRACE << "DebugExecutor::execute: "
               << " block_num: " << block_num
               << " transaction: {" << transaction << "}"
               << " index: " << std::dec << index
               << " config: " << config_;

    const auto chain_config = co_await storage.read_chain_config();
    auto current_executor = co_await boost::asio::this_coro::executor;
    co_await async_task(workers_.executor(), [&]() {
        auto state = tx_.create_state(current_executor, storage, block_num);
        EVMExecutor executor{block, chain_config, workers_, state};

        for (auto idx{0}; idx < index; ++idx) {
            silkworm::Transaction txn{block.transactions[static_cast<size_t>(idx)]};
            executor.call(block, txn);
        }
        executor.reset();

        auto debug_tracer = std::make_shared<debug::DebugTracer>(stream, config_);

        stream.write_field("structLogs");
        stream.open_array();

        Tracers tracers{debug_tracer};
        const auto execution_result = executor.call(block, transaction, tracers);

        debug_tracer->flush_logs();
        stream.close_array();

        SILK_DEBUG << "debug return: " << execution_result.error_message();

        stream.write_json_field("failed", !execution_result.success());
        if (!execution_result.pre_check_error) {
            stream.write_field("gas", transaction.gas_limit - execution_result.gas_left);
            stream.write_field("returnValue", silkworm::to_hex(execution_result.data));
        }
    });

    co_return;
}

Task<void> DebugExecutor::execute(
    json::Stream& stream,
    const ChainStorage& storage,
    std::shared_ptr<BlockWithHash> block_with_hash,
    const Bundles& bundles,
    int32_t transaction_index) {
    const auto& block = block_with_hash->block;
    const auto& block_transactions = block.transactions;

    SILK_TRACE << "DebugExecutor::execute: "
               << " block number: " << block.header.number
               << " txns in block: " << block_transactions.size()
               << " bundles: [" << bundles << "]"
               << " transaction_index: " << std::dec << transaction_index
               << " config: " << config_;

    const auto chain_config = co_await storage.read_chain_config();
    auto current_executor = co_await boost::asio::this_coro::executor;
    co_await async_task(workers_.executor(), [&]() {
        auto state = tx_.create_state(current_executor, storage, block.header.number);
        EVMExecutor executor{block, chain_config, workers_, state};

        for (auto idx{0}; idx < transaction_index; ++idx) {
            silkworm::Transaction txn{block_transactions[static_cast<size_t>(idx)]};
            executor.call(block, txn);
        }
        executor.reset();

        for (const auto& bundle : bundles) {
            const auto& block_override = bundle.block_override;

<<<<<<< HEAD
            rpc::Block block_context{{block_with_hash}};
            if (block_override.block_number) {
                block_context.block_with_hash->block.header.number = block_override.block_number.value();
=======
            rpc::Block blockContext{{block_with_hash}};
            if (block_override.block_num) {
                blockContext.block_with_hash->block.header.number = block_override.block_num.value();
>>>>>>> 03303d97
            }
            if (block_override.coin_base) {
                block_context.block_with_hash->block.header.beneficiary = block_override.coin_base.value();
            }
            if (block_override.timestamp) {
                block_context.block_with_hash->block.header.timestamp = block_override.timestamp.value();
            }
            if (block_override.difficulty) {
                block_context.block_with_hash->block.header.difficulty = block_override.difficulty.value();
            }
            if (block_override.gas_limit) {
                block_context.block_with_hash->block.header.gas_limit = block_override.gas_limit.value();
            }
            if (block_override.base_fee) {
                block_context.block_with_hash->block.header.base_fee_per_gas = block_override.base_fee;
            }

            stream.open_array();

            for (const auto& call : bundle.transactions) {
                silkworm::Transaction txn{call.to_transaction()};

                stream.open_object();
                stream.write_field("structLogs");
                stream.open_array();

                auto debug_tracer = std::make_shared<debug::DebugTracer>(stream, config_);
                Tracers tracers{debug_tracer};

                const auto execution_result = executor.call(block_context.block_with_hash->block, txn, tracers, /* refund */ false, /* gasBailout */ false);

                debug_tracer->flush_logs();
                stream.close_array();

                SILK_DEBUG << "debug return: " << execution_result.error_message();

                stream.write_json_field("failed", !execution_result.success());
                if (!execution_result.pre_check_error) {
                    stream.write_field("gas", txn.gas_limit - execution_result.gas_left);
                    stream.write_field("returnValue", silkworm::to_hex(execution_result.data));
                }
                stream.close_object();
            }

            stream.close_array();
        }
    });

    co_return;
}

}  // namespace silkworm::rpc::debug<|MERGE_RESOLUTION|>--- conflicted
+++ resolved
@@ -555,15 +555,9 @@
         for (const auto& bundle : bundles) {
             const auto& block_override = bundle.block_override;
 
-<<<<<<< HEAD
             rpc::Block block_context{{block_with_hash}};
-            if (block_override.block_number) {
-                block_context.block_with_hash->block.header.number = block_override.block_number.value();
-=======
-            rpc::Block blockContext{{block_with_hash}};
             if (block_override.block_num) {
-                blockContext.block_with_hash->block.header.number = block_override.block_num.value();
->>>>>>> 03303d97
+                block_context.block_with_hash->block.header.number = block_override.block_num.value();
             }
             if (block_override.coin_base) {
                 block_context.block_with_hash->block.header.beneficiary = block_override.coin_base.value();

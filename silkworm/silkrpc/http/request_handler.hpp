--- conflicted
+++ resolved
@@ -54,20 +54,13 @@
   private:
     boost::asio::awaitable<std::optional<std::string>> is_request_authorized(const http::Request& request);
 
-<<<<<<< HEAD
-    boost::asio::awaitable<void> handle_request_and_create_reply(const nlohmann::json& request_json, http::Reply& reply);
+  boost::asio::awaitable<void> handle_request_and_create_reply(const nlohmann::json& request_json, http::Reply& reply);
 
     boost::asio::awaitable<void> handle_request(uint32_t request_id, 
                                  silkrpc::commands::RpcApiTable::HandleMethod handler, const nlohmann::json& request_json, http::Reply& reply);
     boost::asio::awaitable<void> handle_request(uint32_t request_id, 
                                  silkrpc::commands::RpcApiTable::HandleMethodGlaze handler, const nlohmann::json& request_json, http::Reply& reply);
     boost::asio::awaitable<void> handle_request(silkrpc::commands::RpcApiTable::HandleStream handler, const nlohmann::json& request_json);
-=======
-    boost::asio::awaitable<void> handle_request(const nlohmann::json& request_json, http::Reply& reply);
-    boost::asio::awaitable<void> handle_request(commands::RpcApiTable::HandleMethod handler, const nlohmann::json& request_json, http::Reply& reply);
-    boost::asio::awaitable<void> handle_request(commands::RpcApiTable::HandleStream handler, const nlohmann::json& request_json);
->>>>>>> 9c51e10e
-
     boost::asio::awaitable<void> do_write(http::Reply& reply);
     boost::asio::awaitable<void> write_headers();
 

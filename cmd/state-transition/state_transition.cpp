--- conflicted
+++ resolved
@@ -155,11 +155,7 @@
         account.nonce = std::stoull(std::string(preStateValue.at("nonce")), nullptr, 16);
 
         const Bytes code{from_hex(std::string(preStateValue.at("code"))).value()};
-<<<<<<< HEAD
         account.code_hash = std::bit_cast<evmc_bytes32>(keccak256(code));
-=======
-        account.code_hash = bit_cast<evmc_bytes32>(keccak256(code));
->>>>>>> 49f9ddcd
         account.incarnation = kDefaultIncarnation;
 
         state->update_account(address, /*initial=*/std::nullopt, account);
@@ -274,22 +270,11 @@
     } else {
         Bytes encoded;
         rlp::encode(encoded, receipt.logs);
-        if (bit_cast<evmc_bytes32>(keccak256(encoded)) != expected_sub_state.logsHash) {
+        if (std::bit_cast<evmc_bytes32>(keccak256(encoded)) != expected_sub_state.logsHash) {
             print_error_message(expected_state, expected_sub_state, "Failed: Logs hash does not match");
             failed_count_++;
         } else {
-<<<<<<< HEAD
-            Bytes encoded;
-            rlp::encode(encoded, receipt.logs);
-            if (std::bit_cast<evmc_bytes32>(keccak256(encoded)) != expected_sub_state.logsHash) {
-                print_error_message(expected_state, expected_sub_state, "Failed: Logs hash does not match");
-                failed_count_++;
-            } else {
-                print_diagnostic_message(expected_state, expected_sub_state, "OK");
-            }
-=======
             print_diagnostic_message(expected_state, expected_sub_state, "OK");
->>>>>>> 49f9ddcd
         }
     }
 }

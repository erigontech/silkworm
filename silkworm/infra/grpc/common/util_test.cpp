--- conflicted
+++ resolved
@@ -62,14 +62,8 @@
 }
 
 TEST_CASE("gpr_silkworm_log", "[silkworm][rpc][util]") {
-<<<<<<< HEAD
-    test_util::SetLogVerbosityGuard guard{log::Level::kNone};
     const char* file_name{"file.cpp"};
     const int line_number{10};
-=======
-    const char* FILE_NAME{"file.cpp"};
-    const int LINE_NUMBER{10};
->>>>>>> e1de7770
     Grpc2SilkwormLogGuard log_guard;
 
     SECTION("GPR_LOG_SEVERITY_ERROR") {

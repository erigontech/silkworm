/*
   Copyright 2020-2021 The Silkworm Authors

   Licensed under the Apache License, Version 2.0 (the "License");
   you may not use this file except in compliance with the License.
   You may obtain a copy of the License at

       http://www.apache.org/licenses/LICENSE-2.0

   Unless required by applicable law or agreed to in writing, software
   distributed under the License is distributed on an "AS IS" BASIS,
   WITHOUT WARRANTIES OR CONDITIONS OF ANY KIND, either express or implied.
   See the License for the specific language governing permissions and
   limitations under the License.
*/

#include <catch2/catch.hpp>
#include <ethash/keccak.hpp>

#include <silkworm/chain/config.hpp>
#include <silkworm/chain/protocol_param.hpp>
#include <silkworm/common/directories.hpp>
#include <silkworm/db/buffer.hpp>
#include <silkworm/db/stages.hpp>
#include <silkworm/execution/address.hpp>
#include <silkworm/execution/execution.hpp>
#include <silkworm/trie/vector_root.hpp>

#include "stagedsync.hpp"

TEST_CASE("Prune Execution") {
    using namespace silkworm;

    TemporaryDirectory tmp_dir;
    DataDirectory data_dir{tmp_dir.path()};

    // Initialize temporary Database
    db::EnvConfig db_config{data_dir.chaindata().path().string(), /*create*/ true};
    db_config.inmemory = true;
    auto env{db::open_env(db_config)};
    stagedsync::TransactionManager txn{env};
    db::table::create_all(*txn);

    // ---------------------------------------
    // Prepare
    // ---------------------------------------

    uint64_t block_number{1};
    auto miner{0x5a0b54d5dc17e0aadc383d2db43b0a0d3e029c4c_address};

    Block block{};
    block.header.number = block_number;
    block.header.beneficiary = miner;
    block.header.gas_limit = 100'000;
    block.header.gas_used = 98'824;

    static constexpr auto kEncoder = [](Bytes& to, const Receipt& r) { rlp::encode(to, r); };
    std::vector<Receipt> receipts{
        {Transaction::Type::kEip1559, true, block.header.gas_used, {}, {}},
    };
    block.header.receipts_root = trie::root_hash(receipts, kEncoder);

    // This contract initially sets its 0th storage to 0x2a
    // and its 1st storage to 0x01c9.
    // When called, it updates its 0th storage to the input provided.
    Bytes contract_code{*from_hex("600035600055")};
    Bytes deployment_code{*from_hex("602a6000556101c960015560068060166000396000f3") + contract_code};

    block.transactions.resize(1);
    block.transactions[0].data = deployment_code;
    block.transactions[0].gas_limit = block.header.gas_limit;
    block.transactions[0].type = Transaction::Type::kEip1559;
    block.transactions[0].max_priority_fee_per_gas = 0;
    block.transactions[0].max_fee_per_gas = 20 * kGiga;

    auto sender{0xb685342b8c54347aad148e1f22eff3eb3eb29391_address};
    block.transactions[0].r = 1;  // dummy
    block.transactions[0].s = 1;  // dummy
    block.transactions[0].from = sender;

    db::Buffer buffer{*txn, 2};
    Account sender_account{};
    sender_account.balance = kEther;
    buffer.update_account(sender, std::nullopt, sender_account);

    // ---------------------------------------
    // Execute first block
    // ---------------------------------------
    REQUIRE(execute_block(block, buffer, kLondonTestConfig) == ValidationResult::kOk);
<<<<<<< HEAD

=======
    auto contract_address{create_address(sender, /*nonce=*/0)};

    // ---------------------------------------
    // Execute second block
    // ---------------------------------------

    std::string new_val{"000000000000000000000000000000000000000000000000000000000000003e"};

    block_number = 2;
    block.header.number = block_number;
    block.header.gas_used = 26'149;
    receipts[0].cumulative_gas_used = block.header.gas_used;
    block.header.receipts_root = trie::root_hash(receipts, kEncoder);

    block.transactions[0].nonce = 1;
    block.transactions[0].value = 1000;

    block.transactions[0].to = contract_address;
    block.transactions[0].data = *from_hex(new_val);
    block.transactions[0].max_priority_fee_per_gas = 20 * kGiga;

    REQUIRE(execute_block(block, buffer, kLondonTestConfig) == ValidationResult::kOk);

    // ---------------------------------------
    // Execute third block
    // ---------------------------------------

    new_val = "000000000000000000000000000000000000000000000000000000000000003b";

    block_number = 3;
    block.header.number = block_number;

    block.transactions[0].nonce = 2;
    block.transactions[0].data = *from_hex(new_val);

    REQUIRE(execute_block(block, buffer, kLondonTestConfig) == ValidationResult::kOk);

    db::stages::set_stage_progress(*txn, db::stages::kExecutionKey, 3);
    // We keep chain from Block 2 onwards (Aka, we delete block 1 changesets and receipts)
    buffer.write_to_db();

    auto account_changeset_table{db::open_cursor(*txn, db::table::kPlainAccountChangeSet)};
    auto storage_changeset_table{db::open_cursor(*txn, db::table::kPlainStorageChangeSet)};
    // Check wheter we start from Block 2 and not block 1
    auto account_changeset_tail{db::from_slice(account_changeset_table.to_first().key)};
    auto storage_changeset_tail{db::from_slice(storage_changeset_table.to_first().key)};

    CHECK(account_changeset_tail.substr(0, 8).compare(db::block_key(2)) == 0);
    CHECK(storage_changeset_tail.substr(0, 8).compare(db::block_key(2)) == 0);
}

TEST_CASE("Prune Execution with prune function") {
    using namespace silkworm;

    TemporaryDirectory tmp_dir;
    DataDirectory data_dir{tmp_dir.path()};

    // Initialize temporary Database
    db::EnvConfig db_config{data_dir.chaindata().path().string(), /*create*/ true};
    db_config.inmemory = true;
    auto env{db::open_env(db_config)};
    stagedsync::TransactionManager txn{env};
    db::table::create_all(*txn);

    // ---------------------------------------
    // Prepare
    // ---------------------------------------

    uint64_t block_number{1};
    auto miner{0x5a0b54d5dc17e0aadc383d2db43b0a0d3e029c4c_address};

    Block block{};
    block.header.number = block_number;
    block.header.beneficiary = miner;
    block.header.gas_limit = 100'000;
    block.header.gas_used = 98'824;

    static constexpr auto kEncoder = [](Bytes& to, const Receipt& r) { rlp::encode(to, r); };
    std::vector<Receipt> receipts{
        {Transaction::Type::kEip1559, true, block.header.gas_used, {}, {}},
    };
    block.header.receipts_root = trie::root_hash(receipts, kEncoder);

    // This contract initially sets its 0th storage to 0x2a
    // and its 1st storage to 0x01c9.
    // When called, it updates its 0th storage to the input provided.
    Bytes contract_code{*from_hex("600035600055")};
    Bytes deployment_code{*from_hex("602a6000556101c960015560068060166000396000f3") + contract_code};

    block.transactions.resize(1);
    block.transactions[0].data = deployment_code;
    block.transactions[0].gas_limit = block.header.gas_limit;
    block.transactions[0].type = Transaction::Type::kEip1559;
    block.transactions[0].max_priority_fee_per_gas = 0;
    block.transactions[0].max_fee_per_gas = 20 * kGiga;

    auto sender{0xb685342b8c54347aad148e1f22eff3eb3eb29391_address};
    block.transactions[0].r = 1;  // dummy
    block.transactions[0].s = 1;  // dummy
    block.transactions[0].from = sender;

    db::Buffer buffer{*txn, 0};
    Account sender_account{};
    sender_account.balance = kEther;
    buffer.update_account(sender, std::nullopt, sender_account);

    // ---------------------------------------
    // Execute first block
    // ---------------------------------------
    REQUIRE(execute_block(block, buffer, kLondonTestConfig) == ValidationResult::kOk);
>>>>>>> ab6a5ad5
    auto contract_address{create_address(sender, /*nonce=*/0)};

    // ---------------------------------------
    // Execute second block
    // ---------------------------------------

    std::string new_val{"000000000000000000000000000000000000000000000000000000000000003e"};

    block_number = 2;
    block.header.number = block_number;
    block.header.gas_used = 26'149;
    receipts[0].cumulative_gas_used = block.header.gas_used;
    block.header.receipts_root = trie::root_hash(receipts, kEncoder);

    block.transactions[0].nonce = 1;
    block.transactions[0].value = 1000;

    block.transactions[0].to = contract_address;
    block.transactions[0].data = *from_hex(new_val);
    block.transactions[0].max_priority_fee_per_gas = 20 * kGiga;

    REQUIRE(execute_block(block, buffer, kLondonTestConfig) == ValidationResult::kOk);

    // ---------------------------------------
    // Execute third block
    // ---------------------------------------

    new_val = "000000000000000000000000000000000000000000000000000000000000003b";

    block_number = 3;
    block.header.number = block_number;

    block.transactions[0].nonce = 2;
    block.transactions[0].data = *from_hex(new_val);

    REQUIRE(execute_block(block, buffer, kLondonTestConfig) == ValidationResult::kOk);
    REQUIRE_NOTHROW(db::stages::write_stage_progress(*txn, db::stages::kExecutionKey, 3));

    SECTION("Without prune function") {
        // We keep chain from Block 2 onwards (Aka, we delete block 1 changesets and receipts)
        buffer.write_to_db(2);

        auto account_changeset_table{db::open_cursor(*txn, db::table::kPlainAccountChangeSet)};
        auto storage_changeset_table{db::open_cursor(*txn, db::table::kPlainStorageChangeSet)};
        // Check whether we start from Block 2 and not block 1
        auto account_changeset_tail{db::from_slice(account_changeset_table.to_first().key)};
        auto storage_changeset_tail{db::from_slice(storage_changeset_table.to_first().key)};

        CHECK(account_changeset_tail.substr(0, 8).compare(db::block_key(2)) == 0);
        CHECK(storage_changeset_tail.substr(0, 8).compare(db::block_key(2)) == 0);
    }

    SECTION("With prune function") {
        buffer.write_to_db();
        // We prune from block 2, thus we delete block 1
        REQUIRE_NOTHROW(stagedsync::check_stagedsync_error(stagedsync::prune_execution(txn, data_dir.etl().path(), 2)));

        auto account_changeset_table{db::open_cursor(*txn, db::table::kPlainAccountChangeSet)};
        auto storage_changeset_table{db::open_cursor(*txn, db::table::kPlainStorageChangeSet)};
        // Check whether we start from Block 2 and not block 1
        auto account_changeset_tail{db::from_slice(account_changeset_table.to_first().key)};
        auto storage_changeset_tail{db::from_slice(storage_changeset_table.to_first().key)};

        CHECK(account_changeset_tail.substr(0, 8).compare(db::block_key(2)) == 0);
        CHECK(storage_changeset_tail.substr(0, 8).compare(db::block_key(2)) == 0);
    }
}<|MERGE_RESOLUTION|>--- conflicted
+++ resolved
@@ -87,120 +87,7 @@
     // Execute first block
     // ---------------------------------------
     REQUIRE(execute_block(block, buffer, kLondonTestConfig) == ValidationResult::kOk);
-<<<<<<< HEAD
 
-=======
-    auto contract_address{create_address(sender, /*nonce=*/0)};
-
-    // ---------------------------------------
-    // Execute second block
-    // ---------------------------------------
-
-    std::string new_val{"000000000000000000000000000000000000000000000000000000000000003e"};
-
-    block_number = 2;
-    block.header.number = block_number;
-    block.header.gas_used = 26'149;
-    receipts[0].cumulative_gas_used = block.header.gas_used;
-    block.header.receipts_root = trie::root_hash(receipts, kEncoder);
-
-    block.transactions[0].nonce = 1;
-    block.transactions[0].value = 1000;
-
-    block.transactions[0].to = contract_address;
-    block.transactions[0].data = *from_hex(new_val);
-    block.transactions[0].max_priority_fee_per_gas = 20 * kGiga;
-
-    REQUIRE(execute_block(block, buffer, kLondonTestConfig) == ValidationResult::kOk);
-
-    // ---------------------------------------
-    // Execute third block
-    // ---------------------------------------
-
-    new_val = "000000000000000000000000000000000000000000000000000000000000003b";
-
-    block_number = 3;
-    block.header.number = block_number;
-
-    block.transactions[0].nonce = 2;
-    block.transactions[0].data = *from_hex(new_val);
-
-    REQUIRE(execute_block(block, buffer, kLondonTestConfig) == ValidationResult::kOk);
-
-    db::stages::set_stage_progress(*txn, db::stages::kExecutionKey, 3);
-    // We keep chain from Block 2 onwards (Aka, we delete block 1 changesets and receipts)
-    buffer.write_to_db();
-
-    auto account_changeset_table{db::open_cursor(*txn, db::table::kPlainAccountChangeSet)};
-    auto storage_changeset_table{db::open_cursor(*txn, db::table::kPlainStorageChangeSet)};
-    // Check wheter we start from Block 2 and not block 1
-    auto account_changeset_tail{db::from_slice(account_changeset_table.to_first().key)};
-    auto storage_changeset_tail{db::from_slice(storage_changeset_table.to_first().key)};
-
-    CHECK(account_changeset_tail.substr(0, 8).compare(db::block_key(2)) == 0);
-    CHECK(storage_changeset_tail.substr(0, 8).compare(db::block_key(2)) == 0);
-}
-
-TEST_CASE("Prune Execution with prune function") {
-    using namespace silkworm;
-
-    TemporaryDirectory tmp_dir;
-    DataDirectory data_dir{tmp_dir.path()};
-
-    // Initialize temporary Database
-    db::EnvConfig db_config{data_dir.chaindata().path().string(), /*create*/ true};
-    db_config.inmemory = true;
-    auto env{db::open_env(db_config)};
-    stagedsync::TransactionManager txn{env};
-    db::table::create_all(*txn);
-
-    // ---------------------------------------
-    // Prepare
-    // ---------------------------------------
-
-    uint64_t block_number{1};
-    auto miner{0x5a0b54d5dc17e0aadc383d2db43b0a0d3e029c4c_address};
-
-    Block block{};
-    block.header.number = block_number;
-    block.header.beneficiary = miner;
-    block.header.gas_limit = 100'000;
-    block.header.gas_used = 98'824;
-
-    static constexpr auto kEncoder = [](Bytes& to, const Receipt& r) { rlp::encode(to, r); };
-    std::vector<Receipt> receipts{
-        {Transaction::Type::kEip1559, true, block.header.gas_used, {}, {}},
-    };
-    block.header.receipts_root = trie::root_hash(receipts, kEncoder);
-
-    // This contract initially sets its 0th storage to 0x2a
-    // and its 1st storage to 0x01c9.
-    // When called, it updates its 0th storage to the input provided.
-    Bytes contract_code{*from_hex("600035600055")};
-    Bytes deployment_code{*from_hex("602a6000556101c960015560068060166000396000f3") + contract_code};
-
-    block.transactions.resize(1);
-    block.transactions[0].data = deployment_code;
-    block.transactions[0].gas_limit = block.header.gas_limit;
-    block.transactions[0].type = Transaction::Type::kEip1559;
-    block.transactions[0].max_priority_fee_per_gas = 0;
-    block.transactions[0].max_fee_per_gas = 20 * kGiga;
-
-    auto sender{0xb685342b8c54347aad148e1f22eff3eb3eb29391_address};
-    block.transactions[0].r = 1;  // dummy
-    block.transactions[0].s = 1;  // dummy
-    block.transactions[0].from = sender;
-
-    db::Buffer buffer{*txn, 0};
-    Account sender_account{};
-    sender_account.balance = kEther;
-    buffer.update_account(sender, std::nullopt, sender_account);
-
-    // ---------------------------------------
-    // Execute first block
-    // ---------------------------------------
-    REQUIRE(execute_block(block, buffer, kLondonTestConfig) == ValidationResult::kOk);
->>>>>>> ab6a5ad5
     auto contract_address{create_address(sender, /*nonce=*/0)};
 
     // ---------------------------------------
@@ -241,7 +128,7 @@
 
     SECTION("Without prune function") {
         // We keep chain from Block 2 onwards (Aka, we delete block 1 changesets and receipts)
-        buffer.write_to_db(2);
+        buffer.write_to_db();
 
         auto account_changeset_table{db::open_cursor(*txn, db::table::kPlainAccountChangeSet)};
         auto storage_changeset_table{db::open_cursor(*txn, db::table::kPlainStorageChangeSet)};

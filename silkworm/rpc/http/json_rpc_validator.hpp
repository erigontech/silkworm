--- conflicted
+++ resolved
@@ -32,10 +32,6 @@
 class JsonRpcValidator {
   public:
     JsonRpcValidator();
-<<<<<<< HEAD
-    explicit JsonRpcValidator(nlohmann::json spec);
-=======
->>>>>>> 346ed4c2
     ~JsonRpcValidator() = default;
 
     JsonRpcValidationResult validate(const nlohmann::json& request);

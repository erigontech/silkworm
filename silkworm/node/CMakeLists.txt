--- conflicted
+++ resolved
@@ -110,10 +110,7 @@
     mdbx-static
     nlohmann_json::nlohmann_json
     protobuf::libprotobuf
-<<<<<<< HEAD
-=======
     roaring::roaring
->>>>>>> 1a60d21b
     torrent-rasterbar
 )
 
@@ -121,7 +118,6 @@
 set(SILKWORM_NODE_PRIVATE_LIBS
     cborcpp
     evmone
-    roaring::roaring
     silkworm_interfaces
 )
 # cmake-format: on

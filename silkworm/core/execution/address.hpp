/*
   Copyright 2022 The Silkworm Authors

   Licensed under the Apache License, Version 2.0 (the "License");
   you may not use this file except in compliance with the License.
   You may obtain a copy of the License at

       http://www.apache.org/licenses/LICENSE-2.0

   Unless required by applicable law or agreed to in writing, software
   distributed under the License is distributed on an "AS IS" BASIS,
   WITHOUT WARRANTIES OR CONDITIONS OF ANY KIND, either express or implied.
   See the License for the specific language governing permissions and
   limitations under the License.
*/

#pragma once

#include <ostream>
#include <string>
#include <string_view>

#include <evmc/evmc.hpp>

#include <silkworm/core/common/bytes.hpp>

namespace silkworm {

// Yellow Paper, Section 7
evmc::address create_address(const evmc::address& caller, uint64_t nonce) noexcept;

// https://eips.ethereum.org/EIPS/eip-1014
evmc::address create2_address(const evmc::address& caller, const evmc::bytes32& salt,
                              uint8_t (&code_hash)[32]) noexcept;

// Converts bytes to evmc::address; input is cropped if necessary.
// Short inputs are left-padded with 0s.
evmc::address bytes_to_address(ByteView bytes);

// Similar to HexToAddress in erigon-lib.
<<<<<<< HEAD
// Terminates the program if hex is not a valid hex encoding.
evmc::address hex_to_address(std::string_view hex);
=======
// Terminates the program if hex is not a valid hex encoding, unless return_zero_on_err is true.
evmc::address hex_to_address(std::string_view hex, bool return_zero_on_err = false);
>>>>>>> f2b45e4b

std::string address_to_hex(const evmc::address& address);

namespace rlp {
    void encode(Bytes& to, const evmc::address& address);
    size_t length(const evmc::address& address) noexcept;
}  // namespace rlp

}  // namespace silkworm

namespace evmc {

std::ostream& operator<<(std::ostream& out, const evmc::address& address);

}  // namespace evmc<|MERGE_RESOLUTION|>--- conflicted
+++ resolved
@@ -38,13 +38,8 @@
 evmc::address bytes_to_address(ByteView bytes);
 
 // Similar to HexToAddress in erigon-lib.
-<<<<<<< HEAD
-// Terminates the program if hex is not a valid hex encoding.
-evmc::address hex_to_address(std::string_view hex);
-=======
 // Terminates the program if hex is not a valid hex encoding, unless return_zero_on_err is true.
 evmc::address hex_to_address(std::string_view hex, bool return_zero_on_err = false);
->>>>>>> f2b45e4b
 
 std::string address_to_hex(const evmc::address& address);
 

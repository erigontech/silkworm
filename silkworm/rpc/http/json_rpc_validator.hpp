--- conflicted
+++ resolved
@@ -28,34 +28,6 @@
 #include <nlohmann/json.hpp>
 
 namespace silkworm::rpc::http {
-<<<<<<< HEAD
-    struct JsonRpcValidationResults{
-        bool is_valid;
-        std::string error_message;
-    };
-    
-    class JsonRpcValidator{
-        public:
-            JsonRpcValidator();
-            JsonRpcValidator(nlohmann::json& spec_);
-            ~JsonRpcValidator();
-            JsonRpcValidationResults validate(const std::string& input_str);
-            nlohmann::json get_spec();
-        private:
-            nlohmann::json json_spec;
-            bool accept_unknown_methods;
-            JsonRpcValidationResults check_request_fields(const nlohmann::json& request);
-            JsonRpcValidationResults validate_params(const nlohmann::json& request);
-            JsonRpcValidationResults validate_schema(const nlohmann::json& value_, const nlohmann::json& schema);
-            JsonRpcValidationResults validate_string(const nlohmann::json& string_, const nlohmann::json& schema);
-            JsonRpcValidationResults validate_array(const nlohmann::json& array_, const nlohmann::json& schema);
-            JsonRpcValidationResults validate_object(const nlohmann::json& object_, const nlohmann::json& schema);
-            JsonRpcValidationResults validate_boolean(const nlohmann::json& boolean_);
-            JsonRpcValidationResults validate_number(const nlohmann::json& number_);
-            JsonRpcValidationResults validate_null(const nlohmann::json& number_);
-    };  
-}
-=======
 struct JsonRpcValidationResults {
     bool is_valid;
     std::string error_message;
@@ -80,6 +52,6 @@
     JsonRpcValidationResults validate_object(const nlohmann::json& object_, const nlohmann::json& schema);
     JsonRpcValidationResults validate_boolean(const nlohmann::json& boolean_);
     JsonRpcValidationResults validate_number(const nlohmann::json& number_);
+    JsonRpcValidationResults validate_null(const nlohmann::json& number_);
 };
-}  // namespace silkworm::rpc::http
->>>>>>> 7528ca8d
+}  // namespace silkworm::rpc::http
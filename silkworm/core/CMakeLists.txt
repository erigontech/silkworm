#[[
   Copyright 2022 The Silkworm Authors

   Licensed under the Apache License, Version 2.0 (the "License");
   you may not use this file except in compliance with the License.
   You may obtain a copy of the License at

       http://www.apache.org/licenses/LICENSE-2.0

   Unless required by applicable law or agreed to in writing, software
   distributed under the License is distributed on an "AS IS" BASIS,
   WITHOUT WARRANTIES OR CONDITIONS OF ANY KIND, either express or implied.
   See the License for the specific language governing permissions and
   limitations under the License.
]]

find_package(Microsoft.GSL REQUIRED)
find_package(nlohmann_json REQUIRED)

if(MSVC)
  add_compile_options(/EHsc)
else()
  add_compile_options(-fno-exceptions)
endif()

file(
  GLOB_RECURSE
  SILKWORM_CORE_SRC
  CONFIGURE_DEPENDS
  "*.cpp"
  "*.hpp"
  "*.c"
  "*.h"
)
list(FILTER SILKWORM_CORE_SRC EXCLUDE REGEX "_test\\.cpp$")
list(FILTER SILKWORM_CORE_SRC EXCLUDE REGEX "_benchmark\\.cpp$")

add_library(silkworm_core ${SILKWORM_CORE_SRC})
target_include_directories(silkworm_core PUBLIC ${SILKWORM_MAIN_DIR})
target_include_directories(silkworm_core SYSTEM PUBLIC ${SILKWORM_MAIN_DIR}/third_party/expected/include)

<<<<<<< HEAD
set(SILKWORM_CORE_PUBLIC_LIBS ethash::ethash evmc evmone intx::intx Microsoft.GSL::GSL nlohmann_json::nlohmann_json silkpre)
set(SILKWORM_CORE_PRIVATE_LIBS gmp2 ff)
=======
set(SILKWORM_CORE_PUBLIC_LIBS
    ethash::ethash
    evmc
    evmone
    intx::intx
    Microsoft.GSL::GSL
    nlohmann_json::nlohmann_json
    silkpre
)
set(SILKWORM_CORE_PRIVATE_LIBS "")
>>>>>>> 4e1198a7

if(NOT SILKWORM_WASM_API)
  if(NOT CONAN_PACKAGE_MANAGER)
    hunter_add_package(abseil)
  endif()
  find_package(absl REQUIRED)
  list(APPEND SILKWORM_CORE_PRIVATE_LIBS absl::flat_hash_map absl::flat_hash_set absl::node_hash_map)
endif()

target_link_libraries(
  silkworm_core
  PUBLIC ${SILKWORM_CORE_PUBLIC_LIBS}
  PRIVATE ${SILKWORM_CORE_PRIVATE_LIBS}
)<|MERGE_RESOLUTION|>--- conflicted
+++ resolved
@@ -39,10 +39,6 @@
 target_include_directories(silkworm_core PUBLIC ${SILKWORM_MAIN_DIR})
 target_include_directories(silkworm_core SYSTEM PUBLIC ${SILKWORM_MAIN_DIR}/third_party/expected/include)
 
-<<<<<<< HEAD
-set(SILKWORM_CORE_PUBLIC_LIBS ethash::ethash evmc evmone intx::intx Microsoft.GSL::GSL nlohmann_json::nlohmann_json silkpre)
-set(SILKWORM_CORE_PRIVATE_LIBS gmp2 ff)
-=======
 set(SILKWORM_CORE_PUBLIC_LIBS
     ethash::ethash
     evmc
@@ -52,8 +48,10 @@
     nlohmann_json::nlohmann_json
     silkpre
 )
-set(SILKWORM_CORE_PRIVATE_LIBS "")
->>>>>>> 4e1198a7
+set(SILKWORM_CORE_PRIVATE_LIBS
+    gmp2
+    ff
+)
 
 if(NOT SILKWORM_WASM_API)
   if(NOT CONAN_PACKAGE_MANAGER)

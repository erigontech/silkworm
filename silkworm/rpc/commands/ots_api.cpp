--- conflicted
+++ resolved
@@ -123,11 +123,7 @@
             const auto receipts = co_await core::get_receipts(*tx, *block_with_hash, *chain_storage, workers_);
             const auto chain_config = co_await chain_storage->read_chain_config();
             const IssuanceDetails issuance = get_issuance(chain_config, *block_with_hash);
-<<<<<<< HEAD
-            const intx::uint256 total_fees = get_block_fees(receipts);
-=======
-            const intx::uint256 total_fees = get_block_fees(*block_with_hash, *receipts);
->>>>>>> e4b79bd7
+            const intx::uint256 total_fees = get_block_fees(*receipts);
             const BlockDetailsResponse block_details_response{block_details, issuance, total_fees};
             reply = make_json_content(request, block_details_response);
         } else {
@@ -174,11 +170,7 @@
             const auto receipts = co_await core::get_receipts(*tx, *block_with_hash, *chain_storage, workers_);
             const auto chain_config = co_await chain_storage->read_chain_config();
             const IssuanceDetails issuance = get_issuance(chain_config, *block_with_hash);
-<<<<<<< HEAD
-            const intx::uint256 total_fees = get_block_fees(receipts);
-=======
-            const intx::uint256 total_fees = get_block_fees(*block_with_hash, *receipts);
->>>>>>> e4b79bd7
+            const intx::uint256 total_fees = get_block_fees(*receipts);
             const BlockDetailsResponse block_details_response{block_details, issuance, total_fees};
             reply = make_json_content(request, block_details_response);
         } else {
@@ -960,22 +952,10 @@
     return issuance;
 }
 
-<<<<<<< HEAD
-intx::uint256 OtsRpcApi::get_block_fees(const std::vector<Receipt>& receipts) {
+intx::uint256 OtsRpcApi::get_block_fees(const std::vector<std::shared_ptr<Receipt>>& receipts) {
     intx::uint256 fees = 0;
     for (const auto& receipt : receipts) {
-        fees += receipt.effective_gas_price * receipt.gas_used;
-=======
-intx::uint256 OtsRpcApi::get_block_fees(const silkworm::BlockWithHash& block, const std::vector<std::shared_ptr<Receipt>>& receipts) {
-    intx::uint256 fees = 0;
-    for (const auto& receipt : receipts) {
-        auto& txn = block.block.transactions[receipt->tx_index];
-
-        intx::uint256 base_fee = block.block.header.base_fee_per_gas.value_or(0);
-        const auto effective_gas_price = txn.effective_gas_price(base_fee);
-
-        fees += effective_gas_price * receipt->gas_used;
->>>>>>> e4b79bd7
+        fees += receipt->effective_gas_price * receipt->gas_used;
     }
     return fees;
 }

/*
   Copyright 2023 The Silkworm Authors

   Licensed under the Apache License, Version 2.0 (the "License");
   you may not use this file except in compliance with the License.
   You may obtain a copy of the License at

       http://www.apache.org/licenses/LICENSE-2.0

   Unless required by applicable law or agreed to in writing, software
   distributed under the License is distributed on an "AS IS" BASIS,
   WITHOUT WARRANTIES OR CONDITIONS OF ANY KIND, either express or implied.
   See the License for the specific language governing permissions and
   limitations under the License.
*/

#include "evm_executor.hpp"

#include <optional>
#include <string>
#include <utility>

#include <boost/asio/compose.hpp>
#include <boost/asio/post.hpp>
#include <boost/asio/use_awaitable.hpp>
#include <evmc/evmc.hpp>
#include <intx/intx.hpp>

#include <silkworm/core/common/util.hpp>
#include <silkworm/core/protocol/intrinsic_gas.hpp>
#include <silkworm/core/protocol/param.hpp>
#include <silkworm/infra/common/log.hpp>
#include <silkworm/silkrpc/common/util.hpp>
#include <silkworm/silkrpc/types/transaction.hpp>

namespace silkworm::rpc {

static Bytes build_abi_selector(const std::string& signature) {
    const auto signature_hash = hash_of(byte_view_of_string(signature));
    return {std::begin(signature_hash.bytes), std::begin(signature_hash.bytes) + 4};
}

static std::optional<std::string> decode_error_reason(const Bytes& error_data) {
    static const auto kRevertSelector{build_abi_selector("Error(string)")};
    static const auto kAbiStringOffsetSize{32};

    if (error_data.size() < kRevertSelector.size() || error_data.substr(0, kRevertSelector.size()) != kRevertSelector) {
        return std::nullopt;
    }

    ByteView encoded_msg{error_data.data() + kRevertSelector.size(), error_data.size() - kRevertSelector.size()};
    SILK_TRACE << "decode_error_reason size: " << encoded_msg.size() << " error_message: " << to_hex(encoded_msg);
    if (encoded_msg.size() < kAbiStringOffsetSize) {
        return std::nullopt;
    }

    const auto offset_uint256{intx::be::unsafe::load<intx::uint256>(encoded_msg.data())};
    SILK_TRACE << "decode_error_reason offset_uint256: " << intx::to_string(offset_uint256);
    const auto offset = static_cast<uint64_t>(offset_uint256);
    if (encoded_msg.size() < kAbiStringOffsetSize + offset) {
        return std::nullopt;
    }

    const uint64_t message_offset{kAbiStringOffsetSize + offset};
    const auto length_uint256{intx::be::unsafe::load<intx::uint256>(encoded_msg.data() + offset)};
    SILK_TRACE << "decode_error_reason length_uint256: " << intx::to_string(length_uint256);
    const auto length = static_cast<uint64_t>(length_uint256);
    if (encoded_msg.size() < message_offset + length) {
        return std::nullopt;
    }

    return std::string{std::begin(encoded_msg) + message_offset, std::begin(encoded_msg) + message_offset + length};
}

std::string EVMExecutor::get_error_message(int64_t error_code, const Bytes& error_data, bool full_error) {
    SILK_DEBUG << "EVMExecutor::get_error_message error_data: " << to_hex(error_data);

    std::string error_message;
    switch (error_code) {
        case evmc_status_code::EVMC_FAILURE:
            error_message = "execution failed";
            break;
        case evmc_status_code::EVMC_REVERT:
            error_message = "execution reverted";
            break;
        case evmc_status_code::EVMC_OUT_OF_GAS:
            error_message = "out of gas";
            break;
        case evmc_status_code::EVMC_INVALID_INSTRUCTION:
            error_message = "invalid instruction";
            break;
        case evmc_status_code::EVMC_UNDEFINED_INSTRUCTION:
            error_message = "invalid opcode";
            break;
        case evmc_status_code::EVMC_STACK_OVERFLOW:
            error_message = "stack overflow";
            break;
        case evmc_status_code::EVMC_STACK_UNDERFLOW:
            error_message = "stack underflow";
            break;
        case evmc_status_code::EVMC_BAD_JUMP_DESTINATION:
            error_message = "invalid jump destination";
            break;
        case evmc_status_code::EVMC_INVALID_MEMORY_ACCESS:
            error_message = "invalid memory access";
            break;
        case evmc_status_code::EVMC_CALL_DEPTH_EXCEEDED:
            error_message = "call depth exceeded";
            break;
        case evmc_status_code::EVMC_STATIC_MODE_VIOLATION:
            error_message = "static mode violation";
            break;
        case evmc_status_code::EVMC_PRECOMPILE_FAILURE:
            error_message = "precompile failure";
            break;
        case evmc_status_code::EVMC_CONTRACT_VALIDATION_FAILURE:
            error_message = "contract validation failure";
            break;
        case evmc_status_code::EVMC_ARGUMENT_OUT_OF_RANGE:
            error_message = "argument out of range";
            break;
        case evmc_status_code::EVMC_WASM_UNREACHABLE_INSTRUCTION:
            error_message = "wasm unreachable instruction";
            break;
        case evmc_status_code::EVMC_WASM_TRAP:
            error_message = "wasm trap";
            break;
        case evmc_status_code::EVMC_INSUFFICIENT_BALANCE:
            error_message = "insufficient balance";
            break;
        case evmc_status_code::EVMC_INTERNAL_ERROR:
            error_message = "internal error";
            break;
        case evmc_status_code::EVMC_REJECTED:
            error_message = "execution rejected";
            break;
        case evmc_status_code::EVMC_OUT_OF_MEMORY:
            error_message = "out of memory";
            break;
        default:
            error_message = "unknown error code";
    }

    if (full_error) {
        const auto error_reason{decode_error_reason(error_data)};
        if (error_reason) {
            error_message += ": " + *error_reason;
        }
    }
    SILK_DEBUG << "EVMExecutor::get_error_message error_message: " << error_message;
    return error_message;
}

uint64_t EVMExecutor::refund_gas(const EVM& evm, const silkworm::Transaction& txn, uint64_t gas_left, uint64_t gas_refund) {
    const evmc_revision rev{evm.revision()};
    const uint64_t max_refund_quotient{rev >= EVMC_LONDON ? protocol::kMaxRefundQuotientLondon
                                                          : protocol::kMaxRefundQuotientFrontier};
    const uint64_t max_refund{(txn.gas_limit - gas_left) / max_refund_quotient};
    uint64_t refund = gas_refund < max_refund ? gas_refund : max_refund;  // min
    gas_left += refund;

    const intx::uint256 base_fee_per_gas{evm.block().header.base_fee_per_gas.value_or(0)};
    SILK_DEBUG << "EVMExecutor::refund_gas txn.max_fee_per_gas: " << txn.max_fee_per_gas << " base_fee_per_gas: " << base_fee_per_gas;
    const intx::uint256 effective_gas_price{txn.max_fee_per_gas >= base_fee_per_gas ? txn.effective_gas_price(base_fee_per_gas)
                                                                                    : txn.max_priority_fee_per_gas};
    SILK_DEBUG << "EVMExecutor::refund_gas effective_gas_price: " << effective_gas_price;
    ibs_state_.add_to_balance(*txn.from, gas_left * effective_gas_price);
    return gas_left;
}

void EVMExecutor::reset() {
    ibs_state_.clear_journal_and_substate();
}

std::optional<std::string> EVMExecutor::pre_check(const EVM& evm, const silkworm::Transaction& txn, const intx::uint256& base_fee_per_gas, const intx::uint128& g0) {
    const evmc_revision rev{evm.revision()};

    if (rev >= EVMC_LONDON) {
        if (txn.max_fee_per_gas > 0 || txn.max_priority_fee_per_gas > 0) {
            if (txn.max_fee_per_gas < base_fee_per_gas) {
                std::string from = to_hex(*txn.from);
                std::string error = "fee cap less than block base fee: address 0x" + from + ", gasFeeCap: " + intx::to_string(txn.max_fee_per_gas) + " baseFee: " +
                                    intx::to_string(base_fee_per_gas);
                return error;
            }

            if (txn.max_fee_per_gas < txn.max_priority_fee_per_gas) {
                std::string from = to_hex(*txn.from);
                std::string error = "tip higher than fee cap: address 0x" + from + ", tip: " + intx::to_string(txn.max_priority_fee_per_gas) + " gasFeeCap: " +
                                    intx::to_string(txn.max_fee_per_gas);
                return error;
            }
        }
    }
    if (txn.gas_limit < g0) {
        std::string from = to_hex(*txn.from);
        std::string error = "intrinsic gas too low: have " + std::to_string(txn.gas_limit) + ", want " + intx::to_string(g0);
        return error;
    }
    return std::nullopt;
}

boost::asio::awaitable<ExecutionResult> EVMExecutor::call(
    const silkworm::Block& block,
    const silkworm::Transaction& txn,
    Tracers tracers,
    bool refund,
    bool gas_bailout) {
    SILK_DEBUG << "EVMExecutor::call: " << block.header.number << " gasLimit: " << txn.gas_limit << " refund: " << refund << " gasBailout: " << gas_bailout;
    SILK_DEBUG << "EVMExecutor::call: transaction: " << &txn;

    const auto this_executor = co_await boost::asio::this_coro::executor;

    const auto call_result = co_await boost::asio::async_compose<decltype(boost::asio::use_awaitable), void(ExecutionResult)>(
        [this, this_executor, &block, &txn, &tracers, &refund, &gas_bailout](auto&& self) {
            SILK_TRACE << "EVMExecutor::call post block: " << block.header.number << " txn: " << &txn;
            boost::asio::post(workers_, [this, this_executor, &block, &txn, &tracers, &refund, &gas_bailout, self = std::move(self)]() mutable {
<<<<<<< HEAD
                auto& svc = use_service<AnalysisCacheService>(workers_);
                EVM evm{block, state_, config_};
                evm.analysis_cache = svc.get_analysis_cache();
=======
                auto& svc = use_service<BaselineAnalysisCacheService>(workers_);
                EVM evm{block, ibs_state_, config_};
                evm.baseline_analysis_cache = svc.get_baseline_analysis_cache();
>>>>>>> e5c3f67b
                evm.state_pool = svc.get_object_pool();
                evm.beneficiary = rule_set_->get_beneficiary(block.header);

                for (auto& tracer : tracers) {
                    evm.add_tracer(*tracer);
                }

                SILKWORM_ASSERT(txn.from.has_value());
                ibs_state_.access_account(*txn.from);

                const evmc_revision rev{evm.revision()};
                const intx::uint256 base_fee_per_gas{evm.block().header.base_fee_per_gas.value_or(0)};
                const intx::uint128 g0{protocol::intrinsic_gas(txn, rev)};
                SILKWORM_ASSERT(g0 <= UINT64_MAX);  // true due to the precondition (transaction must be valid)

                const auto error = pre_check(evm, txn, base_fee_per_gas, g0);
                if (error) {
                    Bytes data{};
                    ExecutionResult exec_result{1000, txn.gas_limit, data, *error};
                    boost::asio::post(this_executor, [exec_result, self = std::move(self)]() mutable {
                        self.complete(exec_result);
                    });
                    return;
                }

                intx::uint256 want;
                if (txn.max_fee_per_gas > 0 || txn.max_priority_fee_per_gas > 0) {
                    // This method should be called after check (max_fee and base_fee) present in pre_check() method
                    const intx::uint256 effective_gas_price{txn.effective_gas_price(base_fee_per_gas)};
                    want = txn.gas_limit * effective_gas_price;
                } else {
                    want = 0;
                }
                const auto have = ibs_state_.get_balance(*txn.from);
                if (have < want + txn.value) {
                    if (!gas_bailout) {
                        Bytes data{};
                        std::string from = to_hex(*txn.from);
                        std::string msg = "insufficient funds for gas * price + value: address 0x" + from + " have " + intx::to_string(have) + " want " + intx::to_string(want + txn.value);
                        ExecutionResult exec_result{1000, txn.gas_limit, data, msg};
                        boost::asio::post(this_executor, [exec_result, self = std::move(self)]() mutable {
                            self.complete(exec_result);
                        });
                        return;
                    }
                } else {
                    ibs_state_.subtract_from_balance(*txn.from, want);
                }

                if (txn.to.has_value()) {
                    ibs_state_.access_account(*txn.to);
                    // EVM itself increments the nonce for contract creation
                    ibs_state_.set_nonce(*txn.from, ibs_state_.get_nonce(*txn.from) + 1);
                }
                for (const AccessListEntry& ae : txn.access_list) {
                    ibs_state_.access_account(ae.account);
                    for (const evmc::bytes32& key : ae.storage_keys) {
                        ibs_state_.access_storage(ae.account, key);
                    }
                }

                SILK_DEBUG << "EVMExecutor::call execute on EVM txn: " << &txn << " g0: " << static_cast<uint64_t>(g0) << " start";
                const auto result{evm.execute(txn, txn.gas_limit - static_cast<uint64_t>(g0))};
                SILK_DEBUG << "EVMExecutor::call execute on EVM txn: " << &txn << " gas_left: " << result.gas_left << " end";

                uint64_t gas_left = result.gas_left;
                const uint64_t gas_used{txn.gas_limit - refund_gas(evm, txn, result.gas_left, result.gas_refund)};
                if (refund) {
                    gas_left = txn.gas_limit - gas_used;
                }

                // Reward the fee recipient
                const intx::uint256 priority_fee_per_gas{txn.max_fee_per_gas >= base_fee_per_gas ? txn.priority_fee_per_gas(base_fee_per_gas)
                                                                                                 : txn.max_priority_fee_per_gas};
                SILK_DEBUG << "EVMExecutor::call evm.beneficiary: " << evm.beneficiary << " balance: " << priority_fee_per_gas * gas_used;
                ibs_state_.add_to_balance(evm.beneficiary, priority_fee_per_gas * gas_used);

                for (auto tracer : evm.tracers()) {
                    tracer.get().on_reward_granted(result, evm.state());
                }
                ibs_state_.finalize_transaction();

                ExecutionResult exec_result{result.status, gas_left, result.data};
                boost::asio::post(this_executor, [exec_result, self = std::move(self)]() mutable {
                    self.complete(exec_result);
                });
            });
        },
        boost::asio::use_awaitable);

    SILK_DEBUG << "EVMExecutor::call call_result: " << call_result.error_code << " #data: " << call_result.data.size() << " end";

    co_return call_result;
}

}  // namespace silkworm::rpc<|MERGE_RESOLUTION|>--- conflicted
+++ resolved
@@ -215,15 +215,9 @@
         [this, this_executor, &block, &txn, &tracers, &refund, &gas_bailout](auto&& self) {
             SILK_TRACE << "EVMExecutor::call post block: " << block.header.number << " txn: " << &txn;
             boost::asio::post(workers_, [this, this_executor, &block, &txn, &tracers, &refund, &gas_bailout, self = std::move(self)]() mutable {
-<<<<<<< HEAD
                 auto& svc = use_service<AnalysisCacheService>(workers_);
-                EVM evm{block, state_, config_};
+                EVM evm{block, ibs_state_, config_};
                 evm.analysis_cache = svc.get_analysis_cache();
-=======
-                auto& svc = use_service<BaselineAnalysisCacheService>(workers_);
-                EVM evm{block, ibs_state_, config_};
-                evm.baseline_analysis_cache = svc.get_baseline_analysis_cache();
->>>>>>> e5c3f67b
                 evm.state_pool = svc.get_object_pool();
                 evm.beneficiary = rule_set_->get_beneficiary(block.header);
 

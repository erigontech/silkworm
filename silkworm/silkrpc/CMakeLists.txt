--- conflicted
+++ resolved
@@ -55,11 +55,7 @@
 
 target_include_directories(silkrpc PUBLIC
         ${SILKWORM_MAIN_DIR}
-<<<<<<< HEAD
-        ${SILKWORM_MAIN_SRC_DIR}/interfaces
         ${SILKWORM_MAIN_DIR}/third_party/cbor-cpp
-=======
->>>>>>> 41a7edcd
         ${SILKWORM_MAIN_DIR}/third_party/glaze/include
         ${SILKWORM_MAIN_DIR}/third_party/evmone/lib)
 

/*
   Copyright 2023 The Silkworm Authors

   Licensed under the Apache License, Version 2.0 (the "License");
   you may not use this file except in compliance with the License.
   You may obtain a copy of the License at

       http://www.apache.org/licenses/LICENSE-2.0

   Unless required by applicable law or agreed to in writing, software
   distributed under the License is distributed on an "AS IS" BASIS,
   WITHOUT WARRANTIES OR CONDITIONS OF ANY KIND, either express or implied.
   See the License for the specific language governing permissions and
   limitations under the License.
*/

#include "discovery.hpp"

#include <chrono>

#include <silkworm/infra/common/directories.hpp>
#include <silkworm/infra/common/log.hpp>

#include "bootnodes.hpp"
#include "disc_v4/discovery.hpp"
#include "disc_v4/ping/ping_check.hpp"
#include "node_db/node_db_sqlite.hpp"

namespace silkworm::sentry::discovery {

using namespace boost::asio;

class DiscoveryImpl {
  public:
    explicit DiscoveryImpl(
        boost::asio::any_io_executor executor,
        std::vector<EnodeUrl> peer_urls,
        bool with_dynamic_discovery,
        const std::filesystem::path& data_dir_path,
        uint64_t network_id,
        std::function<EccKeyPair()> node_key,
        std::function<EnodeUrl()> node_url,
        std::function<enr::EnrRecord()> node_record,
        std::vector<EnodeUrl> bootnodes,
        uint16_t disc_v4_port);

    DiscoveryImpl(const DiscoveryImpl&) = delete;
    DiscoveryImpl& operator=(const DiscoveryImpl&) = delete;

    Task<void> run();

    Task<std::vector<EnodeUrl>> request_peer_urls(
        size_t max_count,
        std::vector<EnodeUrl> exclude_urls);

    bool is_static_peer_url(const EnodeUrl& peer_url);

    Task<void> on_peer_disconnected(EccPublicKey peer_public_key, bool is_useless);

  private:
    void setup_node_db();

    const std::vector<EnodeUrl> peer_urls_;
    bool with_dynamic_discovery_;
    std::filesystem::path data_dir_path_;
    uint64_t network_id_;
    node_db::NodeDbSqlite node_db_;
    std::vector<EnodeUrl> bootnodes_;
    disc_v4::Discovery disc_v4_discovery_;
};

DiscoveryImpl::DiscoveryImpl(
    boost::asio::any_io_executor executor,
    std::vector<EnodeUrl> peer_urls,
    bool with_dynamic_discovery,
    const std::filesystem::path& data_dir_path,
    uint64_t network_id,
    std::function<EccKeyPair()> node_key,
    std::function<EnodeUrl()> node_url,
    std::function<enr::EnrRecord()> node_record,
    std::vector<EnodeUrl> bootnodes,
    uint16_t disc_v4_port)
    : peer_urls_(std::move(peer_urls)),
      with_dynamic_discovery_(with_dynamic_discovery),
      data_dir_path_(data_dir_path),
      network_id_(network_id),
      node_db_(executor),
      bootnodes_(std::move(bootnodes)),
<<<<<<< HEAD
      disc_v4_discovery_(executor, disc_v4_port, node_key, node_url, node_db_.interface()) {
=======
      disc_v4_discovery_(executor_pool.any_executor(), disc_v4_port, node_key, node_url, node_record, node_db_.interface()) {
>>>>>>> af888d6c
}

Task<void> DiscoveryImpl::run() {
    setup_node_db();

    for (auto& url : peer_urls_) {
        auto& db = node_db_.interface();
        co_await db.upsert_node_address(
            url.public_key(),
            node_db::NodeAddress{url.ip(), url.port_disc(), url.port_rlpx()});
        if (!with_dynamic_discovery_) {
            co_await db.update_last_pong_time(url.public_key(), std::chrono::system_clock::now() + std::chrono::years(1));
        }
    }

    if (with_dynamic_discovery_) {
        std::span<EnodeUrl> bootnode_urls{bootnodes_.data(), bootnodes_.size()};
        if (bootnode_urls.empty()) {
            bootnode_urls = bootnodes(network_id_);
        }

        for (auto& url : bootnode_urls) {
            auto& db = node_db_.interface();
            co_await db.upsert_node_address(
                url.public_key(),
                node_db::NodeAddress{url.ip(), url.port_disc(), url.port_rlpx()});
        }
    }

    if (with_dynamic_discovery_) {
        co_await disc_v4_discovery_.run();
    }
}

void DiscoveryImpl::setup_node_db() {
    DataDirectory data_dir{data_dir_path_, true};
    node_db_.setup(data_dir.nodes().path());
}

Task<std::vector<EnodeUrl>> DiscoveryImpl::request_peer_urls(
    size_t max_count,
    std::vector<EnodeUrl> exclude_urls) {
    using namespace std::chrono_literals;

    std::vector<node_db::NodeId> exclude_ids;
    for (auto& url : exclude_urls)
        exclude_ids.push_back(url.public_key());

    auto now = std::chrono::system_clock::now();
    node_db::NodeDb::FindPeerCandidatesQuery query{
        /* min_pong_time = */ disc_v4::ping::min_valid_pong_time(now),
        /* max_peer_disconnected_time = */ now - 60s,
        /* max_taken_time = */ now - 30s,
        std::move(exclude_ids),
        max_count,
    };
    auto peer_ids = co_await node_db_.interface().take_peer_candidates(std::move(query), now);

    std::vector<EnodeUrl> peer_urls;
    for (auto& peer_id : peer_ids) {
        auto address = co_await node_db_.interface().find_node_address_v4(peer_id);
        if (!address) {
            address = co_await node_db_.interface().find_node_address_v6(peer_id);
        }
        if (address) {
            EnodeUrl peer_url{
                peer_id,
                address->ip,
                address->port_disc,
                address->port_rlpx,
            };
            peer_urls.push_back(std::move(peer_url));
        }
    }

    if (peer_urls.empty()) {
        disc_v4_discovery_.discover_more_needed();
    }

    co_return peer_urls;
}

bool DiscoveryImpl::is_static_peer_url(const EnodeUrl& peer_url) {
    return std::any_of(peer_urls_.cbegin(), peer_urls_.cend(), [&peer_url](const EnodeUrl& it) {
        return it == peer_url;
    });
}

Task<void> DiscoveryImpl::on_peer_disconnected(EccPublicKey peer_public_key, bool is_useless) {
    auto now = std::chrono::system_clock::now();
    co_await node_db_.interface().update_peer_disconnected_time(peer_public_key, now);
    if (is_useless) {
        co_await node_db_.interface().update_peer_is_useless(peer_public_key, is_useless);
    }
}

Discovery::Discovery(
    concurrency::ExecutorPool& executor_pool,
    std::vector<EnodeUrl> peer_urls,
    bool with_dynamic_discovery,
    const std::filesystem::path& data_dir_path,
    uint64_t network_id,
    std::function<EccKeyPair()> node_key,
    std::function<EnodeUrl()> node_url,
    std::function<enr::EnrRecord()> node_record,
    std::vector<EnodeUrl> bootnodes,
    uint16_t disc_v4_port)
    : p_impl_(std::make_unique<DiscoveryImpl>(
          executor_pool.any_executor(),
          std::move(peer_urls),
          with_dynamic_discovery,
          data_dir_path,
          network_id,
          std::move(node_key),
          std::move(node_url),
          std::move(node_record),
          std::move(bootnodes),
          disc_v4_port)) {}

Discovery::~Discovery() {
    log::Trace("sentry") << "silkworm::sentry::discovery::Discovery::~Discovery";
}

Task<void> Discovery::run() {
    return p_impl_->run();
}

Task<std::vector<EnodeUrl>> Discovery::request_peer_urls(
    size_t max_count,
    std::vector<EnodeUrl> exclude_urls) {
    return p_impl_->request_peer_urls(max_count, std::move(exclude_urls));
}

bool Discovery::is_static_peer_url(const EnodeUrl& peer_url) {
    return p_impl_->is_static_peer_url(peer_url);
}

Task<void> Discovery::on_peer_disconnected(EccPublicKey peer_public_key, bool is_useless) {
    return p_impl_->on_peer_disconnected(std::move(peer_public_key), is_useless);
}

}  // namespace silkworm::sentry::discovery<|MERGE_RESOLUTION|>--- conflicted
+++ resolved
@@ -86,11 +86,7 @@
       network_id_(network_id),
       node_db_(executor),
       bootnodes_(std::move(bootnodes)),
-<<<<<<< HEAD
-      disc_v4_discovery_(executor, disc_v4_port, node_key, node_url, node_db_.interface()) {
-=======
-      disc_v4_discovery_(executor_pool.any_executor(), disc_v4_port, node_key, node_url, node_record, node_db_.interface()) {
->>>>>>> af888d6c
+      disc_v4_discovery_(executor_pool, disc_v4_port, node_key, node_url, node_record, node_db_.interface()) {
 }
 
 Task<void> DiscoveryImpl::run() {

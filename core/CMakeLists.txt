--- conflicted
+++ resolved
@@ -24,13 +24,7 @@
 get_filename_component(SILKWORM_MAIN_DIR ../ ABSOLUTE)
 target_include_directories(silkworm_core PUBLIC ${CMAKE_CURRENT_SOURCE_DIR} ${SILKWORM_MAIN_DIR})
 
-<<<<<<< HEAD
 set(SILKWORM_CORE_PUBLIC_LIBS evmc intx::intx ff Microsoft.GSL::GSL)
-set(SILKWORM_CORE_PRIVATE_LIBS evmone secp256k1 ethash::keccak Boost::boost)
-=======
-set(SILKWORM_CORE_PUBLIC_LIBS absl::flat_hash_map absl::flat_hash_set
-                              evmc intx::intx ff Microsoft.GSL::GSL)
 set(SILKWORM_CORE_PRIVATE_LIBS evmone secp256k1 keccak Boost::boost)
->>>>>>> a1f00314
 
 target_link_libraries(silkworm_core PUBLIC ${SILKWORM_CORE_PUBLIC_LIBS} PRIVATE ${SILKWORM_CORE_PRIVATE_LIBS})
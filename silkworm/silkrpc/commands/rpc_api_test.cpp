/*
   Copyright 2023 The Silkworm Authors

   Licensed under the Apache License, Version 2.0 (the "License");
   you may not use this file except in compliance with the License.
   You may obtain a copy of the License at

       http://www.apache.org/licenses/LICENSE-2.0

   Unless required by applicable law or agreed to in writing, software
   distributed under the License is distributed on an "AS IS" BASIS,
   WITHOUT WARRANTIES OR CONDITIONS OF ANY KIND, either express or implied.
   See the License for the specific language governing permissions and
   limitations under the License.
*/

#include "rpc_api.hpp"

#include <bit>
#include <filesystem>
#include <fstream>
#include <iostream>
#include <utility>
#include <vector>

#include <boost/asio/thread_pool.hpp>
#include <catch2/catch.hpp>
#include <nlohmann/json.hpp>

#include <silkworm/core/chain/genesis.hpp>
#include <silkworm/core/execution/address.hpp>
#include <silkworm/core/execution/execution.hpp>
#include <silkworm/core/state/in_memory_state.hpp>
#include <silkworm/core/types/block.hpp>
#include <silkworm/core/types/receipt.hpp>
#include <silkworm/infra/common/directories.hpp>
#include <silkworm/infra/test_util/log.hpp>
#include <silkworm/node/db/access_layer.hpp>
#include <silkworm/node/db/buffer.hpp>
#include <silkworm/node/db/genesis.hpp>
#include <silkworm/silkrpc/common/constants.hpp>
#include <silkworm/silkrpc/ethdb/file/local_database.hpp>
#include <silkworm/silkrpc/http/request_handler.hpp>
#include <silkworm/silkrpc/test/context_test_base.hpp>
#include <silkworm/silkrpc/test/execution_api_database.hpp>

namespace silkworm::rpc::commands {

using Catch::Matchers::Message;

<<<<<<< HEAD
=======
std::filesystem::path get_tests_dir() {
    auto working_dir = std::filesystem::current_path();

    while (!std::filesystem::exists(working_dir / "third_party" / "execution-apis") && working_dir != "/") {
        working_dir = working_dir.parent_path();
    }

    INFO("initial working_dir: " << std::filesystem::current_path())
    REQUIRE(std::filesystem::exists(working_dir / "third_party" / "execution-apis"));

    return working_dir / "third_party" / "execution-apis" / "tests";
}

mdbx::env_managed open_db(const std::string& chaindata_dir) {
    db::EnvConfig chain_conf{
        .path = chaindata_dir,
        .create = true,
        .exclusive = true,
        .in_memory = true,
        .shared = false};

    return db::open_env(chain_conf);
}

InMemoryState populate_genesis(db::RWTxn& txn, const std::filesystem::path& tests_dir) {
    auto genesis_json_path = tests_dir / "genesis.json";
    std::ifstream genesis_json_input_file(genesis_json_path);
    nlohmann::json genesis_json;
    genesis_json_input_file >> genesis_json;

    InMemoryState state = read_genesis_allocation(genesis_json.at("alloc"));
    db::write_genesis_allocation_to_db(txn, state);

    BlockHeader header{read_genesis_header(genesis_json, state.state_root_hash())};
    BlockBody block_body{
        .withdrawals = std::vector<silkworm::Withdrawal>{0},
    };

    // FIX 2: set empty receipts root, should be done in the main code, requires https://github.com/torquem-ch/silkworm/issues/1348
    header.withdrawals_root = kEmptyRoot;

    auto block_hash{header.hash()};
    auto block_hash_key{db::block_key(header.number, block_hash.bytes)};
    db::write_header(txn, header, /*with_header_numbers=*/true);            // Write table::kHeaders and table::kHeaderNumbers
    db::write_canonical_header_hash(txn, block_hash.bytes, header.number);  // Insert header hash as canonical
    db::write_total_difficulty(txn, block_hash_key, header.difficulty);     // Write initial difficulty

    db::write_body(txn, block_body, block_hash.bytes, header.number);  // Write block body (empty)
    db::write_head_header_hash(txn, block_hash.bytes);                 // Update head header in config

    const uint8_t genesis_null_receipts[] = {0xf6};  // <- cbor encoded
    db::open_cursor(txn, db::table::kBlockReceipts)
        .upsert(db::to_slice(block_hash_key).safe_middle(0, 8), db::to_slice(Bytes(genesis_null_receipts, 1)));

    // Write Chain Settings
    auto config_data{genesis_json["config"].dump()};
    db::open_cursor(txn, db::table::kConfig)
        .upsert(db::to_slice(block_hash), mdbx::slice{config_data.data()});

    return state;
}

void populate_blocks(db::RWTxn& txn, const std::filesystem::path& tests_dir, InMemoryState& state_buffer) {
    auto rlp_path = tests_dir / "chain.rlp";
    std::ifstream file(rlp_path, std::ios::binary);
    if (!file) {
        throw std::logic_error("Failed to open the file: " + rlp_path.string());
    }
    std::vector<Bytes> rlps;
    std::vector<uint8_t> line;

    std::basic_string<uint8_t> rlp_buffer(std::istreambuf_iterator<char>(file), {});
    file.close();
    ByteView rlp_view{rlp_buffer};

    auto chain_config = db::read_chain_config(txn);

    if (!chain_config.has_value()) {
        throw std::logic_error("Failed to read chain config");
    }
    auto ruleSet = protocol::rule_set_factory(*chain_config);

    while (rlp_view.length() > 0) {
        silkworm::Block block;

        if (!silkworm::rlp::decode(rlp_view, block, silkworm::rlp::Leftover::kAllow)) {
            throw std::logic_error("Failed to decode RLP file");
        }

        // store original hashes
        auto block_hash = block.header.hash();
        auto block_hash_key = db::block_key(block.header.number, block_hash.bytes);

        // FIX 3: populate senders table
        for (auto& block_txn : block.transactions) {
            block_txn.recover_sender();
        }
        db::write_senders(txn, block_hash, block.header.number, block);

        // FIX 4a: populate tx lookup table and create receipts
        db::write_tx_lookup(txn, block);

        // FIX 4b: populate receipts and logs table
        std::vector<silkworm::Receipt> receipts;
        ExecutionProcessor processor{block, *ruleSet, state_buffer, *chain_config};
        db::Buffer db_buffer{txn, 0};
        for (auto& block_txn : block.transactions) {
            silkworm::Receipt receipt{};
            processor.execute_transaction(block_txn, receipt);
            receipts.emplace_back(receipt);
        }
        processor.evm().state().write_to_db(block.header.number);
        db_buffer.insert_receipts(block.header.number, receipts);
        db_buffer.write_history_to_db();

        // FIX 5: insert system transactions
        intx::uint256 max_priority_fee_per_gas = block.transactions.empty() ? block.header.base_fee_per_gas.value_or(0) : block.transactions[0].max_priority_fee_per_gas;
        intx::uint256 max_fee_per_gas = block.transactions.empty() ? block.header.base_fee_per_gas.value_or(0) : block.transactions[0].max_fee_per_gas;
        silkworm::Transaction system_transaction;
        system_transaction.max_priority_fee_per_gas = max_priority_fee_per_gas;
        system_transaction.max_fee_per_gas = max_fee_per_gas;
        block.transactions.emplace(block.transactions.begin(), system_transaction);
        block.transactions.emplace_back(system_transaction);

        db::write_header(txn, block.header, /*with_header_numbers=*/true);            // Write table::kHeaders and table::kHeaderNumbers
        db::write_canonical_header_hash(txn, block_hash.bytes, block.header.number);  // Insert header hash as canonical

        // TODO: find how to decode total difficulty
        // db::write_total_difficulty(txn, block_hash_key, block.header.difficulty);     // Write initial difficulty
        db::write_total_difficulty(txn, block_hash_key, 1);  // Write initial difficulty

        db::write_raw_body(txn, block, block_hash, block.header.number);
        db::write_head_header_hash(txn, block_hash.bytes);  // Update head header in config
        db::write_last_head_block(txn, block_hash);         // Update head block in config
        db::write_last_safe_block(txn, block_hash);         // Update last safe block in config
        db::write_last_finalized_block(txn, block_hash);    // Update last finalized block in config
    }
}

class RequestHandler_ForTest : public silkworm::rpc::http::RequestHandler {
  public:
    RequestHandler_ForTest(boost::asio::ip::tcp::socket& socket,
                           commands::RpcApi& rpc_api,
                           const commands::RpcApiTable& rpc_api_table,
                           std::optional<std::string> jwt_secret)
        : silkworm::rpc::http::RequestHandler(socket, rpc_api, rpc_api_table, allowed_origins, std::move(jwt_secret)) {
    }

    Task<void> request_and_create_reply(const nlohmann::json& request_json, http::Reply& reply) {
        co_await RequestHandler::handle_request_and_create_reply(request_json, reply);
    }

  private:
    inline static const std::vector<std::string> allowed_origins;
};

class LocalContextTestBase : public silkworm::rpc::test::ContextTestBase {
  public:
    explicit LocalContextTestBase(mdbx::env& chaindata_env) : ContextTestBase() {
        add_private_service<ethdb::Database>(io_context_, std::make_unique<ethdb::file::LocalDatabase>(chaindata_env));
    }
};

template <typename TestRequestHandler>
class RpcApiTestBase : public LocalContextTestBase {
  public:
    explicit RpcApiTestBase(mdbx::env& chaindata_env) : LocalContextTestBase(chaindata_env), workers_{1}, socket{io_context_}, rpc_api{io_context_, workers_}, rpc_api_table{kDefaultEth1ApiSpec} {
    }

    template <auto method, typename... Args>
    auto run(Args&&... args) {
        TestRequestHandler handler{socket, rpc_api, rpc_api_table, ""};
        return spawn_and_wait((handler.*method)(std::forward<Args>(args)...));
    }

    boost::asio::thread_pool workers_;
    boost::asio::ip::tcp::socket socket;
    commands::RpcApi rpc_api;
    commands::RpcApiTable rpc_api_table;
};

>>>>>>> 20f751bf
// Function to recursively sort JSON arrays
void sort_array(nlohmann::json& jsonObj) {  // NOLINT(*-no-recursion)
    if (jsonObj.is_array()) {
        // Sort the elements within the array
        std::sort(jsonObj.begin(), jsonObj.end(), [](const nlohmann::json& a, const nlohmann::json& b) {
            return a.dump() < b.dump();
        });

        // Recursively sort nested arrays
        for (auto& item : jsonObj) {
            sort_array(item);
        }
    } else if (jsonObj.is_object()) {
        for (auto& item : jsonObj.items()) {
            sort_array(item.value());
        }
    }
}

// Function to compare two JSON objects while ignoring the order of elements in arrays
bool are_equivalent(const nlohmann::json& obj1, const nlohmann::json& obj2) {
    // Create copies of the JSON objects and sort their arrays
    nlohmann::json sortedObj1 = obj1;
    nlohmann::json sortedObj2 = obj2;
    sort_array(sortedObj1);
    sort_array(sortedObj2);

    // Serialize the sorted JSON objects to strings
    std::string str1 = sortedObj1.dump();
    std::string str2 = sortedObj2.dump();

    // Compare the sorted JSON strings
    return str1 == str2;
}

static const std::vector<std::string> tests_to_ignore = {
    "eth_estimateGas",         // call to oracle fails, needs fixing
    "debug_getRawReceipts",    // not implemented
    "eth_getProof",            // not implemented
    "eth_feeHistory",          // history not stored, needs fixing
    "eth_sendRawTransaction",  // call to oracle fails, needs fixing or mocking
};

// Exclude tests from sanitizer builds due to ASAN/TSAN warnings inside gRPC library
#ifndef SILKWORM_SANITIZE
TEST_CASE("rpc_api io (all files)", "[silkrpc][rpc_api]") {
    test_util::SetLogVerbosityGuard log_guard{log::Level::kNone};
    auto tests_dir = test::get_tests_dir();
    for (const auto& test_file : std::filesystem::recursive_directory_iterator(tests_dir)) {
        if (!test_file.is_directory() && test_file.path().extension() == ".io") {
            auto test_name = test_file.path().filename().string();
            auto group_name = test_file.path().parent_path().filename().string();

            if (std::find(tests_to_ignore.begin(), tests_to_ignore.end(), group_name) != tests_to_ignore.end()) {
                continue;
            }

            std::ifstream test_stream(test_file.path());

            if (!test_stream.is_open()) {
                FAIL("Failed to open the file: " + test_file.path().string());
            }

            SECTION("RPC IO test " + group_name + " | " + test_name) {  // NOLINT(*-inefficient-string-concatenation)
                const auto db_dir = TemporaryDirectory::get_unique_temporary_path();
<<<<<<< HEAD
                auto db = test::open_db(db_dir);
                db::RWTxnManaged txn{*db};
=======
                auto db = open_db(db_dir);
                db::RWTxnManaged txn{db};
>>>>>>> 20f751bf
                db::table::check_or_create_chaindata_tables(txn);
                auto state_buffer = test::populate_genesis(txn, tests_dir);
                test::populate_blocks(txn, tests_dir, state_buffer);
                txn.commit_and_stop();

                test::RpcApiTestBase<test::RequestHandler_ForTest> test_base{db};

                std::string line_out;
                std::string line_in;

                while (std::getline(test_stream, line_out) && std::getline(test_stream, line_in)) {
                    if (!line_out.starts_with(">> ") || !line_in.starts_with("<< ")) {
                        FAIL("Invalid test file format");
                    }

                    auto request = nlohmann::json::parse(line_out.substr(3));
                    auto expected = nlohmann::json::parse(line_in.substr(3));

                    http::Reply reply;
                    test_base.run<&test::RequestHandler_ForTest::request_and_create_reply>(request, reply);
                    INFO("Request:           " << request.dump())
                    INFO("Actual response:   " << reply.content)
                    INFO("Expected response: " << expected.dump())

                    if (test_name.find("invalid") != std::string::npos) {
                        CHECK(nlohmann::json::parse(reply.content).contains("error"));
                    } else {
                        CHECK(are_equivalent(nlohmann::json::parse(reply.content), expected));
                    }
                }

                db.close();
                std::filesystem::remove_all(db_dir);
            }
        }
    }
}

TEST_CASE("rpc_api io (individual)", "[silkrpc][rpc_api][ignore]") {
    test_util::SetLogVerbosityGuard log_guard{log::Level::kNone};
    const auto tests_dir = test::get_tests_dir();
    const auto db_dir = TemporaryDirectory::get_unique_temporary_path();
<<<<<<< HEAD
    auto db = test::open_db(db_dir);
    db::RWTxnManaged txn{*db};
=======
    auto db = open_db(db_dir);
    db::RWTxnManaged txn{db};
>>>>>>> 20f751bf
    db::table::check_or_create_chaindata_tables(txn);
    auto state_buffer = test::populate_genesis(txn, tests_dir);
    test::populate_blocks(txn, tests_dir, state_buffer);
    txn.commit_and_stop();

    test::RpcApiTestBase<test::RequestHandler_ForTest> test_base{db};

    SECTION("sample test") {
        auto request = R"({"jsonrpc":"2.0","id":1,"method":"debug_getRawTransaction","params":["0x74e41d593675913d6d5521f46523f1bd396dff1891bdb35f59be47c7e5e0b34b"]})"_json;
        http::Reply reply;

        test_base.run<&test::RequestHandler_ForTest::request_and_create_reply>(request, reply);
        CHECK(nlohmann::json::parse(reply.content) == R"({"jsonrpc":"2.0","id":1,"result":"0xf8678084342770c182520894658bdf435d810c91414ec09147daa6db624063798203e880820a95a0af5fc351b9e457a31f37c84e5cd99dd3c5de60af3de33c6f4160177a2c786a60a0201da7a21046af55837330a2c52fc1543cd4d9ead00ddf178dd96935b607ff9b"})"_json);
    }

    db.close();
    std::filesystem::remove_all(db_dir);
}
#endif  // SILKWORM_SANITIZE

}  // namespace silkworm::rpc::commands<|MERGE_RESOLUTION|>--- conflicted
+++ resolved
@@ -48,190 +48,6 @@
 
 using Catch::Matchers::Message;
 
-<<<<<<< HEAD
-=======
-std::filesystem::path get_tests_dir() {
-    auto working_dir = std::filesystem::current_path();
-
-    while (!std::filesystem::exists(working_dir / "third_party" / "execution-apis") && working_dir != "/") {
-        working_dir = working_dir.parent_path();
-    }
-
-    INFO("initial working_dir: " << std::filesystem::current_path())
-    REQUIRE(std::filesystem::exists(working_dir / "third_party" / "execution-apis"));
-
-    return working_dir / "third_party" / "execution-apis" / "tests";
-}
-
-mdbx::env_managed open_db(const std::string& chaindata_dir) {
-    db::EnvConfig chain_conf{
-        .path = chaindata_dir,
-        .create = true,
-        .exclusive = true,
-        .in_memory = true,
-        .shared = false};
-
-    return db::open_env(chain_conf);
-}
-
-InMemoryState populate_genesis(db::RWTxn& txn, const std::filesystem::path& tests_dir) {
-    auto genesis_json_path = tests_dir / "genesis.json";
-    std::ifstream genesis_json_input_file(genesis_json_path);
-    nlohmann::json genesis_json;
-    genesis_json_input_file >> genesis_json;
-
-    InMemoryState state = read_genesis_allocation(genesis_json.at("alloc"));
-    db::write_genesis_allocation_to_db(txn, state);
-
-    BlockHeader header{read_genesis_header(genesis_json, state.state_root_hash())};
-    BlockBody block_body{
-        .withdrawals = std::vector<silkworm::Withdrawal>{0},
-    };
-
-    // FIX 2: set empty receipts root, should be done in the main code, requires https://github.com/torquem-ch/silkworm/issues/1348
-    header.withdrawals_root = kEmptyRoot;
-
-    auto block_hash{header.hash()};
-    auto block_hash_key{db::block_key(header.number, block_hash.bytes)};
-    db::write_header(txn, header, /*with_header_numbers=*/true);            // Write table::kHeaders and table::kHeaderNumbers
-    db::write_canonical_header_hash(txn, block_hash.bytes, header.number);  // Insert header hash as canonical
-    db::write_total_difficulty(txn, block_hash_key, header.difficulty);     // Write initial difficulty
-
-    db::write_body(txn, block_body, block_hash.bytes, header.number);  // Write block body (empty)
-    db::write_head_header_hash(txn, block_hash.bytes);                 // Update head header in config
-
-    const uint8_t genesis_null_receipts[] = {0xf6};  // <- cbor encoded
-    db::open_cursor(txn, db::table::kBlockReceipts)
-        .upsert(db::to_slice(block_hash_key).safe_middle(0, 8), db::to_slice(Bytes(genesis_null_receipts, 1)));
-
-    // Write Chain Settings
-    auto config_data{genesis_json["config"].dump()};
-    db::open_cursor(txn, db::table::kConfig)
-        .upsert(db::to_slice(block_hash), mdbx::slice{config_data.data()});
-
-    return state;
-}
-
-void populate_blocks(db::RWTxn& txn, const std::filesystem::path& tests_dir, InMemoryState& state_buffer) {
-    auto rlp_path = tests_dir / "chain.rlp";
-    std::ifstream file(rlp_path, std::ios::binary);
-    if (!file) {
-        throw std::logic_error("Failed to open the file: " + rlp_path.string());
-    }
-    std::vector<Bytes> rlps;
-    std::vector<uint8_t> line;
-
-    std::basic_string<uint8_t> rlp_buffer(std::istreambuf_iterator<char>(file), {});
-    file.close();
-    ByteView rlp_view{rlp_buffer};
-
-    auto chain_config = db::read_chain_config(txn);
-
-    if (!chain_config.has_value()) {
-        throw std::logic_error("Failed to read chain config");
-    }
-    auto ruleSet = protocol::rule_set_factory(*chain_config);
-
-    while (rlp_view.length() > 0) {
-        silkworm::Block block;
-
-        if (!silkworm::rlp::decode(rlp_view, block, silkworm::rlp::Leftover::kAllow)) {
-            throw std::logic_error("Failed to decode RLP file");
-        }
-
-        // store original hashes
-        auto block_hash = block.header.hash();
-        auto block_hash_key = db::block_key(block.header.number, block_hash.bytes);
-
-        // FIX 3: populate senders table
-        for (auto& block_txn : block.transactions) {
-            block_txn.recover_sender();
-        }
-        db::write_senders(txn, block_hash, block.header.number, block);
-
-        // FIX 4a: populate tx lookup table and create receipts
-        db::write_tx_lookup(txn, block);
-
-        // FIX 4b: populate receipts and logs table
-        std::vector<silkworm::Receipt> receipts;
-        ExecutionProcessor processor{block, *ruleSet, state_buffer, *chain_config};
-        db::Buffer db_buffer{txn, 0};
-        for (auto& block_txn : block.transactions) {
-            silkworm::Receipt receipt{};
-            processor.execute_transaction(block_txn, receipt);
-            receipts.emplace_back(receipt);
-        }
-        processor.evm().state().write_to_db(block.header.number);
-        db_buffer.insert_receipts(block.header.number, receipts);
-        db_buffer.write_history_to_db();
-
-        // FIX 5: insert system transactions
-        intx::uint256 max_priority_fee_per_gas = block.transactions.empty() ? block.header.base_fee_per_gas.value_or(0) : block.transactions[0].max_priority_fee_per_gas;
-        intx::uint256 max_fee_per_gas = block.transactions.empty() ? block.header.base_fee_per_gas.value_or(0) : block.transactions[0].max_fee_per_gas;
-        silkworm::Transaction system_transaction;
-        system_transaction.max_priority_fee_per_gas = max_priority_fee_per_gas;
-        system_transaction.max_fee_per_gas = max_fee_per_gas;
-        block.transactions.emplace(block.transactions.begin(), system_transaction);
-        block.transactions.emplace_back(system_transaction);
-
-        db::write_header(txn, block.header, /*with_header_numbers=*/true);            // Write table::kHeaders and table::kHeaderNumbers
-        db::write_canonical_header_hash(txn, block_hash.bytes, block.header.number);  // Insert header hash as canonical
-
-        // TODO: find how to decode total difficulty
-        // db::write_total_difficulty(txn, block_hash_key, block.header.difficulty);     // Write initial difficulty
-        db::write_total_difficulty(txn, block_hash_key, 1);  // Write initial difficulty
-
-        db::write_raw_body(txn, block, block_hash, block.header.number);
-        db::write_head_header_hash(txn, block_hash.bytes);  // Update head header in config
-        db::write_last_head_block(txn, block_hash);         // Update head block in config
-        db::write_last_safe_block(txn, block_hash);         // Update last safe block in config
-        db::write_last_finalized_block(txn, block_hash);    // Update last finalized block in config
-    }
-}
-
-class RequestHandler_ForTest : public silkworm::rpc::http::RequestHandler {
-  public:
-    RequestHandler_ForTest(boost::asio::ip::tcp::socket& socket,
-                           commands::RpcApi& rpc_api,
-                           const commands::RpcApiTable& rpc_api_table,
-                           std::optional<std::string> jwt_secret)
-        : silkworm::rpc::http::RequestHandler(socket, rpc_api, rpc_api_table, allowed_origins, std::move(jwt_secret)) {
-    }
-
-    Task<void> request_and_create_reply(const nlohmann::json& request_json, http::Reply& reply) {
-        co_await RequestHandler::handle_request_and_create_reply(request_json, reply);
-    }
-
-  private:
-    inline static const std::vector<std::string> allowed_origins;
-};
-
-class LocalContextTestBase : public silkworm::rpc::test::ContextTestBase {
-  public:
-    explicit LocalContextTestBase(mdbx::env& chaindata_env) : ContextTestBase() {
-        add_private_service<ethdb::Database>(io_context_, std::make_unique<ethdb::file::LocalDatabase>(chaindata_env));
-    }
-};
-
-template <typename TestRequestHandler>
-class RpcApiTestBase : public LocalContextTestBase {
-  public:
-    explicit RpcApiTestBase(mdbx::env& chaindata_env) : LocalContextTestBase(chaindata_env), workers_{1}, socket{io_context_}, rpc_api{io_context_, workers_}, rpc_api_table{kDefaultEth1ApiSpec} {
-    }
-
-    template <auto method, typename... Args>
-    auto run(Args&&... args) {
-        TestRequestHandler handler{socket, rpc_api, rpc_api_table, ""};
-        return spawn_and_wait((handler.*method)(std::forward<Args>(args)...));
-    }
-
-    boost::asio::thread_pool workers_;
-    boost::asio::ip::tcp::socket socket;
-    commands::RpcApi rpc_api;
-    commands::RpcApiTable rpc_api_table;
-};
-
->>>>>>> 20f751bf
 // Function to recursively sort JSON arrays
 void sort_array(nlohmann::json& jsonObj) {  // NOLINT(*-no-recursion)
     if (jsonObj.is_array()) {
@@ -297,13 +113,8 @@
 
             SECTION("RPC IO test " + group_name + " | " + test_name) {  // NOLINT(*-inefficient-string-concatenation)
                 const auto db_dir = TemporaryDirectory::get_unique_temporary_path();
-<<<<<<< HEAD
                 auto db = test::open_db(db_dir);
                 db::RWTxnManaged txn{*db};
-=======
-                auto db = open_db(db_dir);
-                db::RWTxnManaged txn{db};
->>>>>>> 20f751bf
                 db::table::check_or_create_chaindata_tables(txn);
                 auto state_buffer = test::populate_genesis(txn, tests_dir);
                 test::populate_blocks(txn, tests_dir, state_buffer);
@@ -346,13 +157,8 @@
     test_util::SetLogVerbosityGuard log_guard{log::Level::kNone};
     const auto tests_dir = test::get_tests_dir();
     const auto db_dir = TemporaryDirectory::get_unique_temporary_path();
-<<<<<<< HEAD
     auto db = test::open_db(db_dir);
     db::RWTxnManaged txn{*db};
-=======
-    auto db = open_db(db_dir);
-    db::RWTxnManaged txn{db};
->>>>>>> 20f751bf
     db::table::check_or_create_chaindata_tables(txn);
     auto state_buffer = test::populate_genesis(txn, tests_dir);
     test::populate_blocks(txn, tests_dir, state_buffer);

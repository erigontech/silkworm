--- conflicted
+++ resolved
@@ -73,13 +73,8 @@
     void insert_blocks(const std::vector<std::shared_ptr<Block>>& blocks) override;
     bool insert_block(const std::shared_ptr<Block>& block);
 
-<<<<<<< HEAD
-    VerificationResult verify_chain_no_fork_tracking(Hash head_block_hash);
-    virtual Task<VerificationResult> verify_chain(Hash head_block_hash);
-=======
     execution::api::VerificationResult verify_chain_no_fork_tracking(Hash head_block_hash);
     Task<execution::api::VerificationResult> verify_chain(Hash head_block_hash) override;
->>>>>>> e49e1d26
 
     bool notify_fork_choice_update(
         Hash head_block_hash,

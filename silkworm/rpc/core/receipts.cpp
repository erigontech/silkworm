--- conflicted
+++ resolved
@@ -240,7 +240,7 @@
     db::state::VarintSnapshotsDecoder varint;
     Word value1{std::move(result.value)};
     varint.decode_word(value1);
-    auto first_cumulative_gas_used_in_tx = varint.value;
+    const auto first_cumulative_gas_used_in_tx = varint.value;
 
     db::kv::api::GetAsOfRequest query_first_log_index{
         .table = db::table::kReceiptDomain,
@@ -260,22 +260,18 @@
     new_receipt.from = transaction.sender();
     new_receipt.to = transaction.to;
     new_receipt.type = transaction.type;
-<<<<<<< HEAD
-    new_receipt.effective_gas_price = transaction.effective_gas_price(block.header.base_fee_per_gas.value_or(0));
-=======
-    new_receipt.tx_index = tx_index;
-    new_receipt.block_num = block.header.number;
-
-    // When tx receiver is not set, create a contract with address depending on tx sender and its nonce
-    if (!transaction.to.has_value()) {
-        new_receipt.contract_address = create_address(*(transaction.sender()), transaction.nonce);
-    }
->>>>>>> 9fd99462
-
     new_receipt.block_num = block.header.number;
     new_receipt.block_hash = block.header.hash();
     new_receipt.tx_hash = transaction.hash();
     new_receipt.tx_index = tx_index;
+    new_receipt.effective_gas_price = transaction.effective_gas_price(block.header.base_fee_per_gas.value_or(0));
+
+    // When tx receiver is not set, compute contract address depending on tx sender and its nonce
+    const auto sender = transaction.sender();
+    if (!transaction.to && sender) {
+        new_receipt.contract_address = create_address(*sender, transaction.nonce);
+    }
+
     for (auto& curr_log : new_receipt.logs) {
         curr_log.block_num = block.header.number;
         curr_log.block_hash = block.header.hash();

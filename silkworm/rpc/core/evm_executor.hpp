--- conflicted
+++ resolved
@@ -47,11 +47,7 @@
     kIntrinsicGasTooLow,
     kIsNotLondon,
     kMaxFeePerBlobGasTooLowError,
-    kTipHigherThanFeeCap,
-<<<<<<< HEAD
-    kIsNotLondon
-=======
->>>>>>> db271042
+    kTipHigherThanFeeCap
 };
 
 struct ExecutionResult {

--- conflicted
+++ resolved
@@ -195,7 +195,6 @@
     return ret;
 }
 
-<<<<<<< HEAD
 int list_tables(std::string datadir, size_t file_size, std::optional<uint64_t> mapsize) {
 
     int retvar{0};
@@ -208,20 +207,6 @@
         if (mapsize.has_value()) opts.map_size = *mapsize;
         lmdb_env = db::get_env(datadir.c_str(), opts, /* forwriting=*/false);
         lmdb_txn = lmdb_env->begin_ro_transaction();
-=======
-    std::shared_ptr<lmdb::Environment> lmdb_env{nullptr};  // Main lmdb environment
-    std::unique_ptr<lmdb::Transaction> lmdb_txn{nullptr};  // Main lmdb transaction
-
-    try {
-        // Open db and start transaction
-        lmdb::options opts{};
-        if (*lmdb_mapSize) {
-            opts.map_size = *lmdb_mapSize;
-        }
-        lmdb_env = lmdb::get_env(po_data_dir.c_str(), opts, /* forwriting=*/true);
-        std::cout << "Database is " << (lmdb_env->is_opened() ? "" : "NOT ") << "opened" << std::endl;
-        lmdb_txn = lmdb_env->begin_rw_transaction();
->>>>>>> 40d362dd
 
         std::vector<dbTableEntry> entries{get_tables(lmdb_txn)};
         size_t items_size{0};
@@ -249,27 +234,12 @@
                 items_size += item_size;
                 items_free += item.freelist;
 
-<<<<<<< HEAD
                 std::cout << std::right << std::setw(4) << std::setfill(' ') << item.id << " " << std::left
                           << std::setw(30) << std::setfill(' ') << item.name << " " << std::right << std::setw(10)
                           << std::setfill(' ') << item.stat.ms_entries << " " << std::right << std::setw(6)
                           << std::setfill(' ') << item.stat.ms_depth << " " << std::right << std::setw(12)
                           << std::setfill(' ') << item_size << " " << std::right << std::setw(12)
                           << std::setfill(' ') << item.freelist << std::endl;
-=======
-        unnamed->get_stat(&s);
-        std::cout << "Database contains " << s.ms_entries << " named tables" << std::endl;
-        int rc{unnamed->get_first(&key, &data)};
-        while (!shouldStop && rc == MDB_SUCCESS) {
-            std::string_view v{static_cast<char*>(key.mv_data), key.mv_size};
-            std::cout << "Table " << v << " with ";
-            {
-                size_t rcount{0};
-                auto b = lmdb_txn->open(v.data());
-                b->get_rcount(&rcount);
-                std::cout << rcount << " record(s)\n";
-                b->close();
->>>>>>> 40d362dd
             }
 
         }
@@ -280,12 +250,8 @@
         std::cout << " Free space available : " << std::right << std::setw(12) << std::setfill(' ')
                   << (file_size - items_size) << std::endl;
 
-<<<<<<< HEAD
     }
     catch (db::lmdb::exception& ex) {
-=======
-    } catch (lmdb::exception& ex) {
->>>>>>> 40d362dd
         // This handles specific lmdb errors
         std::cout << ex.err() << " " << ex.what() << std::endl;
         retvar = -1;

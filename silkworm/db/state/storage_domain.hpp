/*
   Copyright 2024 The Silkworm Authors

   Licensed under the Apache License, Version 2.0 (the "License");
   you may not use this file except in compliance with the License.
   You may obtain a copy of the License at

       http://www.apache.org/licenses/LICENSE-2.0

   Unless required by applicable law or agreed to in writing, software
   distributed under the License is distributed on an "AS IS" BASIS,
   WITHOUT WARRANTIES OR CONDITIONS OF ANY KIND, either express or implied.
   See the License for the specific language governing permissions and
   limitations under the License.
*/

#pragma once

#include <silkworm/db/datastore/domain_get_as_of_query.hpp>
#include <silkworm/db/datastore/domain_get_latest_query.hpp>
#include <silkworm/db/datastore/history_get_query.hpp>
#include <silkworm/db/datastore/kvdb/domain_queries.hpp>
#include <silkworm/db/datastore/snapshots/segment/kv_segment_reader.hpp>

#include "schema_config.hpp"
#include "storage_codecs.hpp"

namespace silkworm::db::state {

<<<<<<< HEAD
struct StorageDomainGetLatestQuery : public datastore::DomainGetLatestQuery<
                                         StorageAddressAndLocationKVDBEncoder, StorageAddressAndLocationSnapshotsCodec,
                                         Bytes32KVDBCodec, Bytes32SnapshotsCodec> {
=======
using StorageDomainKVSegmentReader = snapshots::segment::KVSegmentReader<StorageAddressAndLocationSnapshotsCodec, Bytes32SnapshotsCodec>;

using StorageDomainGetLatestQueryBase = datastore::DomainGetLatestQuery<
    StorageAddressAndLocationKVDBEncoder, StorageAddressAndLocationSnapshotsCodec,
    Bytes32KVDBCodec, Bytes32SnapshotsCodec>;

struct StorageDomainGetLatestQuery : public StorageDomainGetLatestQueryBase {
>>>>>>> 9a04317d
    StorageDomainGetLatestQuery(
        const datastore::kvdb::DatabaseRef& database,
        datastore::kvdb::ROTxn& tx,
        const snapshots::SnapshotRepositoryROAccess& repository)
        : datastore::DomainGetLatestQuery<
              StorageAddressAndLocationKVDBEncoder, StorageAddressAndLocationSnapshotsCodec,
              Bytes32KVDBCodec, Bytes32SnapshotsCodec>(
              db::state::kDomainNameStorage,
              database.domain(db::state::kDomainNameStorage),
              tx,
              repository) {}
};

struct StorageDomainPutQuery : public datastore::kvdb::DomainPutQuery<StorageAddressAndLocationKVDBEncoder, Bytes32KVDBCodec> {
    StorageDomainPutQuery(
        const datastore::kvdb::DatabaseRef& database,
        datastore::kvdb::RWTxn& rw_tx)
        : datastore::kvdb::DomainPutQuery<StorageAddressAndLocationKVDBEncoder, Bytes32KVDBCodec>{
              rw_tx,
              database.domain(db::state::kDomainNameStorage)} {}
};

struct StorageDomainDeleteQuery : datastore::kvdb::DomainDeleteQuery<StorageAddressAndLocationKVDBEncoder, Bytes32KVDBCodec> {
    StorageDomainDeleteQuery(
        const datastore::kvdb::DatabaseRef& database,
        datastore::kvdb::RWTxn& rw_tx)
        : datastore::kvdb::DomainDeleteQuery<StorageAddressAndLocationKVDBEncoder, Bytes32KVDBCodec>{
              rw_tx,
              database.domain(db::state::kDomainNameStorage)} {}
};

using StorageHistoryGetQuery = datastore::HistoryGetQuery<
    StorageAddressAndLocationKVDBEncoder, StorageAddressAndLocationSnapshotsCodec,
    Bytes32KVDBCodec, Bytes32SnapshotsCodec,
    &kHistorySegmentAndIdxNamesStorage>;

using StorageDomainGetAsOfQuery = datastore::DomainGetAsOfQuery<
    StorageAddressAndLocationKVDBEncoder, StorageAddressAndLocationSnapshotsCodec,
    Bytes32KVDBCodec, Bytes32SnapshotsCodec,
    &kHistorySegmentAndIdxNamesStorage>;

}  // namespace silkworm::db::state<|MERGE_RESOLUTION|>--- conflicted
+++ resolved
@@ -27,19 +27,11 @@
 
 namespace silkworm::db::state {
 
-<<<<<<< HEAD
+using StorageDomainKVSegmentReader = snapshots::segment::KVSegmentReader<StorageAddressAndLocationSnapshotsCodec, Bytes32SnapshotsCodec>;
+
 struct StorageDomainGetLatestQuery : public datastore::DomainGetLatestQuery<
                                          StorageAddressAndLocationKVDBEncoder, StorageAddressAndLocationSnapshotsCodec,
                                          Bytes32KVDBCodec, Bytes32SnapshotsCodec> {
-=======
-using StorageDomainKVSegmentReader = snapshots::segment::KVSegmentReader<StorageAddressAndLocationSnapshotsCodec, Bytes32SnapshotsCodec>;
-
-using StorageDomainGetLatestQueryBase = datastore::DomainGetLatestQuery<
-    StorageAddressAndLocationKVDBEncoder, StorageAddressAndLocationSnapshotsCodec,
-    Bytes32KVDBCodec, Bytes32SnapshotsCodec>;
-
-struct StorageDomainGetLatestQuery : public StorageDomainGetLatestQueryBase {
->>>>>>> 9a04317d
     StorageDomainGetLatestQuery(
         const datastore::kvdb::DatabaseRef& database,
         datastore::kvdb::ROTxn& tx,

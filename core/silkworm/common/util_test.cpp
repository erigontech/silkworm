/*
   Copyright 2020-2022 The Silkworm Authors

   Licensed under the Apache License, Version 2.0 (the "License");
   you may not use this file except in compliance with the License.
   You may obtain a copy of the License at

       http://www.apache.org/licenses/LICENSE-2.0

   Unless required by applicable law or agreed to in writing, software
   distributed under the License is distributed on an "AS IS" BASIS,
   WITHOUT WARRANTIES OR CONDITIONS OF ANY KIND, either express or implied.
   See the License for the specific language governing permissions and
   limitations under the License.
*/

#include "util.hpp"

#include <catch2/catch.hpp>

namespace silkworm {

TEST_CASE("Hex") {
    CHECK(decode_hex_digit('g').has_value() == false);

    auto parsed_bytes = from_hex("");
    CHECK((parsed_bytes.has_value() == true && parsed_bytes->empty()));

    parsed_bytes = from_hex("0x");
    CHECK((parsed_bytes.has_value() == true && parsed_bytes->empty()));

    parsed_bytes = from_hex("0xg");
    CHECK(parsed_bytes.has_value() == false);

    Bytes expected_bytes{0x0};
    parsed_bytes = from_hex("0");
    CHECK((parsed_bytes.has_value() == true && parsed_bytes.value() == expected_bytes));

    parsed_bytes = from_hex("0x0");
    CHECK((parsed_bytes.has_value() == true && parsed_bytes.value() == expected_bytes));

    expected_bytes = {0x0a};
    parsed_bytes = from_hex("0xa");
    CHECK((parsed_bytes.has_value() == true && parsed_bytes.value() == expected_bytes));

    parsed_bytes = from_hex("0x0a");
    CHECK((parsed_bytes.has_value() == true && parsed_bytes.value() == expected_bytes));

    expected_bytes = {0x0a, 0x1f};
    parsed_bytes = from_hex("0xa1f");
    CHECK((parsed_bytes.has_value() == true && parsed_bytes.value() == expected_bytes));

    parsed_bytes = from_hex("0x0a1f");
    CHECK((parsed_bytes.has_value() == true && parsed_bytes.value() == expected_bytes));

    std::string src(24, '1');
    Bytes expected(12, 0x11);
    for (size_t i = 0; i < 24; ++i) {
        auto parsed = from_hex(src);
        CHECK((parsed.has_value() == true && parsed.value() == expected));
        src[i] = 'g';
        CHECK(from_hex(src).has_value() == false);
        src[i] = '1';
    }
}

TEST_CASE("Integrals to hex") {
    uint8_t uint8{10};
    CHECK(to_hex(uint8, true) == "0x0a");
    uint8 = 16;
    CHECK(to_hex(uint8, true) == "0x10");
    uint8 = UINT8_MAX;
    CHECK(to_hex(uint8, true) == "0xff");
    uint8 = 0;
    CHECK(to_hex(uint8, true) == "0x00");

    uint16_t uint16{256};
    CHECK(to_hex(uint16, true) == "0x0100");
    uint16 = 584;
    CHECK(to_hex(uint16, true) == "0x0248");
    uint16 = UINT16_MAX;
    CHECK(to_hex(uint16, true) == "0xffff");

    uint32_t uint32{5642869};
    CHECK(to_hex(uint32, false) == "561a75");
    uint32 = UINT32_MAX;
    CHECK(to_hex(uint32, false) == "ffffffff");

    uint32_t uint64{5642869};
    CHECK(to_hex(uint64, false) == "561a75");
<<<<<<< HEAD
}

TEST_CASE("Padding") {
    Bytes buffer;

    CHECK(to_hex(right_pad(*from_hex("a5"), 3, buffer)) == "a50000");
    CHECK(to_hex(right_pad(*from_hex("5a0b54d5dc17e0aadc383d2db4"), 3, buffer)) == "5a0b54d5dc17e0aadc383d2db4");

    CHECK(to_hex(left_pad(*from_hex("a5"), 3, buffer)) == "0000a5");
    CHECK(to_hex(left_pad(*from_hex("5a0b54d5dc17e0aadc383d2db4"), 3, buffer)) == "5a0b54d5dc17e0aadc383d2db4");

    ByteView repeatedly_padded{right_pad(*from_hex("b8c4"), 3, buffer)};
    CHECK(to_hex(repeatedly_padded) == "b8c400");
    repeatedly_padded.remove_prefix(1);
    CHECK(to_hex(repeatedly_padded) == "c400");
    repeatedly_padded = right_pad(repeatedly_padded, 4, buffer);
    CHECK(to_hex(repeatedly_padded) == "c4000000");

    repeatedly_padded = left_pad(*from_hex("b8c4"), 3, buffer);
    CHECK(to_hex(repeatedly_padded) == "00b8c4");
    repeatedly_padded.remove_suffix(1);
    CHECK(to_hex(repeatedly_padded) == "00b8");
    repeatedly_padded = left_pad(repeatedly_padded, 4, buffer);
    CHECK(to_hex(repeatedly_padded) == "000000b8");
=======
>>>>>>> b304f28a
}

TEST_CASE("Zeroless view") {
    CHECK(to_hex(zeroless_view(0x0000000000000000000000000000000000000000000000000000000000000000_bytes32)).empty());
    CHECK(to_hex(zeroless_view(0x000000000000000000000000000000000000000000000000000000000004bc00_bytes32)) ==
          "04bc00");
}

TEST_CASE("to_bytes32") {
    CHECK(to_hex(to_bytes32(*from_hex("05"))) == "0000000000000000000000000000000000000000000000000000000000000005");

    CHECK(to_hex(to_bytes32(*from_hex("0x05"))) == "0000000000000000000000000000000000000000000000000000000000000005");

    CHECK(to_hex(to_bytes32(*from_hex("9d36d8120b564f654564a91259a6ca6d37d6473827d45210190ad10f8ca451f2"))) ==
          "9d36d8120b564f654564a91259a6ca6d37d6473827d45210190ad10f8ca451f2");

    CHECK(to_hex(to_bytes32(*from_hex("0X9d36d8120b564f654564a91259a6ca6d37d6473827d45210190ad10f8ca451f2"))) ==
          "9d36d8120b564f654564a91259a6ca6d37d6473827d45210190ad10f8ca451f2");

    CHECK(to_hex(to_bytes32(*from_hex("7576351873263824fff23784264823469344629364396429864239864938264a"
                                      "8236423964bbb009874e"))) ==
          "7576351873263824fff23784264823469344629364396429864239864938264a");
}

TEST_CASE("iequals") {
    std::string a{"Hello World"};
    std::string b{"Hello wOrld"};
    std::string c{"Hello World "};
    CHECK(iequals(a, b));
    CHECK(!iequals(a, c));
}

TEST_CASE("abridge") {
    std::string a{"0x1234567890abcdef"};
    std::string b{abridge(a, 6)};
    CHECK(b == "0x1234...");
    b = abridge(a, a.length() + 1);
    CHECK(b == a);
}

TEST_CASE("parse_size") {
    std::optional<uint64_t> size{parse_size("")};
    CHECK((size && *size == 0));

    static_assert(kKibi == 1024ull);
    static_assert(kMebi == 1024ull * 1024ull);
    static_assert(kGibi == 1024ull * 1024ull * 1024ull);
    static_assert(kTebi == 1024ull * 1024ull * 1024ull * 1024ull);

    size = parse_size("128");
    CHECK((size && *size == 128));
    size = parse_size("256B");
    CHECK((size && *size == 256));
    size = parse_size("640KB");
    CHECK((size && *size == 640 * kKibi));
    size = parse_size("75MB");
    CHECK((size && *size == 75 * kMebi));
    size = parse_size("400GB");
    CHECK((size && *size == 400 * kGibi));
    size = parse_size("2TB");
    CHECK((size && *size == 2 * kTebi));
    size = parse_size(".5TB");
    CHECK((size && *size == (kTebi * 0.5)));
    size = parse_size("0.5TB");
    CHECK((size && *size == (kTebi * 0.5)));
    size = parse_size("0.5   TB");
    CHECK((size && *size == (kTebi * 0.5)));
    CHECK(!parse_size("ABBA"));
}

TEST_CASE("human_size") {
    uint64_t val{1 * kTebi};
    CHECK(human_size(val) == "1.00 TB");

    val += 512 * kGibi;
    CHECK(human_size(val) == "1.50 TB");

    val = 128;
    CHECK(human_size(val) == "128.00 B");

    val = kKibi;
    CHECK(human_size(val) == "1.00 KB");
}
}  // namespace silkworm<|MERGE_RESOLUTION|>--- conflicted
+++ resolved
@@ -88,33 +88,6 @@
 
     uint32_t uint64{5642869};
     CHECK(to_hex(uint64, false) == "561a75");
-<<<<<<< HEAD
-}
-
-TEST_CASE("Padding") {
-    Bytes buffer;
-
-    CHECK(to_hex(right_pad(*from_hex("a5"), 3, buffer)) == "a50000");
-    CHECK(to_hex(right_pad(*from_hex("5a0b54d5dc17e0aadc383d2db4"), 3, buffer)) == "5a0b54d5dc17e0aadc383d2db4");
-
-    CHECK(to_hex(left_pad(*from_hex("a5"), 3, buffer)) == "0000a5");
-    CHECK(to_hex(left_pad(*from_hex("5a0b54d5dc17e0aadc383d2db4"), 3, buffer)) == "5a0b54d5dc17e0aadc383d2db4");
-
-    ByteView repeatedly_padded{right_pad(*from_hex("b8c4"), 3, buffer)};
-    CHECK(to_hex(repeatedly_padded) == "b8c400");
-    repeatedly_padded.remove_prefix(1);
-    CHECK(to_hex(repeatedly_padded) == "c400");
-    repeatedly_padded = right_pad(repeatedly_padded, 4, buffer);
-    CHECK(to_hex(repeatedly_padded) == "c4000000");
-
-    repeatedly_padded = left_pad(*from_hex("b8c4"), 3, buffer);
-    CHECK(to_hex(repeatedly_padded) == "00b8c4");
-    repeatedly_padded.remove_suffix(1);
-    CHECK(to_hex(repeatedly_padded) == "00b8");
-    repeatedly_padded = left_pad(repeatedly_padded, 4, buffer);
-    CHECK(to_hex(repeatedly_padded) == "000000b8");
-=======
->>>>>>> b304f28a
 }
 
 TEST_CASE("Zeroless view") {

--- conflicted
+++ resolved
@@ -121,14 +121,7 @@
     steps:
       - run:
           name: "Install Conan"
-<<<<<<< HEAD
-          command: |
-            sudo apt-get update
-            sudo apt install -y python3-pip
-            sudo pip install conan==1.58.0 chardet
-=======
           command: sudo pip3 install conan==1.60.0 chardet
->>>>>>> 1bd0d74a
       - run:
           name: "Select Conan profile"
           command: |

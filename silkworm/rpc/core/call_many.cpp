/*
   Copyright 2023 The Silkworm Authors

   Licensed under the Apache License, Version 2.0 (the "License");
   you may not use this file except in compliance with the License.
   You may obtain a copy of the License at

       http://www.apache.org/licenses/LICENSE-2.0

   Unless required by applicable law or agreed to in writing, software
   distributed under the License is distributed on an "AS IS" BASIS,
   WITHOUT WARRANTIES OR CONDITIONS OF ANY KIND, either express or implied.
   See the License for the specific language governing permissions and
   limitations under the License.
*/

#include "call_many.hpp"

#include <memory>
#include <sstream>
#include <string>

#include <evmc/instructions.h>

#include <silkworm/execution/state_factory.hpp>
#include <silkworm/infra/common/clock_time.hpp>
#include <silkworm/infra/common/log.hpp>
#include <silkworm/rpc/common/async_task.hpp>
#include <silkworm/rpc/common/compatibility.hpp>
#include <silkworm/rpc/core/cached_chain.hpp>
#include <silkworm/rpc/core/evm_executor.hpp>
#include <silkworm/rpc/core/override_state.hpp>
#include <silkworm/rpc/json/types.hpp>

namespace silkworm::rpc::call {

CallManyResult CallExecutor::executes_all_bundles(const silkworm::ChainConfig& config,
                                                  const ChainStorage& storage,
                                                  const std::shared_ptr<BlockWithHash>& block_with_hash,
                                                  const Bundles& bundles,
                                                  std::optional<std::uint64_t> opt_timeout,
                                                  const AccountsOverrides& accounts_overrides,
                                                  TxnId txn_id,
                                                  boost::asio::any_io_executor& this_executor) {
    CallManyResult result;
    const auto& block = block_with_hash->block;
<<<<<<< HEAD
    auto state = execution::StateFactory{transaction_}.create_state(this_executor, storage, txn_id);
=======
    auto state = execution::StateFactory{transaction_}.create_state_txn(this_executor, storage, txn_id);
>>>>>>> 057346cf
    EVMExecutor executor{block, config, workers_, std::make_shared<state::OverrideState>(*state, accounts_overrides)};

    uint64_t timeout = opt_timeout.value_or(5000);
    const auto start_time = clock_time::now();

    // Don't call reserve here to preallocate result.results - since json value is dynamic it doesn't know yet how much it should allocate!
    // -> Don't uncomment this line result.results.reserve(bundles.size());
    for (const auto& bundle : bundles) {
        const auto& block_override = bundle.block_override;

        // creates a block copy where overrides few values
        auto block_with_hash_shared_copy = std::make_shared<BlockWithHash>();
        *block_with_hash_shared_copy = *block_with_hash;

        rpc::Block block_context{{block_with_hash_shared_copy}};
        if (block_override.block_num) {
            block_context.block_with_hash->block.header.number = block_override.block_num.value();
        }
        if (block_override.coin_base) {
            block_context.block_with_hash->block.header.beneficiary = block_override.coin_base.value();
        }
        if (block_override.timestamp) {
            block_context.block_with_hash->block.header.timestamp = block_override.timestamp.value();
        }
        if (block_override.difficulty) {
            block_context.block_with_hash->block.header.difficulty = block_override.difficulty.value();
        }
        if (block_override.gas_limit) {
            block_context.block_with_hash->block.header.gas_limit = block_override.gas_limit.value();
        }
        if (block_override.base_fee) {
            block_context.block_with_hash->block.header.base_fee_per_gas = block_override.base_fee;
        }

        std::vector<nlohmann::json> results;
        // Don't call reserve here to preallocate result.results - since json value is dynamic it doesn't know yet how much it should allocate!
        // -> Don't uncomment this line result.results.reserve(bundle.transactions.size());
        for (const auto& call : bundle.transactions) {
            silkworm::Transaction txn{call.to_transaction()};

            auto call_execution_result = executor.call(block_context.block_with_hash->block, txn);

            if (call_execution_result.pre_check_error) {
                result.error = call_execution_result.pre_check_error;
                return result;
            }

            if ((clock_time::since(start_time) / 1000000) > timeout) {
                std::ostringstream oss;
                oss << "execution aborted (timeout = " << static_cast<double>(timeout) / 1000.0 << "s)";
                result.error = oss.str();
                return result;
            }

            nlohmann::json reply;
            if (call_execution_result.error_code == evmc_status_code::EVMC_SUCCESS) {
                if (rpc::compatibility::is_erigon_json_api_compatibility_required()) {
                    reply["value"] = silkworm::to_hex(call_execution_result.data);
                } else {
                    reply["value"] = "0x" + silkworm::to_hex(call_execution_result.data);
                }
            } else {
                const auto error_message = call_execution_result.error_message();
                if (call_execution_result.data.empty()) {
                    reply["error"] = error_message;
                } else if (rpc::compatibility::is_erigon_json_api_compatibility_required()) {
                    reply["error"] = nlohmann::json::object();
                } else {
                    RevertError revert_error{{3, error_message}, call_execution_result.data};
                    reply = revert_error;
                }
            }

            results.push_back(reply);
        }
        result.results.push_back(results);
    }
    return result;
}

Task<CallManyResult> CallExecutor::execute(
    const Bundles& bundles,
    const SimulationContext& context,
    const AccountsOverrides& accounts_overrides,
    std::optional<std::uint64_t> timeout) {
    const auto chain_storage{transaction_.create_storage()};

    uint16_t count{0};
    bool empty = true;
    for (const auto& bundle : bundles) {
        SILK_DEBUG << "bundle[" << count++ << "]: " << bundle;
        if (!bundle.transactions.empty()) {
            empty = false;
        }
    }
    CallManyResult result;
    if (empty) {
        result.error = "empty all bundles transactions";
        co_return result;
    }

    const auto chain_config = co_await chain_storage->read_chain_config();
    const auto block_with_hash = co_await rpc::core::read_block_by_block_num_or_hash(block_cache_, *chain_storage, transaction_, context.block_num);
    if (!block_with_hash) {
        throw std::invalid_argument("read_block_by_block_num_or_hash: block not found");
    }
    const uint64_t transaction_index =
        context.transaction_index == -1 ? block_with_hash->block.transactions.size() : static_cast<uint64_t>(context.transaction_index);

    auto this_executor = co_await boost::asio::this_coro::executor;
<<<<<<< HEAD
    const auto min_tx_num = co_await transaction_.first_txn_num_in_block(block_with_hash->block.header.number + 1);
    const auto txn_id = min_tx_num + static_cast<long unsigned int>(transaction_index) + 1;  // for system txn in the beginning of block
=======
    const auto min_tx_num = co_await transaction_.first_txn_num_in_block(block_with_hash->block.header.number);
    const auto txn_id = min_tx_num + transaction_index + 1;  // for system txn in the beginning of block
>>>>>>> 057346cf
    result = co_await async_task(workers_.executor(), [&]() -> CallManyResult {
        return executes_all_bundles(chain_config,
                                    *chain_storage,
                                    block_with_hash,
                                    bundles,
                                    timeout,
                                    accounts_overrides,
                                    txn_id,
                                    this_executor);
    });

    co_return result;
}

}  // namespace silkworm::rpc::call<|MERGE_RESOLUTION|>--- conflicted
+++ resolved
@@ -44,11 +44,7 @@
                                                   boost::asio::any_io_executor& this_executor) {
     CallManyResult result;
     const auto& block = block_with_hash->block;
-<<<<<<< HEAD
     auto state = execution::StateFactory{transaction_}.create_state(this_executor, storage, txn_id);
-=======
-    auto state = execution::StateFactory{transaction_}.create_state_txn(this_executor, storage, txn_id);
->>>>>>> 057346cf
     EVMExecutor executor{block, config, workers_, std::make_shared<state::OverrideState>(*state, accounts_overrides)};
 
     uint64_t timeout = opt_timeout.value_or(5000);
@@ -159,13 +155,8 @@
         context.transaction_index == -1 ? block_with_hash->block.transactions.size() : static_cast<uint64_t>(context.transaction_index);
 
     auto this_executor = co_await boost::asio::this_coro::executor;
-<<<<<<< HEAD
-    const auto min_tx_num = co_await transaction_.first_txn_num_in_block(block_with_hash->block.header.number + 1);
-    const auto txn_id = min_tx_num + static_cast<long unsigned int>(transaction_index) + 1;  // for system txn in the beginning of block
-=======
     const auto min_tx_num = co_await transaction_.first_txn_num_in_block(block_with_hash->block.header.number);
     const auto txn_id = min_tx_num + transaction_index + 1;  // for system txn in the beginning of block
->>>>>>> 057346cf
     result = co_await async_task(workers_.executor(), [&]() -> CallManyResult {
         return executes_all_bundles(chain_config,
                                     *chain_storage,

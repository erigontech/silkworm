/*
   Copyright 2023 The Silkworm Authors

   Licensed under the Apache License, Version 2.0 (the "License");
   you may not use this file except in compliance with the License.
   You may obtain a copy of the License at

       http://www.apache.org/licenses/LICENSE-2.0

   Unless required by applicable law or agreed to in writing, software
   distributed under the License is distributed on an "AS IS" BASIS,
   WITHOUT WARRANTIES OR CONDITIONS OF ANY KIND, either express or implied.
   See the License for the specific language governing permissions and
   limitations under the License.
*/

#include "chain.hpp"

#include <string>

#include <boost/asio/co_spawn.hpp>
#include <boost/asio/thread_pool.hpp>
#include <boost/asio/use_future.hpp>
#include <catch2/catch.hpp>
#include <evmc/evmc.h>
#include <gmock/gmock.h>
#include <nlohmann/json.hpp>

#include <silkworm/core/common/decoding_result.hpp>
#include <silkworm/core/common/util.hpp>
#include <silkworm/infra/test_util/log.hpp>
#include <silkworm/node/db/tables.hpp>
#include <silkworm/silkrpc/core/blocks.hpp>
#include <silkworm/silkrpc/test/mock_database_reader.hpp>

namespace silkworm::rpc::core::rawdb {

using Catch::Matchers::Message;
using testing::_;
using testing::DoAll;
using testing::Invoke;
using testing::InvokeWithoutArgs;
using testing::Return;
using testing::Unused;
using evmc::literals::operator""_address;
using evmc::literals::operator""_bytes32;

static silkworm::Bytes kNumber{*silkworm::from_hex("00000000003D0900")};
static silkworm::Bytes kTotalBurnt{*silkworm::from_hex("0000000000000005")};
static silkworm::Bytes kTotalIssued{*silkworm::from_hex("0000000000000007")};
static silkworm::Bytes kCumulativeGasUsed{*silkworm::from_hex("0000000000000236")};
static silkworm::Bytes kBlockHash{*silkworm::from_hex("439816753229fc0736bf86a5048de4bc9fcdede8c91dadf88c828c76b2281dff")};
static silkworm::Bytes kHeader{*silkworm::from_hex(
    "f9025ca0209f062567c161c5f71b3f57a7de277b0e95c3455050b152d785ad"
    "7524ef8ee7a01dcc4de8dec75d7aab85b567b6ccd41ad312451b948a7413f0a142fd40d49347940000000000000000000000000000000"
    "000000000a0e7536c5b61ed0e0ab7f3ce7f085806d40f716689c0c086676757de401b595658a040be247314d834a319556d1dcf458e87"
    "07cc1aa4a416b6118474ce0c96fccb1aa07862fe11d10a9b237ffe9cb660f31e4bc4be66836c9bfc17310d47c60d75671fb9010000000"
    "0000000000000000000000000000000000000000000000000000000000000000000000000000000000000000000000000000000000000"
    "0000000000000000000000000000000000000000000000000000000000000000000000000000000000000000000000000000000000000"
    "0000000000000000000000000000000000000000000000000000000000000000000000000000000000000000000000000000000000000"
    "0000000000000000000000000000000000000000000000000000000000000000000000000000000000000000000000000000000000000"
    "0000000000000000000000000000000000000000000000000000000000000000000000001833d0900837a1200831e784b845fe880abb8"
    "61d88301091a846765746888676f312e31352e36856c696e757800000000000000be009d0049d6f0ee8ca6764a1d3eb519bd4d046e167"
    "ddcab467d5db31d063f2d58f266fa86c4502aa169d17762090e92b821843de69b41adbb5d86f5d114ba7f01a000000000000000000000"
    "00000000000000000000000000000000000000000000880000000000000000")};
static silkworm::Bytes kBody{*silkworm::from_hex("c68369e45a03c0")};
static silkworm::Bytes kNotEmptyBody{*silkworm::from_hex("c683897f2e04c0")};
static silkworm::Bytes kInvalidJsonChainConfig{*silkworm::from_hex("000102")};
static silkworm::Bytes kMissingChainIdConfig{*silkworm::from_hex(
    "7b226265726c696e426c6f636b223a31323234343030302c"
    "2262797a616e7469756d426c6f636b223a343337303030302c22636f6e7374616e74696e6f706c65426c6f636b223a373238303030302"
    "c2264616f466f726b426c6f636b223a313932303030302c22656970313530426c6f636b223a323436333030302c22656970313535426c"
    "6f636b223a323637353030302c22657468617368223a7b7d2c22686f6d657374656164426c6f636b223a313135303030302c226973746"
    "16e62756c426c6f636b223a393036393030302c226c6f6e646f6e426c6f636b223a31323936353030302c226d756972476c6163696572"
    "426c6f636b223a393230303030302c2270657465727362757267426c6f636b223a373238303030307d")};
static silkworm::Bytes kInvalidChainIdConfig{*silkworm::from_hex(
    "7b226265726c696e426c6f636b223a31323234343030302c"
    "2262797a616e7469756d426c6f636b223a343337303030302c22636861696e4964223a22666f6f222c22636f6e7374616e74696e6f706"
    "c65426c6f636b223a373238303030302c2264616f466f726b426c6f636b223a313932303030302c22656970313530426c6f636b223a32"
    "3436333030302c22656970313535426c6f636b223a323637353030302c22657468617368223a7b7d2c22686f6d657374656164426c6f6"
    "36b223a313135303030302c22697374616e62756c426c6f636b223a393036393030302c226c6f6e646f6e426c6f636b223a3132393635"
    "3030302c226d756972476c6163696572426c6f636b223a393230303030302c2270657465727362757267426c6f636b223a37323830303"
    "0307d")};
static silkworm::Bytes kChainConfig{*silkworm::from_hex(
    "7b226265726c696e426c6f636b223a31323234343030302c2262797a6"
    "16e7469756d426c6f636b223a343337303030302c22636861696e4964223a312c22636f6e7374616e74696e6f706c65426c6f636b223a"
    "373238303030302c2264616f466f726b426c6f636b223a313932303030302c22656970313530426c6f636b223a323436333030302c226"
    "56970313535426c6f636b223a323637353030302c22657468617368223a7b7d2c22686f6d657374656164426c6f636b223a3131353030"
    "30302c22697374616e62756c426c6f636b223a393036393030302c226c6f6e646f6e426c6f636b223a31323936353030302c226d75697"
    "2476c6163696572426c6f636b223a393230303030302c2270657465727362757267426c6f636b223a373238303030307d")};

static void check_expected_block_header(const silkworm::BlockHeader& header) {
    CHECK(header.parent_hash == 0x209f062567c161c5f71b3f57a7de277b0e95c3455050b152d785ad7524ef8ee7_bytes32);
    CHECK(header.ommers_hash == 0x1dcc4de8dec75d7aab85b567b6ccd41ad312451b948a7413f0a142fd40d49347_bytes32);
    CHECK(header.beneficiary == silkworm::to_evmc_address(*silkworm::from_hex("0000000000000000000000000000000000000000")));
    CHECK(header.state_root == 0xe7536c5b61ed0e0ab7f3ce7f085806d40f716689c0c086676757de401b595658_bytes32);
    CHECK(header.transactions_root == 0x40be247314d834a319556d1dcf458e8707cc1aa4a416b6118474ce0c96fccb1a_bytes32);
    CHECK(header.receipts_root == 0x7862fe11d10a9b237ffe9cb660f31e4bc4be66836c9bfc17310d47c60d75671f_bytes32);
    CHECK(header.number == 4000000);
    CHECK(header.gas_limit == 8000000);
    CHECK(header.gas_used == 1996875);
    CHECK(header.timestamp == 1609072811);
    CHECK(header.extra_data == *silkworm::from_hex("d88301091a846765746888676f312e31352e36856c696e757800000000000000be009d0049d6f0ee8ca6764a1d3e"
                                                   "b519bd4d046e167ddcab467d5db31d063f2d58f266fa86c4502aa169d17762090e92b821843de69b41adbb5d86f5d114ba7f01"));
    CHECK(header.prev_randao == 0x0000000000000000000000000000000000000000000000000000000000000000_bytes32);
}

static void check_expected_block_body(const silkworm::BlockBody& body) {
    CHECK(body.transactions.empty());
    CHECK(body.ommers.empty());
}

TEST_CASE("read_header_number") {
    silkworm::test_util::SetLogVerbosityGuard log_guard{log::Level::kNone};
    boost::asio::thread_pool pool{1};
    test::MockDatabaseReader db_reader;

    SECTION("existent hash") {
        EXPECT_CALL(db_reader, get_one(db::table::kHeaderNumbersName, _)).WillOnce(InvokeWithoutArgs([]() -> Task<silkworm::Bytes> { co_return kNumber; }));
        const auto block_hash{0x439816753229fc0736bf86a5048de4bc9fcdede8c91dadf88c828c76b2281dff_bytes32};
        auto result = boost::asio::co_spawn(pool, read_header_number(db_reader, block_hash), boost::asio::use_future);
        const auto header_number = result.get();
        CHECK(header_number == 4'000'000);
    }

    SECTION("non-existent hash") {
        EXPECT_CALL(db_reader, get_one(db::table::kHeaderNumbersName, _)).WillOnce(InvokeWithoutArgs([]() -> Task<silkworm::Bytes> { co_return silkworm::Bytes{}; }));
        const auto block_hash{0x0000000000000000000000000000000000000000000000000000000000000000_bytes32};
        auto result = boost::asio::co_spawn(pool, read_header_number(db_reader, block_hash), boost::asio::use_future);
#ifdef SILKWORM_SANITIZE  // Avoid comparison against exception message: it triggers a TSAN data race seemingly related to libstdc++ string implementation
        CHECK_THROWS_AS(result.get(), std::invalid_argument);
#else
        CHECK_THROWS_MATCHES(result.get(), std::invalid_argument, Message("empty block number value in read_header_number"));
#endif  // SILKWORM_SANITIZE
    }
}

TEST_CASE("read_chain_config") {
    silkworm::test_util::SetLogVerbosityGuard log_guard{log::Level::kNone};
    boost::asio::thread_pool pool{1};
    test::MockDatabaseReader db_reader;

    SECTION("empty chain data") {
        EXPECT_CALL(db_reader, get_one(db::table::kCanonicalHashesName, _)).WillOnce(InvokeWithoutArgs([]() -> Task<silkworm::Bytes> { co_return kBlockHash; }));
        EXPECT_CALL(db_reader, get_one(db::table::kConfigName, _)).WillOnce(InvokeWithoutArgs([]() -> Task<silkworm::Bytes> { co_return silkworm::Bytes{}; }));
        auto result = boost::asio::co_spawn(pool, read_chain_config(db_reader), boost::asio::use_future);
#ifdef SILKWORM_SANITIZE  // Avoid comparison against exception message: it triggers a TSAN data race seemingly related to libstdc++ string implementation
        CHECK_THROWS_AS(result.get(), std::invalid_argument);
#else
        CHECK_THROWS_MATCHES(result.get(), std::invalid_argument, Message("empty chain config data in read_chain_config"));
#endif  // SILKWORM_SANITIZE
    }

    SECTION("invalid JSON chain data") {
        EXPECT_CALL(db_reader, get_one(db::table::kCanonicalHashesName, _)).WillOnce(InvokeWithoutArgs([]() -> Task<silkworm::Bytes> { co_return kBlockHash; }));
        EXPECT_CALL(db_reader, get_one(db::table::kConfigName, _)).WillOnce(InvokeWithoutArgs([]() -> Task<silkworm::Bytes> { co_return kInvalidJsonChainConfig; }));
        auto result = boost::asio::co_spawn(pool, read_chain_config(db_reader), boost::asio::use_future);
        CHECK_THROWS_AS(result.get(), nlohmann::json::parse_error);
    }

    SECTION("valid JSON chain data") {
        EXPECT_CALL(db_reader, get_one(db::table::kCanonicalHashesName, _)).WillOnce(InvokeWithoutArgs([]() -> Task<silkworm::Bytes> { co_return kBlockHash; }));
        EXPECT_CALL(db_reader, get_one(db::table::kConfigName, _)).WillOnce(InvokeWithoutArgs([]() -> Task<silkworm::Bytes> { co_return kChainConfig; }));
        auto result = boost::asio::co_spawn(pool, read_chain_config(db_reader), boost::asio::use_future);
        const auto chain_config = result.get();
        CHECK(chain_config.genesis_hash == 0x439816753229fc0736bf86a5048de4bc9fcdede8c91dadf88c828c76b2281dff_bytes32);
        CHECK(chain_config.config == R"({
            "berlinBlock":12244000,
            "byzantiumBlock":4370000,
            "chainId":1,
            "constantinopleBlock":7280000,
            "daoForkBlock":1920000,
            "eip150Block":2463000,
            "eip155Block":2675000,
            "ethash":{},
            "homesteadBlock":1150000,
            "istanbulBlock":9069000,
            "londonBlock":12965000,
            "muirGlacierBlock":9200000,
            "petersburgBlock":7280000
        })"_json);
    }
}

TEST_CASE("read_chain_id") {
    silkworm::test_util::SetLogVerbosityGuard log_guard{log::Level::kNone};
    boost::asio::thread_pool pool{1};
    test::MockDatabaseReader db_reader;

    SECTION("missing chain identifier") {
        EXPECT_CALL(db_reader, get_one(db::table::kCanonicalHashesName, _)).WillOnce(InvokeWithoutArgs([]() -> Task<silkworm::Bytes> { co_return kBlockHash; }));
        EXPECT_CALL(db_reader, get_one(db::table::kConfigName, _)).WillOnce(InvokeWithoutArgs([]() -> Task<silkworm::Bytes> { co_return kMissingChainIdConfig; }));
        auto result = boost::asio::co_spawn(pool, read_chain_id(db_reader), boost::asio::use_future);
        CHECK_THROWS_AS(result.get(), std::runtime_error);
    }

    SECTION("invalid chain identifier") {
        EXPECT_CALL(db_reader, get_one(db::table::kCanonicalHashesName, _)).WillOnce(InvokeWithoutArgs([]() -> Task<silkworm::Bytes> { co_return kBlockHash; }));
        EXPECT_CALL(db_reader, get_one(db::table::kConfigName, _)).WillOnce(InvokeWithoutArgs([]() -> Task<silkworm::Bytes> { co_return kInvalidChainIdConfig; }));
        auto result = boost::asio::co_spawn(pool, read_chain_id(db_reader), boost::asio::use_future);
        CHECK_THROWS_AS(result.get(), nlohmann::json::type_error);
    }

    SECTION("valid chain identifier") {
        EXPECT_CALL(db_reader, get_one(db::table::kCanonicalHashesName, _)).WillOnce(InvokeWithoutArgs([]() -> Task<silkworm::Bytes> { co_return kBlockHash; }));
        EXPECT_CALL(db_reader, get_one(db::table::kConfigName, _)).WillOnce(InvokeWithoutArgs([]() -> Task<silkworm::Bytes> { co_return kChainConfig; }));
        auto result = boost::asio::co_spawn(pool, read_chain_id(db_reader), boost::asio::use_future);
        const auto chain_id = result.get();
        CHECK(chain_id == 1);
    }
}

TEST_CASE("read_canonical_block_hash") {
    silkworm::test_util::SetLogVerbosityGuard log_guard{log::Level::kNone};
    boost::asio::thread_pool pool{1};
    test::MockDatabaseReader db_reader;

    SECTION("empty hash bytes") {
        EXPECT_CALL(db_reader, get_one(db::table::kCanonicalHashesName, _)).WillOnce(InvokeWithoutArgs([]() -> Task<silkworm::Bytes> { co_return silkworm::Bytes{}; }));
        uint64_t block_number{4'000'000};
        auto result = boost::asio::co_spawn(pool, read_canonical_block_hash(db_reader, block_number), boost::asio::use_future);
        CHECK_THROWS_AS(result.get(), std::invalid_argument);
    }

    SECTION("shorter hash bytes") {
        EXPECT_CALL(db_reader, get_one(db::table::kCanonicalHashesName, _)).WillOnce(InvokeWithoutArgs([]() -> Task<silkworm::Bytes> { co_return *silkworm::from_hex("9816753229fc0736bf86a5048de4bc9fcdede8c91dadf88c828c76b2281dff"); }));
        uint64_t block_number{4'000'000};
        auto result = boost::asio::co_spawn(pool, read_canonical_block_hash(db_reader, block_number), boost::asio::use_future);
        const auto block_hash = result.get();
        CHECK(block_hash == 0x009816753229fc0736bf86a5048de4bc9fcdede8c91dadf88c828c76b2281dff_bytes32);
    }

    SECTION("longer hash bytes") {
        EXPECT_CALL(db_reader, get_one(db::table::kCanonicalHashesName, _)).WillOnce(InvokeWithoutArgs([]() -> Task<silkworm::Bytes> { co_return *silkworm::from_hex("439816753229fc0736bf86a5048de4bc9fcdede8c91dadf88c828c76b2281dffabcdef"); }));
        uint64_t block_number{4'000'000};
        auto result = boost::asio::co_spawn(pool, read_canonical_block_hash(db_reader, block_number), boost::asio::use_future);
        const auto block_hash = result.get();
        CHECK(block_hash == 0x439816753229fc0736bf86a5048de4bc9fcdede8c91dadf88c828c76b2281dff_bytes32);
    }

    SECTION("valid canonical hash") {
        EXPECT_CALL(db_reader, get_one(db::table::kCanonicalHashesName, _)).WillOnce(InvokeWithoutArgs([]() -> Task<silkworm::Bytes> { co_return kBlockHash; }));
        uint64_t block_number{4'000'000};
        auto result = boost::asio::co_spawn(pool, read_canonical_block_hash(db_reader, block_number), boost::asio::use_future);
        const auto block_hash = result.get();
        CHECK(block_hash == 0x439816753229fc0736bf86a5048de4bc9fcdede8c91dadf88c828c76b2281dff_bytes32);
    }
}

TEST_CASE("read_total_difficulty") {
    silkworm::test_util::SetLogVerbosityGuard log_guard{log::Level::kNone};
    boost::asio::thread_pool pool{1};
    test::MockDatabaseReader db_reader;

    SECTION("empty RLP buffer") {
        EXPECT_CALL(db_reader, get_one(db::table::kDifficultyName, _)).WillOnce(InvokeWithoutArgs([]() -> Task<silkworm::Bytes> { co_return silkworm::Bytes{}; }));
        evmc::bytes32 block_hash{0xd268bdabee5eab4914d0de9b0e0071364582cfb3c952b19727f1ab429f4ba2a8_bytes32};
        uint64_t block_number{4'000'000};
        auto result = boost::asio::co_spawn(pool, read_total_difficulty(db_reader, block_hash, block_number), boost::asio::use_future);
        CHECK_THROWS_AS(result.get(), std::invalid_argument);
    }

    SECTION("invalid RLP buffer") {
        EXPECT_CALL(db_reader, get_one(db::table::kDifficultyName, _)).WillOnce(InvokeWithoutArgs([]() -> Task<silkworm::Bytes> { co_return *silkworm::from_hex("000102"); }));
        evmc::bytes32 block_hash{0xd268bdabee5eab4914d0de9b0e0071364582cfb3c952b19727f1ab429f4ba2a8_bytes32};
        uint64_t block_number{4'000'000};
        auto result = boost::asio::co_spawn(pool, read_total_difficulty(db_reader, block_hash, block_number), boost::asio::use_future);
        CHECK_THROWS_AS(result.get(), std::runtime_error);
    }

    SECTION("valid total difficulty") {
        EXPECT_CALL(db_reader, get_one(db::table::kDifficultyName, _)).WillOnce(InvokeWithoutArgs([]() -> Task<silkworm::Bytes> { co_return *silkworm::from_hex("8360c7cc"); }));
        evmc::bytes32 block_hash{0xd268bdabee5eab4914d0de9b0e0071364582cfb3c952b19727f1ab429f4ba2a8_bytes32};
        uint64_t block_number{4'306'300};
        auto result = boost::asio::co_spawn(pool, read_total_difficulty(db_reader, block_hash, block_number), boost::asio::use_future);
        const auto total_difficulty = result.get();
        CHECK(total_difficulty == 6'342'604 /*0x60c7cc*/);
    }
}

<<<<<<< HEAD
TEST_CASE("read_block") {
    silkworm::test_util::SetLogVerbosityGuard log_guard{log::Level::kNone};
    boost::asio::thread_pool pool{1};
    test::MockDatabaseReader db_reader;

    SECTION("block header not found") {
        const auto block_hash{0x439816753229fc0736bf86a5048de4bc9fcdede8c91dadf88c828c76b2281dff_bytes32};
        const uint64_t block_number{4'000'000};
        EXPECT_CALL(db_reader, get_one(db::table::kHeadersName, _)).WillOnce(InvokeWithoutArgs([]() -> Task<silkworm::Bytes> { co_return silkworm::Bytes{}; }));
        auto result = boost::asio::co_spawn(pool, read_block(db_reader, block_hash, block_number), boost::asio::use_future);
#ifdef SILKWORM_SANITIZE  // Avoid comparison against exception message: it triggers a TSAN data race seemingly related to libstdc++ string implementation
        CHECK_THROWS_AS(result.get(), std::runtime_error);
#else
        CHECK_THROWS_MATCHES(result.get(), std::runtime_error, Message("empty block header RLP in read_header"));
#endif  // SILKWORM_SANITIZE
    }

    SECTION("invalid block header") {
        const auto block_hash{0x439816753229fc0736bf86a5048de4bc9fcdede8c91dadf88c828c76b2281dff_bytes32};
        const uint64_t block_number{4'000'000};
        EXPECT_CALL(db_reader, get_one(db::table::kHeadersName, _)).WillOnce(InvokeWithoutArgs([]() -> Task<silkworm::Bytes> { co_return silkworm::Bytes{0x00, 0x01}; }));
        auto result = boost::asio::co_spawn(pool, read_block(db_reader, block_hash, block_number), boost::asio::use_future);
#ifdef SILKWORM_SANITIZE  // Avoid comparison against exception message: it triggers a TSAN data race seemingly related to libstdc++ string implementation
        CHECK_THROWS_AS(result.get(), std::runtime_error);
#else
        CHECK_THROWS_MATCHES(result.get(), std::runtime_error, Message("invalid RLP decoding for block header"));
#endif  // SILKWORM_SANITIZE
    }

    SECTION("block body not found") {
        const auto block_hash{0x439816753229fc0736bf86a5048de4bc9fcdede8c91dadf88c828c76b2281dff_bytes32};
        const uint64_t block_number{4'000'000};
        EXPECT_CALL(db_reader, get_one(db::table::kHeadersName, _)).WillOnce(InvokeWithoutArgs([]() -> Task<silkworm::Bytes> { co_return kHeader; }));
        EXPECT_CALL(db_reader, get_one(db::table::kBlockBodiesName, _)).WillOnce(InvokeWithoutArgs([]() -> Task<silkworm::Bytes> { co_return silkworm::Bytes{}; }));
        auto result = boost::asio::co_spawn(pool, read_block(db_reader, block_hash, block_number), boost::asio::use_future);
#ifdef SILKWORM_SANITIZE  // Avoid comparison against exception message: it triggers a TSAN data race seemingly related to libstdc++ string implementation
        CHECK_THROWS_AS(result.get(), std::runtime_error);
#else
        CHECK_THROWS_MATCHES(result.get(), std::runtime_error, Message("empty block body RLP in read_body"));
#endif  // SILKWORM_SANITIZE
    }

    SECTION("invalid block body") {
        const auto block_hash{0x439816753229fc0736bf86a5048de4bc9fcdede8c91dadf88c828c76b2281dff_bytes32};
        const uint64_t block_number{4'000'000};
        EXPECT_CALL(db_reader, get_one(db::table::kHeadersName, _)).WillOnce(InvokeWithoutArgs([]() -> Task<silkworm::Bytes> { co_return kHeader; }));
        EXPECT_CALL(db_reader, get_one(db::table::kBlockBodiesName, _)).WillOnce(InvokeWithoutArgs([]() -> Task<silkworm::Bytes> { co_return silkworm::Bytes{0x00, 0x01}; }));
        auto result = boost::asio::co_spawn(pool, read_block(db_reader, block_hash, block_number), boost::asio::use_future);
        CHECK_THROWS_AS(result.get(), std::runtime_error);
    }

    SECTION("empty block") {
        const auto block_hash{0x439816753229fc0736bf86a5048de4bc9fcdede8c91dadf88c828c76b2281dff_bytes32};
        const uint64_t block_number{4'000'000};
        EXPECT_CALL(db_reader, get_one(db::table::kHeadersName, _)).WillOnce(InvokeWithoutArgs([]() -> Task<silkworm::Bytes> { co_return kHeader; }));
        EXPECT_CALL(db_reader, get_one(db::table::kBlockBodiesName, _)).WillOnce(InvokeWithoutArgs([]() -> Task<silkworm::Bytes> { co_return *silkworm::from_hex("c68369000003c0"); }));
        EXPECT_CALL(db_reader, walk(db::table::kBlockTransactionsName, _, _, _)).WillOnce(InvokeWithoutArgs([]() -> Task<void> { co_return; }));
        auto result = boost::asio::co_spawn(pool, read_block(db_reader, block_hash, block_number), boost::asio::use_future);
        const std::shared_ptr<silkworm::BlockWithHash> bwh = result.get();
        CHECK(bwh->block.transactions.empty());
    }

    SECTION("block found and matching") {
        const auto block_hash{0x439816753229fc0736bf86a5048de4bc9fcdede8c91dadf88c828c76b2281dff_bytes32};
        const uint64_t block_number{4'000'000};
        EXPECT_CALL(db_reader, get_one(db::table::kHeadersName, _)).WillOnce(InvokeWithoutArgs([]() -> Task<silkworm::Bytes> { co_return kHeader; }));
        EXPECT_CALL(db_reader, get_one(db::table::kBlockBodiesName, _)).WillOnce(InvokeWithoutArgs([]() -> Task<silkworm::Bytes> { co_return kBody; }));
        EXPECT_CALL(db_reader, walk(db::table::kBlockTransactionsName, _, _, _)).WillOnce(InvokeWithoutArgs([]() -> Task<void> { co_return; }));
        auto result = boost::asio::co_spawn(pool, read_block(db_reader, block_hash, block_number), boost::asio::use_future);
        const std::shared_ptr<silkworm::BlockWithHash> bwh = result.get();
        check_expected_block_with_hash(*bwh);
    }
}

=======
>>>>>>> 347b6f6f
TEST_CASE("read_header_by_hash") {
    silkworm::test_util::SetLogVerbosityGuard log_guard{log::Level::kNone};
    boost::asio::thread_pool pool{1};
    test::MockDatabaseReader db_reader;

    SECTION("block header number not found") {
        const auto block_hash{0x439816753229fc0736bf86a5048de4bc9fcdede8c91dadf88c828c76b2281dff_bytes32};
        EXPECT_CALL(db_reader, get_one(db::table::kHeaderNumbersName, _)).WillOnce(InvokeWithoutArgs([]() -> Task<silkworm::Bytes> { co_return silkworm::Bytes{}; }));
        auto result = boost::asio::co_spawn(pool, read_header_by_hash(db_reader, block_hash), boost::asio::use_future);
#ifdef SILKWORM_SANITIZE  // Avoid comparison against exception message: it triggers a TSAN data race seemingly related to libstdc++ string implementation
        CHECK_THROWS_AS(result.get(), std::invalid_argument);
#else
        CHECK_THROWS_MATCHES(result.get(), std::invalid_argument, Message("empty block number value in read_header_number"));
#endif  // SILKWORM_SANITIZE
    }

    SECTION("block header not found") {
        const auto block_hash{0x439816753229fc0736bf86a5048de4bc9fcdede8c91dadf88c828c76b2281dff_bytes32};
        EXPECT_CALL(db_reader, get_one(db::table::kHeaderNumbersName, _)).WillOnce(InvokeWithoutArgs([]() -> Task<silkworm::Bytes> { co_return kNumber; }));
        EXPECT_CALL(db_reader, get_one(db::table::kHeadersName, _)).WillOnce(InvokeWithoutArgs([]() -> Task<silkworm::Bytes> { co_return silkworm::Bytes{}; }));
        auto result = boost::asio::co_spawn(pool, read_header_by_hash(db_reader, block_hash), boost::asio::use_future);
#ifdef SILKWORM_SANITIZE  // Avoid comparison against exception message: it triggers a TSAN data race seemingly related to libstdc++ string implementation
        CHECK_THROWS_AS(result.get(), std::runtime_error);
#else
        CHECK_THROWS_MATCHES(result.get(), std::runtime_error, Message("empty block header RLP in read_header"));
#endif  // SILKWORM_SANITIZE
    }

    SECTION("invalid block header") {
        const auto block_hash{0x439816753229fc0736bf86a5048de4bc9fcdede8c91dadf88c828c76b2281dff_bytes32};
        EXPECT_CALL(db_reader, get_one(db::table::kHeaderNumbersName, _)).WillOnce(InvokeWithoutArgs([]() -> Task<silkworm::Bytes> { co_return kNumber; }));
        EXPECT_CALL(db_reader, get_one(db::table::kHeadersName, _)).WillOnce(InvokeWithoutArgs([]() -> Task<silkworm::Bytes> { co_return silkworm::Bytes{0x00, 0x01}; }));
        auto result = boost::asio::co_spawn(pool, read_header_by_hash(db_reader, block_hash), boost::asio::use_future);
#ifdef SILKWORM_SANITIZE  // Avoid comparison against exception message: it triggers a TSAN data race seemingly related to libstdc++ string implementation
        CHECK_THROWS_AS(result.get(), std::runtime_error);
#else
        CHECK_THROWS_MATCHES(result.get(), std::runtime_error, Message("invalid RLP decoding for block header"));
#endif  // SILKWORM_SANITIZE
    }

    SECTION("block header found and matching") {
        const auto block_hash{0x439816753229fc0736bf86a5048de4bc9fcdede8c91dadf88c828c76b2281dff_bytes32};
        EXPECT_CALL(db_reader, get_one(db::table::kHeaderNumbersName, _)).WillOnce(InvokeWithoutArgs([]() -> Task<silkworm::Bytes> { co_return kNumber; }));
        EXPECT_CALL(db_reader, get_one(db::table::kHeadersName, _)).WillOnce(InvokeWithoutArgs([]() -> Task<silkworm::Bytes> { co_return kHeader; }));
        auto result = boost::asio::co_spawn(pool, read_header_by_hash(db_reader, block_hash), boost::asio::use_future);
        const silkworm::BlockHeader bh = result.get();
        check_expected_block_header(bh);
    }
}

TEST_CASE("read_header_by_number") {
    silkworm::test_util::SetLogVerbosityGuard log_guard{log::Level::kNone};
    boost::asio::thread_pool pool{1};
    test::MockDatabaseReader db_reader;

    SECTION("block canonical hash not found") {
        const uint64_t block_number{4'000'000};
        EXPECT_CALL(db_reader, get_one(db::table::kCanonicalHashesName, _)).WillOnce(InvokeWithoutArgs([]() -> Task<silkworm::Bytes> { co_return silkworm::Bytes{}; }));
        auto result = boost::asio::co_spawn(pool, read_header_by_number(db_reader, block_number), boost::asio::use_future);
#ifdef SILKWORM_SANITIZE  // Avoid comparison against exception message: it triggers a TSAN data race seemingly related to libstdc++ string implementation
        CHECK_THROWS_AS(result.get(), std::invalid_argument);
#else
        CHECK_THROWS_MATCHES(result.get(), std::invalid_argument, Message("empty block hash value in read_canonical_block_hash"));
#endif  // SILKWORM_SANITIZE
    }

    SECTION("block header not found") {
        const uint64_t block_number{4'000'000};
        EXPECT_CALL(db_reader, get_one(db::table::kCanonicalHashesName, _)).WillOnce(InvokeWithoutArgs([]() -> Task<silkworm::Bytes> { co_return kBlockHash; }));
        EXPECT_CALL(db_reader, get_one(db::table::kHeadersName, _)).WillOnce(InvokeWithoutArgs([]() -> Task<silkworm::Bytes> { co_return silkworm::Bytes{}; }));
        auto result = boost::asio::co_spawn(pool, read_header_by_number(db_reader, block_number), boost::asio::use_future);
#ifdef SILKWORM_SANITIZE  // Avoid comparison against exception message: it triggers a TSAN data race seemingly related to libstdc++ string implementation
        CHECK_THROWS_AS(result.get(), std::runtime_error);
#else
        CHECK_THROWS_MATCHES(result.get(), std::runtime_error, Message("empty block header RLP in read_header"));
#endif  // SILKWORM_SANITIZE
    }

    SECTION("invalid block header") {
        const uint64_t block_number{4'000'000};
        EXPECT_CALL(db_reader, get_one(db::table::kCanonicalHashesName, _)).WillOnce(InvokeWithoutArgs([]() -> Task<silkworm::Bytes> { co_return kBlockHash; }));
        EXPECT_CALL(db_reader, get_one(db::table::kHeadersName, _)).WillOnce(InvokeWithoutArgs([]() -> Task<silkworm::Bytes> { co_return silkworm::Bytes{0x00, 0x01}; }));
        auto result = boost::asio::co_spawn(pool, read_header_by_number(db_reader, block_number), boost::asio::use_future);
#ifdef SILKWORM_SANITIZE  // Avoid comparison against exception message: it triggers a TSAN data race seemingly related to libstdc++ string implementation
        CHECK_THROWS_AS(result.get(), std::runtime_error);
#else
        CHECK_THROWS_MATCHES(result.get(), std::runtime_error, Message("invalid RLP decoding for block header"));
#endif  // SILKWORM_SANITIZE
    }

    SECTION("block header found and matching") {
        const uint64_t block_number{4'000'000};
        EXPECT_CALL(db_reader, get_one(db::table::kCanonicalHashesName, _)).WillOnce(InvokeWithoutArgs([]() -> Task<silkworm::Bytes> { co_return kBlockHash; }));
        EXPECT_CALL(db_reader, get_one(db::table::kHeadersName, _)).WillOnce(InvokeWithoutArgs([]() -> Task<silkworm::Bytes> { co_return kHeader; }));
        auto result = boost::asio::co_spawn(pool, read_header_by_number(db_reader, block_number), boost::asio::use_future);
        const silkworm::BlockHeader bh = result.get();
        check_expected_block_header(bh);
    }
}

TEST_CASE("read_header") {
    silkworm::test_util::SetLogVerbosityGuard log_guard{log::Level::kNone};
    boost::asio::thread_pool pool{1};
    test::MockDatabaseReader db_reader;

    SECTION("block header not found") {
        const auto block_hash{0x439816753229fc0736bf86a5048de4bc9fcdede8c91dadf88c828c76b2281dff_bytes32};
        const uint64_t block_number{4'000'000};
        EXPECT_CALL(db_reader, get_one(db::table::kHeadersName, _)).WillOnce(InvokeWithoutArgs([]() -> Task<silkworm::Bytes> { co_return silkworm::Bytes{}; }));
        auto result = boost::asio::co_spawn(pool, read_header(db_reader, block_hash, block_number), boost::asio::use_future);
#ifdef SILKWORM_SANITIZE  // Avoid comparison against exception message: it triggers a TSAN data race seemingly related to libstdc++ string implementation
        CHECK_THROWS_AS(result.get(), std::runtime_error);
#else
        CHECK_THROWS_MATCHES(result.get(), std::runtime_error, Message("empty block header RLP in read_header"));
#endif  // SILKWORM_SANITIZE
    }

    SECTION("invalid block header") {
        const auto block_hash{0x439816753229fc0736bf86a5048de4bc9fcdede8c91dadf88c828c76b2281dff_bytes32};
        const uint64_t block_number{4'000'000};
        EXPECT_CALL(db_reader, get_one(db::table::kHeadersName, _)).WillOnce(InvokeWithoutArgs([]() -> Task<silkworm::Bytes> { co_return silkworm::Bytes{0x00, 0x01}; }));
        auto result = boost::asio::co_spawn(pool, read_header(db_reader, block_hash, block_number), boost::asio::use_future);
#ifdef SILKWORM_SANITIZE  // Avoid comparison against exception message: it triggers a TSAN data race seemingly related to libstdc++ string implementation
        CHECK_THROWS_AS(result.get(), std::runtime_error);
#else
        CHECK_THROWS_MATCHES(result.get(), std::runtime_error, Message("invalid RLP decoding for block header"));
#endif  // SILKWORM_SANITIZE
    }

    SECTION("block header found and matching") {
        const auto block_hash{0x439816753229fc0736bf86a5048de4bc9fcdede8c91dadf88c828c76b2281dff_bytes32};
        const uint64_t block_number{4'000'000};
        EXPECT_CALL(db_reader, get_one(db::table::kHeadersName, _)).WillOnce(InvokeWithoutArgs([]() -> Task<silkworm::Bytes> { co_return kHeader; }));
        auto result = boost::asio::co_spawn(pool, read_header(db_reader, block_hash, block_number), boost::asio::use_future);
        const silkworm::BlockHeader bh = result.get();
        check_expected_block_header(bh);
    }
}

TEST_CASE("read_body") {
    silkworm::test_util::SetLogVerbosityGuard log_guard{log::Level::kNone};
    boost::asio::thread_pool pool{1};
    test::MockDatabaseReader db_reader;

    SECTION("block body not found") {
        const auto block_hash{0x439816753229fc0736bf86a5048de4bc9fcdede8c91dadf88c828c76b2281dff_bytes32};
        const uint64_t block_number{4'000'000};
        EXPECT_CALL(db_reader, get_one(db::table::kBlockBodiesName, _)).WillOnce(InvokeWithoutArgs([]() -> Task<silkworm::Bytes> { co_return silkworm::Bytes{}; }));
        auto result = boost::asio::co_spawn(pool, read_body(db_reader, block_hash, block_number), boost::asio::use_future);
#ifdef SILKWORM_SANITIZE  // Avoid comparison against exception message: it triggers a TSAN data race seemingly related to libstdc++ string implementation
        CHECK_THROWS_AS(result.get(), std::runtime_error);
#else
        CHECK_THROWS_MATCHES(result.get(), std::runtime_error, Message("empty block body RLP in read_body"));
#endif  // SILKWORM_SANITIZE
    }

    SECTION("invalid block body") {
        const auto block_hash{0x439816753229fc0736bf86a5048de4bc9fcdede8c91dadf88c828c76b2281dff_bytes32};
        const uint64_t block_number{4'000'000};
        EXPECT_CALL(db_reader, get_one(db::table::kBlockBodiesName, _)).WillOnce(InvokeWithoutArgs([]() -> Task<silkworm::Bytes> { co_return silkworm::Bytes{0x00, 0x01}; }));
        auto result = boost::asio::co_spawn(pool, read_body(db_reader, block_hash, block_number), boost::asio::use_future);
        CHECK_THROWS_AS(result.get(), std::runtime_error);
    }

    SECTION("block found and matching") {
        const auto block_hash{0x439816753229fc0736bf86a5048de4bc9fcdede8c91dadf88c828c76b2281dff_bytes32};
        const uint64_t block_number{4'000'000};
        EXPECT_CALL(db_reader, get_one(db::table::kBlockBodiesName, _)).WillOnce(InvokeWithoutArgs([]() -> Task<silkworm::Bytes> { co_return kBody; }));
        EXPECT_CALL(db_reader, walk(db::table::kBlockTransactionsName, _, _, _)).WillOnce(InvokeWithoutArgs([]() -> Task<void> { co_return; }));
        auto result = boost::asio::co_spawn(pool, read_body(db_reader, block_hash, block_number), boost::asio::use_future);
        const silkworm::BlockBody body = result.get();
        check_expected_block_body(body);
    }

    SECTION("block found with transaction and senders") {
        const auto block_hash{0x439816753229fc0736bf86a5048de4bc9fcdede8c91dadf88c828c76b2281dff_bytes32};
        const uint64_t block_number{4'000'000};
        EXPECT_CALL(db_reader, get_one(db::table::kBlockBodiesName, _)).WillOnce(InvokeWithoutArgs([]() -> Task<silkworm::Bytes> { co_return kNotEmptyBody; }));
        EXPECT_CALL(db_reader, walk(db::table::kBlockTransactionsName, _, _, _)).WillOnce(Invoke([](Unused, Unused, Unused, Walker w) -> Task<void> {
            silkworm::Bytes key{};
            silkworm::Bytes value{*silkworm::from_hex(
                "f8ac8301942e8477359400834c4b40945f62669ba0c6cf41cc162d8157ed71a0b9d6dbaf80b844f2"
                "f0387700000000000000000000000000000000000000000000000000000000000158b09f0270fc889c577c1c64db7c819f921d"
                "1b6e8c7e5d3f2ff34f162cf4b324cc052ea0d5494ad16e2233197daa9d54cbbcb1ee534cf9f675fa587c264a4ce01e7d3d23a0"
                "1421bcf57f4b39eb84a35042dc4675ae167f3e2f50e808252afa23e62e692355")};
            w(key, value);
            co_return;
        }));
        EXPECT_CALL(db_reader, get_one(db::table::kSendersName, _)).WillOnce(InvokeWithoutArgs([]() -> Task<silkworm::Bytes> {
            co_return *silkworm::from_hex("70A5C9D346416f901826581d423Cd5B92d44Ff5a");
        }));
        auto result = boost::asio::co_spawn(pool, read_body(db_reader, block_hash, block_number), boost::asio::use_future);
        const silkworm::BlockBody body = result.get();
        CHECK(body.transactions.size() == 1);
        if (!body.transactions.empty()) {
            const auto first_transaction = body.transactions[0];
            CHECK(first_transaction.from.has_value());
            if (first_transaction.from) {
                CHECK(*first_transaction.from == 0x70A5C9D346416f901826581d423Cd5B92d44Ff5a_address);
            }
        }
    }

    SECTION("block found with transaction not matching senders") {
        const auto block_hash{0x439816753229fc0736bf86a5048de4bc9fcdede8c91dadf88c828c76b2281dff_bytes32};
        const uint64_t block_number{4'000'000};
        EXPECT_CALL(db_reader, get_one(db::table::kBlockBodiesName, _)).WillOnce(InvokeWithoutArgs([]() -> Task<silkworm::Bytes> { co_return kNotEmptyBody; }));
        EXPECT_CALL(db_reader, walk(db::table::kBlockTransactionsName, _, _, _)).WillOnce(Invoke([](Unused, Unused, Unused, Walker w) -> Task<void> {
            silkworm::Bytes key{};
            silkworm::Bytes value{*silkworm::from_hex(
                "f8ac8301942e8477359400834c4b40945f62669ba0c6cf41cc162d8157ed71a0b9d6dbaf80b844f2"
                "f0387700000000000000000000000000000000000000000000000000000000000158b09f0270fc889c577c1c64db7c819f921d"
                "1b6e8c7e5d3f2ff34f162cf4b324cc052ea0d5494ad16e2233197daa9d54cbbcb1ee534cf9f675fa587c264a4ce01e7d3d23a0"
                "1421bcf57f4b39eb84a35042dc4675ae167f3e2f50e808252afa23e62e692355")};
            w(key, value);
            co_return;
        }));
        EXPECT_CALL(db_reader, get_one(db::table::kSendersName, _)).WillOnce(InvokeWithoutArgs([]() -> Task<silkworm::Bytes> {
            co_return *silkworm::from_hex(
                "be188D6641E8b680743A4815dFA0f6208038960F"
                "0828D0386C1122E565f07DD28c7d1340eD5B3315"
                "70A5C9D346416f901826581d423Cd5B92d44Ff5a"
                "Dd74564BC9ff247C23f02cFbA1083c805829D981");
        }));
        auto result = boost::asio::co_spawn(pool, read_body(db_reader, block_hash, block_number), boost::asio::use_future);
        const silkworm::BlockBody body = result.get();
        CHECK(body.transactions.size() == 1);
        if (!body.transactions.empty()) {
            CHECK(!body.transactions[0].from.has_value());
        }
    }
}

TEST_CASE("read_header_rlp") {
    silkworm::test_util::SetLogVerbosityGuard log_guard{log::Level::kNone};
    boost::asio::thread_pool pool{1};
    test::MockDatabaseReader db_reader;

    SECTION("block header RLP not found") {
        const auto block_hash{0x439816753229fc0736bf86a5048de4bc9fcdede8c91dadf88c828c76b2281dff_bytes32};
        const uint64_t block_number{4'000'000};
        EXPECT_CALL(db_reader, get_one(db::table::kHeadersName, _)).WillOnce(InvokeWithoutArgs([]() -> Task<silkworm::Bytes> { co_return silkworm::Bytes{}; }));
        auto result = boost::asio::co_spawn(pool, read_header_rlp(db_reader, block_hash, block_number), boost::asio::use_future);
        CHECK(result.get().empty());
    }

    SECTION("block header RLP found and matching") {
        const auto block_hash{0x439816753229fc0736bf86a5048de4bc9fcdede8c91dadf88c828c76b2281dff_bytes32};
        const uint64_t block_number{4'000'000};
        EXPECT_CALL(db_reader, get_one(db::table::kHeadersName, _)).WillOnce(InvokeWithoutArgs([]() -> Task<silkworm::Bytes> { co_return kHeader; }));
        auto result = boost::asio::co_spawn(pool, read_header_rlp(db_reader, block_hash, block_number), boost::asio::use_future);
        CHECK(result.get() == kHeader);
    }
}

TEST_CASE("read_body_rlp") {
    silkworm::test_util::SetLogVerbosityGuard log_guard{log::Level::kNone};
    boost::asio::thread_pool pool{1};
    test::MockDatabaseReader db_reader;

    SECTION("block body RLP not found") {
        const auto block_hash{0x439816753229fc0736bf86a5048de4bc9fcdede8c91dadf88c828c76b2281dff_bytes32};
        const uint64_t block_number{4'000'000};
        EXPECT_CALL(db_reader, get_one(db::table::kBlockBodiesName, _)).WillOnce(InvokeWithoutArgs([]() -> Task<silkworm::Bytes> { co_return silkworm::Bytes{}; }));
        auto result = boost::asio::co_spawn(pool, read_body_rlp(db_reader, block_hash, block_number), boost::asio::use_future);
        CHECK(result.get().empty());
    }

    SECTION("block body RLP found and matching") {
        const auto block_hash{0x439816753229fc0736bf86a5048de4bc9fcdede8c91dadf88c828c76b2281dff_bytes32};
        const uint64_t block_number{4'000'000};
        EXPECT_CALL(db_reader, get_one(db::table::kBlockBodiesName, _)).WillOnce(InvokeWithoutArgs([]() -> Task<silkworm::Bytes> { co_return kBody; }));
        auto result = boost::asio::co_spawn(pool, read_body_rlp(db_reader, block_hash, block_number), boost::asio::use_future);
        CHECK(result.get() == kBody);
    }
}

TEST_CASE("read_senders") {
    silkworm::test_util::SetLogVerbosityGuard log_guard{log::Level::kNone};
    boost::asio::thread_pool pool{1};
    test::MockDatabaseReader db_reader;

    SECTION("zero senders") {  // https://goerli.etherscan.io/block/20000
        const auto block_hash{0x96908d141b3c2727342b48696f97b50845240e3ceda0c86ac3dc2e197eb9675b_bytes32};
        const uint64_t block_number{20'000};
        EXPECT_CALL(db_reader, get_one(db::table::kSendersName, _)).WillOnce(InvokeWithoutArgs([]() -> Task<silkworm::Bytes> { co_return silkworm::Bytes{}; }));
        auto result = boost::asio::co_spawn(pool, read_senders(db_reader, block_hash, block_number), boost::asio::use_future);
        CHECK(result.get().empty());
    }

    SECTION("one sender") {  // https://goerli.etherscan.io/block/3529603
        const auto block_hash{0x8059c265f40cdb2d3b3245847c21ed154eebf299fd0ff01ee3afded43cdadc45_bytes32};
        const uint64_t block_number{3'529'603};
        EXPECT_CALL(db_reader, get_one(db::table::kSendersName, _)).WillOnce(InvokeWithoutArgs([]() -> Task<silkworm::Bytes> {
            co_return *silkworm::from_hex("70A5C9D346416f901826581d423Cd5B92d44Ff5a");
        }));
        auto result = boost::asio::co_spawn(pool, read_senders(db_reader, block_hash, block_number), boost::asio::use_future);
        CHECK(result.get() == Addresses{0x70A5C9D346416f901826581d423Cd5B92d44Ff5a_address});
    }

    SECTION("many senders") {  // https://goerli.etherscan.io/block/3529601
        const auto block_hash{0xc4af12a451cf621a0786b2b240fa4b479ae9110083db4df80d1527dc702e91a6_bytes32};
        const uint64_t block_number{3'529'601};
        EXPECT_CALL(db_reader, get_one(db::table::kSendersName, _)).WillOnce(InvokeWithoutArgs([]() -> Task<silkworm::Bytes> {
            co_return *silkworm::from_hex(
                "be188D6641E8b680743A4815dFA0f6208038960F"
                "0828D0386C1122E565f07DD28c7d1340eD5B3315"
                "70A5C9D346416f901826581d423Cd5B92d44Ff5a"
                "Dd74564BC9ff247C23f02cFbA1083c805829D981");
        }));
        auto result = boost::asio::co_spawn(pool, read_senders(db_reader, block_hash, block_number), boost::asio::use_future);
        CHECK(result.get() == Addresses{
                                  0xbe188D6641E8b680743A4815dFA0f6208038960F_address,
                                  0x0828D0386C1122E565f07DD28c7d1340eD5B3315_address,
                                  0x70A5C9D346416f901826581d423Cd5B92d44Ff5a_address,
                                  0xDd74564BC9ff247C23f02cFbA1083c805829D981_address});
    }
}

TEST_CASE("read_raw_receipts") {
    silkworm::test_util::SetLogVerbosityGuard log_guard{log::Level::kNone};
    boost::asio::thread_pool pool{1};
    test::MockDatabaseReader db_reader;

    SECTION("zero receipts") {
        const uint64_t block_number{0};
        EXPECT_CALL(db_reader, get_one(db::table::kBlockReceiptsName, _)).WillOnce(InvokeWithoutArgs([]() -> Task<silkworm::Bytes> { co_return silkworm::Bytes{}; }));
        auto result = boost::asio::co_spawn(pool, read_raw_receipts(db_reader, block_number), boost::asio::use_future);
        // CHECK(result.get() == Receipts{}); // TODO(canepat): provide operator== and operator!= for Receipt type
        CHECK(result.get().empty());
    }

    SECTION("one receipt") {  // https://goerli.etherscan.io/block/3529600
        const uint64_t block_number{3'529'600};
        EXPECT_CALL(db_reader, get_one(db::table::kBlockReceiptsName, _)).WillOnce(InvokeWithoutArgs([]() -> Task<silkworm::Bytes> { co_return *silkworm::from_hex("818400f6011a0004a0c8"); }));
        EXPECT_CALL(db_reader, walk(db::table::kLogsName, _, _, _)).WillOnce(Invoke([](Unused, Unused, Unused, Walker w) -> Task<void> {
            silkworm::Bytes key{*silkworm::from_hex("000000000035db8000000000")};
            silkworm::Bytes value{*silkworm::from_hex(
                "8683547753cfad258efbc52a9a1452e42ffbce9be486cb835820ddf252ad1be2c89b69c2b068fc"
                "378daa952ba7f163c4a11628f55a4df523b3ef5820000000000000000000000000ac399a5dfb98"
                "48d9e83d92d5f7dda9ba1a00132058200000000000000000000000003dd81545f3149538edcb66"
                "91a4ffee1898bd2ef0582000000000000000000000000000000000000000000000000000000000"
                "009896808354ac399a5dfb9848d9e83d92d5f7dda9ba1a0013208158209a7def6556351196c74c"
                "99e1cc8dcd284e9da181ea854c3e6367cc9fad882a515840000000000000000000000000f13c66"
                "6056048634109c1ecca6893da293c70da40000000000000000000000000214281cf15c1a66b519"
                "90e2e65e1f7b7c36331883540214281cf15c1a66b51990e2e65e1f7b7c363318815820be2e1f3a"
                "6197dfd16fa6830c4870364b618b8b288c21cbcfa4fdb5d7c6a5e45b58409f29225dee002d9875"
                "a2251ca89348cb8db9656b7ff556065eddb16c9f0618a100000000000000000000000000000000"
                "0000000000000000000000000000000083547753cfad258efbc52a9a1452e42ffbce9be486cb83"
                "5820ddf252ad1be2c89b69c2b068fc378daa952ba7f163c4a11628f55a4df523b3ef5820000000"
                "0000000000000000003dd81545f3149538edcb6691a4ffee1898bd2ef058200000000000000000"
                "000000000828d0386c1122e565f07dd28c7d1340ed5b3315582000000000000000000000000000"
                "0000000000000000000000000000000098968083543dd81545f3149538edcb6691a4ffee1898bd"
                "2ef08358202ed7bcf2ff03098102c7003d7ce2a633e4b49b8198b07de5383cdf4c0ab9228b5820"
                "000000000000000000000000f13c666056048634109c1ecca6893da293c70da458200000000000"
                "000000000000000214281cf15c1a66b51990e2e65e1f7b7c363318582000000000000000000000"
                "0000ac399a5dfb9848d9e83d92d5f7dda9ba1a00132083543dd81545f3149538edcb6691a4ffee"
                "1898bd2ef0835820efaf768237c22e140a862d5d375ad5c153479fac3f8bcf8b580a1651fd62c3"
                "ef5820000000000000000000000000f13c666056048634109c1ecca6893da293c70da458200000"
                "000000000000000000000214281cf15c1a66b51990e2e65e1f7b7c363318f6")};
            w(key, value);
            co_return;
        }));
        auto result = boost::asio::co_spawn(pool, read_raw_receipts(db_reader, block_number), boost::asio::use_future);
        // CHECK(result.get() == Receipts{Receipt{...}}); // TODO(canepat): provide operator== and operator!= for Receipt type
        CHECK(result.get().size() == Receipts{Receipt{}}.size());
    }

    SECTION("many receipts") {  // https://goerli.etherscan.io/block/3529600
        const uint64_t block_number{3'529'604};
        EXPECT_CALL(db_reader, get_one(db::table::kBlockReceiptsName, _)).WillOnce(InvokeWithoutArgs([]() -> Task<silkworm::Bytes> { co_return *silkworm::from_hex("828400f6011a0003be508400f6011a0008b89a"); }));
        EXPECT_CALL(db_reader, walk(db::table::kLogsName, _, _, _)).WillOnce(Invoke([](Unused, Unused, Unused, Walker w) -> Task<void> {
            silkworm::Bytes key1{*silkworm::from_hex("000000000035db8400000000")};
            silkworm::Bytes value1{*silkworm::from_hex(
                "8383547977d4f555fbee46303682b17e72e3d94339b4418258206155cfd0fd028b0ca77e8495a6"
                "0cbe563e8bce8611f0aad6fedbdaafc05d44a258200000000000000000000000004ed7fae4af36"
                "f11ac28275a98ca1d131e91bb6cd58600000000000000000000000000000000000000000000000"
                "00015bb9773f49f764000000000000000000000000000000000000000000000000015c2a7b13fd"
                "0000000000000000000000000000000000000000000000000000000000005f7cd33d8354fa365f"
                "1384e4eaf6d59f353c782af3ea42feaab98258207aa1a8eb998c779420645fc14513bf058edb34"
                "7d95c2fc2e6845bdc22f88863158200000000000000000000000004ed7fae4af36f11ac28275a9"
                "8ca1d131e91bb6cd5840000000000000000000000000000000000000000000000000015c2a7b13"
                "fd0000000000000000000000000000000000000000000000000000000000005f7cd33d835408f0"
                "006e549edaef936ac2e3cb0c6f7c45ad5f968258202c7d80ba9bc6395644b4ff4a878353ac20ad"
                "eed6e23cead48c8cec7a58b6e7195820d76aaac3ecd5ced13bbab3b240a426352f76a6fffd583c"
                "3b15f4ddae2b754e4e5840000000000000000000000000000000000000000000000000015c2a7b"
                "13fd0000000000000000000000000000000000000000000000000000000000005f7cd33d")};
            w(key1, value1);
            silkworm::Bytes key2{*silkworm::from_hex("000000000035db8400000001")};
            silkworm::Bytes value2{*silkworm::from_hex(
                "82835407b39f4fde4a38bace212b546dac87c58dfe3fdc815820649bbc62d0e31342afea4e5cd8"
                "2d4049e7e1ee912fc0889aa790803be39038c55902400000000000000000000000000000000000"
                "0000000000000000000000000000a0000000000000000000000000000000000000000000000000"
                "000000000000010000000000000000000000000000000000000000000000000000000000000001"
                "400000000000000000000000000000000000000000000000000000000000000180000000000000"
                "000000000000000000000000000000000000000000000000020000000000000000000000000000"
                "00000000000000000000000000000000000030a5a151a2320abaab98cfa8366fc326fb6f45cf1c"
                "93697191ec1370e1caca0fc6237e3bc5328755ae66bc5ddb141f0cb10000000000000000000000"
                "0000000000000000000000000000000000000000000000000000000000000000000000002000d7"
                "7be6277f1cdcfce33fdcb127b95fe91e09eec04aecc521dc94866f0055f0000000000000000000"
                "000000000000000000000000000000000000000000000800405973070000000000000000000000"
                "000000000000000000000000000000000000000000000000000000000000000000000000000000"
                "000000000000000060a4dcd35675e049ea5b58d9567f8029669d4cdbe72511d330d96a578e2714"
                "f1c9db00f6a9babc217b250fc7f217b0261506727657b420d9e05adc73675390ce2eb1e1aef3ba"
                "c7d1b4b424c9dc07cdcac2729eabdb81c857325e20202ea2476160000000000000000000000000"
                "0000000000000000000000000000000000000008ac360100000000000000000000000000000000"
                "00000000000000000000000000835431af35bdfa897cd42b204c003560c385d444707582582026"
                "725881c2a4290b02cd153d6599fd484f0d4e6062c361e740fbbe39e7ad61425820000000000000"
                "000000000000000000000000000000000000000000000000000258200000000000000000000000"
                "00000000000000000000000000000000005f7cd33d")};
            w(key2, value2);
            co_return;
        }));
        auto result = boost::asio::co_spawn(pool, read_raw_receipts(db_reader, block_number), boost::asio::use_future);
        // CHECK(result.get() == Receipts{Receipt{...}, Receipt{...}}); // TODO(canepat): provide operator== and operator!= for Receipt type
        CHECK(result.get().size() == Receipts{Receipt{}, Receipt{}}.size());
    }

    SECTION("invalid receipt log") {  // https://goerli.etherscan.io/block/3529600
        const uint64_t block_number{3'529'600};
        EXPECT_CALL(db_reader, get_one(db::table::kBlockReceiptsName, _)).WillOnce(InvokeWithoutArgs([]() -> Task<silkworm::Bytes> { co_return *silkworm::from_hex("818400f6011a0004a0c8"); }));
        EXPECT_CALL(db_reader, walk(db::table::kLogsName, _, _, _)).WillOnce(Invoke([](Unused, Unused, Unused, Walker w) -> Task<void> {
            silkworm::Bytes key{};
            silkworm::Bytes value{*silkworm::from_hex(
                "8683547753cfad258efbc52a9a1452e42ffbce9be486cb835820ddf252ad1be2c89b69c2b068fc"
                "378daa952ba7f163c4a11628f55a4df523b3ef5820000000000000000000000000ac399a5dfb98"
                "48d9e83d92d5f7dda9ba1a00132058200000000000000000000000003dd81545f3149538edcb66"
                "91a4ffee1898bd2ef0582000000000000000000000000000000000000000000000000000000000"
                "009896808354ac399a5dfb9848d9e83d92d5f7dda9ba1a0013208158209a7def6556351196c74c"
                "99e1cc8dcd284e9da181ea854c3e6367cc9fad882a515840000000000000000000000000f13c66"
                "6056048634109c1ecca6893da293c70da40000000000000000000000000214281cf15c1a66b519"
                "90e2e65e1f7b7c36331883540214281cf15c1a66b51990e2e65e1f7b7c363318815820be2e1f3a"
                "6197dfd16fa6830c4870364b618b8b288c21cbcfa4fdb5d7c6a5e45b58409f29225dee002d9875"
                "a2251ca89348cb8db9656b7ff556065eddb16c9f0618a100000000000000000000000000000000"
                "0000000000000000000000000000000083547753cfad258efbc52a9a1452e42ffbce9be486cb83"
                "5820ddf252ad1be2c89b69c2b068fc378daa952ba7f163c4a11628f55a4df523b3ef5820000000"
                "0000000000000000003dd81545f3149538edcb6691a4ffee1898bd2ef058200000000000000000"
                "000000000828d0386c1122e565f07dd28c7d1340ed5b3315582000000000000000000000000000"
                "0000000000000000000000000000000098968083543dd81545f3149538edcb6691a4ffee1898bd"
                "2ef08358202ed7bcf2ff03098102c7003d7ce2a633e4b49b8198b07de5383cdf4c0ab9228b5820"
                "000000000000000000000000f13c666056048634109c1ecca6893da293c70da458200000000000"
                "000000000000000214281cf15c1a66b51990e2e65e1f7b7c363318582000000000000000000000"
                "0000ac399a5dfb9848d9e83d92d5f7dda9ba1a00132083543dd81545f3149538edcb6691a4ffee"
                "1898bd2ef0835820efaf768237c22e140a862d5d375ad5c153479fac3f8bcf8b580a1651fd62c3"
                "ef5820000000000000000000000000f13c666056048634109c1ecca6893da293c70da458200000"
                "000000000000000000000214281cf15c1a66b51990e2e65e1f7b7c363318f6")};
            w(key, value);
            co_return;
        }));
        auto result = boost::asio::co_spawn(pool, read_raw_receipts(db_reader, block_number), boost::asio::use_future);
        // TODO(canepat): this case should fail instead of providing 1 receipt with 0 logs
        const Receipts receipts = result.get();
        CHECK(receipts.size() == 1);
        CHECK(receipts[0].logs.empty());
    }
}

TEST_CASE("read_receipts") {
    silkworm::test_util::SetLogVerbosityGuard log_guard{log::Level::kNone};
    boost::asio::thread_pool pool{1};
    test::MockDatabaseReader db_reader;

    SECTION("zero receipts w/ zero transactions") {
        const silkworm::BlockWithHash block_with_hash{};
        EXPECT_CALL(db_reader, get_one(db::table::kBlockReceiptsName, _)).WillOnce(InvokeWithoutArgs([]() -> Task<silkworm::Bytes> { co_return silkworm::Bytes{}; }));
        auto result = boost::asio::co_spawn(pool, read_receipts(db_reader, block_with_hash), boost::asio::use_future);
        // CHECK(result.get() == Receipts{}); // TODO(canepat): provide operator== and operator!= for Receipt type
        CHECK(result.get().empty());
    }

#ifdef TEST_DELETED
    SECTION("zero receipts w/ non-zero transactions") {
        const auto block_hash{silkworm::kEmptyHash};
        EXPECT_CALL(db_reader, get_one(db::table::kHeaderNumbersName, _)).WillOnce(InvokeWithoutArgs([]() -> Task<silkworm::Bytes> { co_return kNumber; }));
        EXPECT_CALL(db_reader, get_one(db::table::kHeadersName, _)).WillOnce(InvokeWithoutArgs([]() -> Task<silkworm::Bytes> { co_return kHeader; }));
        EXPECT_CALL(db_reader, get_one(db::table::kBlockBodiesName, _)).WillOnce(InvokeWithoutArgs([]() -> Task<silkworm::Bytes> { co_return kBody; }));
        EXPECT_CALL(db_reader, walk(db::table::kBlockTransactionsName, _, _, _)).WillOnce(Invoke([](Unused, Unused, Unused, Walker w) -> Task<void> {
            silkworm::Bytes key{};
            silkworm::Bytes value{*silkworm::from_hex(
                "f8ac8301942e8477359400834c4b40945f62669ba0c6cf41cc162d8157ed71a0b9d6dbaf80b844f2"
                "f0387700000000000000000000000000000000000000000000000000000000000158b09f0270fc889c577c1c64db7c819f921d"
                "1b6e8c7e5d3f2ff34f162cf4b324cc052ea0d5494ad16e2233197daa9d54cbbcb1ee534cf9f675fa587c264a4ce01e7d3d23a0"
                "1421bcf57f4b39eb84a35042dc4675ae167f3e2f50e808252afa23e62e692355")};
            w(key, value);
            co_return;
        }));
        EXPECT_CALL(db_reader, get_one(db::table::kSendersName, _)).WillOnce(InvokeWithoutArgs([]() -> Task<silkworm::Bytes> {
            co_return *silkworm::from_hex("70A5C9D346416f901826581d423Cd5B92d44Ff5a");
        }));
        auto result = boost::asio::co_spawn(pool, read_block_by_hash(db_reader, block_hash), boost::asio::use_future);
        const std::shared_ptr<silkworm::BlockWithHash> bwh = result.get();

        EXPECT_CALL(db_reader, get_one(db::table::kBlockReceiptsName, _)).WillOnce(InvokeWithoutArgs([]() -> Task<silkworm::Bytes> { co_return silkworm::Bytes{}; }));
        auto result1 = boost::asio::co_spawn(pool, read_receipts(db_reader, *bwh), boost::asio::use_future);
#ifdef SILKWORM_SANITIZE  // Avoid comparison against exception message: it triggers a TSAN data race seemingly related to libstdc++ string implementation
        CHECK_THROWS_AS(result1.get(), std::runtime_error);
#else
        CHECK_THROWS_MATCHES(result1.get(), std::runtime_error, Message("#transactions and #receipts do not match in read_receipts"));
#endif  // SILKWORM_SANITIZE
    }

    SECTION("one receipt") {  // https://goerli.etherscan.io/block/3529600
        const auto block_hash{silkworm::kEmptyHash};
        EXPECT_CALL(db_reader, get_one(db::table::kHeaderNumbersName, _)).WillOnce(InvokeWithoutArgs([]() -> Task<silkworm::Bytes> { co_return kNumber; }));
        EXPECT_CALL(db_reader, get_one(db::table::kHeadersName, _)).WillOnce(InvokeWithoutArgs([]() -> Task<silkworm::Bytes> { co_return kHeader; }));
        EXPECT_CALL(db_reader, get_one(db::table::kBlockBodiesName, _)).WillOnce(InvokeWithoutArgs([]() -> Task<silkworm::Bytes> { co_return kBody; }));
        EXPECT_CALL(db_reader, walk(db::table::kBlockTransactionsName, _, _, _)).WillOnce(Invoke([](Unused, Unused, Unused, Walker w) -> Task<void> {
            silkworm::Bytes key{};
            silkworm::Bytes value{*silkworm::from_hex(
                "f8ac8301942e8477359400834c4b40945f62669ba0c6cf41cc162d8157ed71a0b9d6dbaf80b844f2"
                "f0387700000000000000000000000000000000000000000000000000000000000158b09f0270fc889c577c1c64db7c819f921d"
                "1b6e8c7e5d3f2ff34f162cf4b324cc052ea0d5494ad16e2233197daa9d54cbbcb1ee534cf9f675fa587c264a4ce01e7d3d23a0"
                "1421bcf57f4b39eb84a35042dc4675ae167f3e2f50e808252afa23e62e692355")};
            w(key, value);
            co_return;
        }));
        EXPECT_CALL(db_reader, get_one(db::table::kSendersName, _)).WillOnce(InvokeWithoutArgs([]() -> Task<silkworm::Bytes> {
            co_return *silkworm::from_hex("70A5C9D346416f901826581d423Cd5B92d44Ff5a");
        }));
        auto result = boost::asio::co_spawn(pool, read_block_by_hash(db_reader, block_hash), boost::asio::use_future);
        const std::shared_ptr<silkworm::BlockWithHash> bwh = result.get();

        EXPECT_CALL(db_reader, get_one(db::table::kBlockReceiptsName, _)).WillOnce(InvokeWithoutArgs([]() -> Task<silkworm::Bytes> { co_return *silkworm::from_hex("818400f6011a0004a0c8"); }));
        EXPECT_CALL(db_reader, walk(db::table::kLogsName, _, _, _)).WillOnce(Invoke([](Unused, Unused, Unused, Walker w) -> Task<void> {
            silkworm::Bytes key{*silkworm::from_hex("000000000035db8000000000")};
            silkworm::Bytes value{*silkworm::from_hex(
                "8683547753cfad258efbc52a9a1452e42ffbce9be486cb835820ddf252ad1be2c89b69c2b068fc"
                "378daa952ba7f163c4a11628f55a4df523b3ef5820000000000000000000000000ac399a5dfb98"
                "48d9e83d92d5f7dda9ba1a00132058200000000000000000000000003dd81545f3149538edcb66"
                "91a4ffee1898bd2ef0582000000000000000000000000000000000000000000000000000000000"
                "009896808354ac399a5dfb9848d9e83d92d5f7dda9ba1a0013208158209a7def6556351196c74c"
                "99e1cc8dcd284e9da181ea854c3e6367cc9fad882a515840000000000000000000000000f13c66"
                "6056048634109c1ecca6893da293c70da40000000000000000000000000214281cf15c1a66b519"
                "90e2e65e1f7b7c36331883540214281cf15c1a66b51990e2e65e1f7b7c363318815820be2e1f3a"
                "6197dfd16fa6830c4870364b618b8b288c21cbcfa4fdb5d7c6a5e45b58409f29225dee002d9875"
                "a2251ca89348cb8db9656b7ff556065eddb16c9f0618a100000000000000000000000000000000"
                "0000000000000000000000000000000083547753cfad258efbc52a9a1452e42ffbce9be486cb83"
                "5820ddf252ad1be2c89b69c2b068fc378daa952ba7f163c4a11628f55a4df523b3ef5820000000"
                "0000000000000000003dd81545f3149538edcb6691a4ffee1898bd2ef058200000000000000000"
                "000000000828d0386c1122e565f07dd28c7d1340ed5b3315582000000000000000000000000000"
                "0000000000000000000000000000000098968083543dd81545f3149538edcb6691a4ffee1898bd"
                "2ef08358202ed7bcf2ff03098102c7003d7ce2a633e4b49b8198b07de5383cdf4c0ab9228b5820"
                "000000000000000000000000f13c666056048634109c1ecca6893da293c70da458200000000000"
                "000000000000000214281cf15c1a66b51990e2e65e1f7b7c363318582000000000000000000000"
                "0000ac399a5dfb9848d9e83d92d5f7dda9ba1a00132083543dd81545f3149538edcb6691a4ffee"
                "1898bd2ef0835820efaf768237c22e140a862d5d375ad5c153479fac3f8bcf8b580a1651fd62c3"
                "ef5820000000000000000000000000f13c666056048634109c1ecca6893da293c70da458200000"
                "000000000000000000000214281cf15c1a66b51990e2e65e1f7b7c363318f6")};
            w(key, value);
            co_return;
        }));
        auto result1 = boost::asio::co_spawn(pool, read_receipts(db_reader, *bwh), boost::asio::use_future);
        // CHECK(result1.get() == Receipts{...}); // TODO(canepat): provide operator== and operator!= for Receipt type
        CHECK(result1.get().size() == 1);
    }

    SECTION("one contract creation receipt") {
        // TODO(canepat): at least 1 contract creation receipt
    }

    SECTION("many receipts") {  // https://goerli.etherscan.io/block/469011
        const auto block_hash{0x608e7102f689c99c027c9f49860212348000eb2e13bff37aa4453605a0a2b9e7_bytes32};
        EXPECT_CALL(db_reader, get_one(db::table::kHeaderNumbersName, _)).WillOnce(InvokeWithoutArgs([]() -> Task<silkworm::Bytes> { co_return kNumber; }));
        EXPECT_CALL(db_reader, get_one(db::table::kHeadersName, _)).WillOnce(InvokeWithoutArgs([]() -> Task<silkworm::Bytes> { co_return kHeader; }));
        EXPECT_CALL(db_reader, get_one(db::table::kBlockBodiesName, _)).WillOnce(InvokeWithoutArgs([]() -> Task<silkworm::Bytes> { co_return kBody; }));

        EXPECT_CALL(db_reader, walk(db::table::kBlockTransactionsName, _, _, _)).WillOnce(Invoke([](Unused, Unused, Unused, Walker w) -> Task<void> {
            silkworm::Bytes key1{};
            silkworm::Bytes value1{*silkworm::from_hex(
                "f8cb823392843b9aca008303d090947ef66b77759e12caf3ddb3e4aff524e577c59d8d80b864e9c6c1760000000000000000000000000000"
                "00000000000000000000000000000000002a0000000000000000000000000000000000000000000000000000000000a4e09362c0d3e9488c"
                "19c1600c863d0ae91981e20ccdf4679813b521851735b306309b1ba03aaa1d392769f655b7a751d60239ef9a52a70772eb8135e94abc9bc0"
                "6ea28323a067d93fbedbb12048fc8d70c5b99dddaaf04a109894671a57f1285f48a9e3b3e9")};
            w(key1, value1);
            silkworm::Bytes key2{};
            silkworm::Bytes value2{*silkworm::from_hex(
                "f8cb823393843b9aca008303d090947ef66b77759e12caf3ddb3e4aff524e577c59d8d80b864e9c6c1760000000000000000000000000000"
                "00000000000000000000000000000000000400000000000000000000000000000000000000000000000000000000004100fa3ce6ba2fb2eb"
                "7fa648ad0970b9f8eecfd4c511bf7499c971c10743c555ed24961ba0752f02b1438be7f67ebf0e71310db3514b162fb169cdb95ad15dde38"
                "eff7719ba01033638bf86024fe2750ace6f79ea444703f6920979ad1fd495f9167d197a436")};
            w(key2, value2);
            co_return;
        }));
        EXPECT_CALL(db_reader, get_one(db::table::kSendersName, _)).WillOnce(InvokeWithoutArgs([]() -> Task<silkworm::Bytes> {
            co_return *silkworm::from_hex(
                "be188D6641E8b680743A4815dFA0f6208038960F"
                "Dd74564BC9ff247C23f02cFbA1083c805829D981");
        }));
        auto result = boost::asio::co_spawn(pool, read_block_by_hash(db_reader, block_hash), boost::asio::use_future);
        const std::shared_ptr<silkworm::BlockWithHash> bwh = result.get();

        EXPECT_CALL(db_reader, get_one(db::table::kBlockReceiptsName, _)).WillOnce(InvokeWithoutArgs([]() -> Task<silkworm::Bytes> { co_return *silkworm::from_hex("828400f6011a00016e5b8400f6011a0002dc76"); }));
        EXPECT_CALL(db_reader, walk(db::table::kLogsName, _, _, _)).WillOnce(DoAll(Invoke([](Unused, Unused, Unused, Walker w) -> Task<void> {
                                                                                       silkworm::Bytes key{*silkworm::from_hex("000000000007281300000000")};
                                                                                       silkworm::Bytes value{*silkworm::from_hex(
                                                                                           "8183547ef66b77759e12caf3ddb3e4aff524e577c59d8d8358208a22ee899102a366ac8ad0495127319cb1ff2403cfae855f83a89cda126667"
                                                                                           "4d5820000000000000000000000000000000000000000000000000000000000000002a58200000000000000000000000000000000000000000"
                                                                                           "000000000000000000a4e093582062c0d3e9488c19c1600c863d0ae91981e20ccdf4679813b521851735b306309b")};
                                                                                       w(key, value);
                                                                                       co_return;
                                                                                   }),
                                                                                   Invoke([](Unused, Unused, Unused, Walker w) -> Task<void> {
                                                                                       silkworm::Bytes key{*silkworm::from_hex("000000000007281300000001")};
                                                                                       silkworm::Bytes value{*silkworm::from_hex(
                                                                                           "8183547ef66b77759e12caf3ddb3e4aff524e577c59d8d8358208a22ee899102a366ac8ad0495127319cb1ff2403cfae855f83a89cda126667"
                                                                                           "4d5820000000000000000000000000000000000000000000000000000000000000000458200000000000000000000000000000000000000000"
                                                                                           "0000000000000000004100fa58203ce6ba2fb2eb7fa648ad0970b9f8eecfd4c511bf7499c971c10743c555ed2496")};
                                                                                       w(key, value);
                                                                                       co_return;
                                                                                   })));
        auto result1 = boost::asio::co_spawn(pool, read_receipts(db_reader, *bwh), boost::asio::use_future);
        // CHECK(result1.get() == Receipts{Receipt{...}, Receipt{...}}); // TODO(canepat): provide operator== and operator!= for Receipt type
        CHECK(result1.get().size() == Receipts{Receipt{}, Receipt{}}.size());
    }
#endif
}

TEST_CASE("read_canonical_transactions") {
    silkworm::test_util::SetLogVerbosityGuard log_guard{log::Level::kNone};
    boost::asio::thread_pool pool{1};
    test::MockDatabaseReader db_reader;

    SECTION("zero transactions when transaction count is zero") {
        uint64_t base_txn_id{0};  // don't care
        const uint64_t txn_count{0};
        auto result = boost::asio::co_spawn(pool, read_canonical_transactions(db_reader, base_txn_id, txn_count), boost::asio::use_future);
        CHECK(result.get().empty());
    }

    SECTION("one transaction") {
        uint64_t base_txn_id{0};
        const uint64_t txn_count{1};
        EXPECT_CALL(db_reader, walk(db::table::kBlockTransactionsName, _, _, _)).WillOnce(Invoke([](Unused, Unused, Unused, Walker w) -> Task<void> {
            silkworm::Bytes key{};
            silkworm::Bytes value{*silkworm::from_hex(
                "f9018e83065a0c85012a05f200830f4240943dd81545f3149538edcb6691a4ffee1898bd2ef080b90124cf10"
                "c9690000000000000000000000000214281cf15c1a66b51990e2e65e1f7b7c36331800000000000000000000"
                "0000000000000000000000000000000000000000000000000000000000000000000000000000000000000000"
                "00000000000000989680000000000000000000000000ac399a5dfb9848d9e83d92d5f7dda9ba1a0013200000"
                "0000000000000000000000000000000000000000000000000000000000a00000000000000000000000000000"
                "00000000000000000000000000000000004182f27f9a01e210e2f3214b036e30229b2ac43e1cf2325bf270ee"
                "a067e4f8a58a02154776f0dae16f76d1bfc82b9a9d2022039cfb09598954d05b46fc793e731a1c0000000000"
                "00000000000000000000000000000000000000000000000000001ca0a54794fbc1edb3a2a0d3109091984eeb"
                "5985b058220fee572147dd99e66b9f34a07dcddb68e3665b6693141c8bd60a12727d29012b7cd6ea452d418c"
                "43e84d67dc")};
            w(key, value);
            co_return;
        }));

        auto result = boost::asio::co_spawn(pool, read_canonical_transactions(db_reader, base_txn_id, txn_count), boost::asio::use_future);

        CHECK(result.get() == Transactions{silkworm::Transaction{
                                  {.type = TransactionType::kLegacy,
                                   .nonce = 416268,
                                   .max_priority_fee_per_gas = 5'000'000'000,
                                   .max_fee_per_gas = 5'000'000'000,
                                   .gas_limit = 1'000'000,
                                   .to = 0x3dd81545f3149538edcb6691a4ffee1898bd2ef0_address,
                                   .value = 0,
                                   .data = *from_hex("cf10c9690000000000000000000000000214281cf15c1a66b51990e2e65e1f7b7c3633180000000000000000000000000000"
                                                     "00000000000000000000000000000000000000000000000000000000000000000000000000000000000000000000009896800000000000000000"
                                                     "00000000ac399a5dfb9848d9e83d92d5f7dda9ba1a00132000000000000000000000000000000000000000000000000000000000000000a00000"
                                                     "00000000000000000000000000000000000000000000000000000000004182f27f9a01e210e2f3214b036e30229b2ac43e1cf2325bf270eea067"
                                                     "e4f8a58a02154776f0dae16f76d1bfc82b9a9d2022039cfb09598954d05b46fc793e731a1c000000000000000000000000000000000000000000"
                                                     "00000000000000000000")},
                                  true,                                                                                                    // odd_y_parity
                                  intx::from_string<intx::uint256>("0xa54794fbc1edb3a2a0d3109091984eeb5985b058220fee572147dd99e66b9f34"),  // r
                                  intx::from_string<intx::uint256>("0x7dcddb68e3665b6693141c8bd60a12727d29012b7cd6ea452d418c43e84d67dc"),  // s
                              }});
    }

    SECTION("one transaction bad RLP") {
        uint64_t base_txn_id{0};
        Transactions empty_txs{};
        const uint64_t txn_count{1};
        EXPECT_CALL(db_reader, walk(db::table::kBlockTransactionsName, _, _, _)).WillOnce(Invoke([](Unused, Unused, Unused, Walker w) -> Task<void> {
            silkworm::Bytes key{};
            silkworm::Bytes value{*silkworm::from_hex(
                "00000000000000000000000000830f4240943dd81545f3149538edcb6691a4ffee1898bd2ef080b90124cf10"
                "c9690000000000000000000000000214281cf15c1a66b51990e2e65e1f7b7c36331800000000000000000000"
                "0000000000000000000000000000000000000000000000000000000000000000000000000000000000000000"
                "00000000000000989680000000000000000000000000ac399a5dfb9848d9e83d92d5f7dda9ba1a0013200000"
                "0000000000000000000000000000000000000000000000000000000000a00000000000000000000000000000"
                "00000000000000000000000000000000004182f27f9a01e210e2f3214b036e30229b2ac43e1cf2325bf270ee"
                "a067e4f8a58a02154776f0dae16f76d1bfc82b9a9d2022039cfb09598954d05b46fc793e731a1c0000000000"
                "00000000000000000000000000000000000000000000000000001ca0a54794fbc1edb3a2a0d3109091984eeb"
                "5985b058220fee572147dd99e66b9f34a07dcddb68e3665b6693141c8bd60a12727d29012b7cd6ea452d418c"
                "43e84d67dc")};
            w(key, value);
            co_return;
        }));
        auto result = boost::asio::co_spawn(pool, read_canonical_transactions(db_reader, base_txn_id, txn_count), boost::asio::use_future);
        CHECK(result.get() == empty_txs);
    }

    SECTION("many transactions") {
        uint64_t base_txn_id{0};
        const uint64_t txn_count{2};
        EXPECT_CALL(db_reader, walk(db::table::kBlockTransactionsName, _, _, _)).WillOnce(Invoke([](Unused, Unused, Unused, Walker w) -> Task<void> {
            silkworm::Bytes key1{};
            silkworm::Bytes value1{*silkworm::from_hex(
                "f8cb823392843b9aca008303d090947ef66b77759e12caf3ddb3e4aff524e577c59d8d80b864e9c6c1760000000000000000000000000000"
                "00000000000000000000000000000000002a0000000000000000000000000000000000000000000000000000000000a4e09362c0d3e9488c"
                "19c1600c863d0ae91981e20ccdf4679813b521851735b306309b1ba03aaa1d392769f655b7a751d60239ef9a52a70772eb8135e94abc9bc0"
                "6ea28323a067d93fbedbb12048fc8d70c5b99dddaaf04a109894671a57f1285f48a9e3b3e9")};
            w(key1, value1);
            silkworm::Bytes key2{};
            silkworm::Bytes value2{*silkworm::from_hex(
                "f8cb823393843b9aca008303d090947ef66b77759e12caf3ddb3e4aff524e577c59d8d80b864e9c6c1760000000000000000000000000000"
                "00000000000000000000000000000000000400000000000000000000000000000000000000000000000000000000004100fa3ce6ba2fb2eb"
                "7fa648ad0970b9f8eecfd4c511bf7499c971c10743c555ed24961ba0752f02b1438be7f67ebf0e71310db3514b162fb169cdb95ad15dde38"
                "eff7719ba01033638bf86024fe2750ace6f79ea444703f6920979ad1fd495f9167d197a436")};
            w(key2, value2);
            co_return;
        }));

        auto result = boost::asio::co_spawn(pool, read_canonical_transactions(db_reader, base_txn_id, txn_count), boost::asio::use_future);
        CHECK(result.get() == Transactions{
                                  silkworm::Transaction{
                                      {.type = TransactionType::kLegacy,
                                       .nonce = 13202,
                                       .max_priority_fee_per_gas = 1'000'000'000,
                                       .max_fee_per_gas = 1'000'000'000,
                                       .gas_limit = 250'000,  // 2424832 ?
                                       .to = 0x7ef66b77759e12caf3ddb3e4aff524e577c59d8d_address,
                                       .value = 0,
                                       .data = *from_hex("e9c6c176000000000000000000000000000000000000000000000000000000000000002a000000000000000000000000"
                                                         "0000000000000000000000000000000000a4e09362c0d3e9488c19c1600c863d0ae91981e20ccdf4679813b521851735b306309b")},
                                      false,                                                                                                   // odd_y_parity
                                      intx::from_string<intx::uint256>("0x3aaa1d392769f655b7a751d60239ef9a52a70772eb8135e94abc9bc06ea28323"),  // r
                                      intx::from_string<intx::uint256>("0x67d93fbedbb12048fc8d70c5b99dddaaf04a109894671a57f1285f48a9e3b3e9"),  // s
                                  },
                                  silkworm::Transaction{
                                      {.type = TransactionType::kLegacy,
                                       .nonce = 13203,
                                       .max_priority_fee_per_gas = 1'000'000'000,
                                       .max_fee_per_gas = 1'000'000'000,
                                       .gas_limit = 250'000,
                                       .to = 0x7ef66b77759e12caf3ddb3e4aff524e577c59d8d_address,
                                       .value = 0,
                                       .data = *from_hex("e9c6c1760000000000000000000000000000000000000000000000000000000000000004000000000000000000000000"
                                                         "00000000000000000000000000000000004100fa3ce6ba2fb2eb7fa648ad0970b9f8eecfd4c511bf7499c971c10743c555ed2496")},
                                      false,                                                                                                   // odd_y_parity
                                      intx::from_string<intx::uint256>("0x752f02b1438be7f67ebf0e71310db3514b162fb169cdb95ad15dde38eff7719b"),  // r
                                      intx::from_string<intx::uint256>("0x1033638bf86024fe2750ace6f79ea444703f6920979ad1fd495f9167d197a436"),  // s
                                  }});
    }
}

TEST_CASE("read_noncanonical_transactions") {
    silkworm::test_util::SetLogVerbosityGuard log_guard{log::Level::kNone};
    boost::asio::thread_pool pool{1};
    test::MockDatabaseReader db_reader;

    SECTION("zero transactions when transaction count is zero") {
        uint64_t base_txn_id{0};  // don't care
        const uint64_t txn_count{0};
        auto result = boost::asio::co_spawn(pool, read_noncanonical_transactions(db_reader, base_txn_id, txn_count), boost::asio::use_future);
        CHECK(result.get().empty());
    }

    SECTION("one transaction") {
        uint64_t base_txn_id{0};
        const uint64_t txn_count{1};
        EXPECT_CALL(db_reader, walk(db::table::kNonCanonicalTransactionsName, _, _, _)).WillOnce(Invoke([](Unused, Unused, Unused, Walker w) -> Task<void> {
            silkworm::Bytes key{};
            silkworm::Bytes value{*silkworm::from_hex(
                "f9018e83065a0c85012a05f200830f4240943dd81545f3149538edcb6691a4ffee1898bd2ef080b90124cf10"
                "c9690000000000000000000000000214281cf15c1a66b51990e2e65e1f7b7c36331800000000000000000000"
                "0000000000000000000000000000000000000000000000000000000000000000000000000000000000000000"
                "00000000000000989680000000000000000000000000ac399a5dfb9848d9e83d92d5f7dda9ba1a0013200000"
                "0000000000000000000000000000000000000000000000000000000000a00000000000000000000000000000"
                "00000000000000000000000000000000004182f27f9a01e210e2f3214b036e30229b2ac43e1cf2325bf270ee"
                "a067e4f8a58a02154776f0dae16f76d1bfc82b9a9d2022039cfb09598954d05b46fc793e731a1c0000000000"
                "00000000000000000000000000000000000000000000000000001ca0a54794fbc1edb3a2a0d3109091984eeb"
                "5985b058220fee572147dd99e66b9f34a07dcddb68e3665b6693141c8bd60a12727d29012b7cd6ea452d418c"
                "43e84d67dc")};
            w(key, value);
            co_return;
        }));
        auto result = boost::asio::co_spawn(pool, read_noncanonical_transactions(db_reader, base_txn_id, txn_count), boost::asio::use_future);
        CHECK(result.get() == Transactions{silkworm::Transaction{
                                  {.type = TransactionType::kLegacy,
                                   .nonce = 416268,
                                   .max_priority_fee_per_gas = 5'000'000'000,
                                   .max_fee_per_gas = 5'000'000'000,
                                   .gas_limit = 1'000'000,
                                   .to = 0x3dd81545f3149538edcb6691a4ffee1898bd2ef0_address,
                                   .value = 0,
                                   .data = *from_hex("cf10c9690000000000000000000000000214281cf15c1a66b51990e2e65e1f7b7c3633180000000000000000000000000000"
                                                     "00000000000000000000000000000000000000000000000000000000000000000000000000000000000000000000009896800000000000000000"
                                                     "00000000ac399a5dfb9848d9e83d92d5f7dda9ba1a00132000000000000000000000000000000000000000000000000000000000000000a00000"
                                                     "00000000000000000000000000000000000000000000000000000000004182f27f9a01e210e2f3214b036e30229b2ac43e1cf2325bf270eea067"
                                                     "e4f8a58a02154776f0dae16f76d1bfc82b9a9d2022039cfb09598954d05b46fc793e731a1c000000000000000000000000000000000000000000"
                                                     "00000000000000000000")},
                                  true,                                                                                                    // odd_y_parity
                                  intx::from_string<intx::uint256>("0xa54794fbc1edb3a2a0d3109091984eeb5985b058220fee572147dd99e66b9f34"),  // r
                                  intx::from_string<intx::uint256>("0x7dcddb68e3665b6693141c8bd60a12727d29012b7cd6ea452d418c43e84d67dc"),  // s
                              }});
    }

    SECTION("one transaction bad RLP") {
        uint64_t base_txn_id{0};
        Transactions empty_txs{};
        const uint64_t txn_count{1};
        EXPECT_CALL(db_reader, walk(db::table::kNonCanonicalTransactionsName, _, _, _)).WillOnce(Invoke([](Unused, Unused, Unused, Walker w) -> Task<void> {
            silkworm::Bytes key{};
            silkworm::Bytes value{*silkworm::from_hex(
                "00000000065a0c85012a05f200830f4240943dd81545f3149538edcb6691a4ffee1898bd2ef080b90124cf10"
                "00000000000000000000000000000214281cf15c1a66b51990e2e65e1f7b7c36331800000000000000000000"
                "0000000000000000000000000000000000000000000000000000000000000000000000000000000000000000"
                "00000000000000989680000000000000000000000000ac399a5dfb9848d9e83d92d5f7dda9ba1a0013200000"
                "0000000000000000000000000000000000000000000000000000000000a00000000000000000000000000000"
                "00000000000000000000000000000000004182f27f9a01e210e2f3214b036e30229b2ac43e1cf2325bf270ee"
                "a067e4f8a58a02154776f0dae16f76d1bfc82b9a9d2022039cfb09598954d05b46fc793e731a1c0000000000"
                "00000000000000000000000000000000000000000000000000001ca0a54794fbc1edb3a2a0d3109091984eeb"
                "5985b058220fee572147dd99e66b9f34a07dcddb68e3665b6693141c8bd60a12727d29012b7cd6ea452d418c"
                "43e84d67dc")};
            w(key, value);
            co_return;
        }));
        auto result = boost::asio::co_spawn(pool, read_noncanonical_transactions(db_reader, base_txn_id, txn_count), boost::asio::use_future);
        CHECK(result.get() == empty_txs);
    }

    SECTION("many transactions") {
        uint64_t base_txn_id{0};
        const uint64_t txn_count{2};
        EXPECT_CALL(db_reader, walk(db::table::kNonCanonicalTransactionsName, _, _, _)).WillOnce(Invoke([](Unused, Unused, Unused, Walker w) -> Task<void> {
            silkworm::Bytes key1{};
            silkworm::Bytes value1{*silkworm::from_hex(
                "f8cb823392843b9aca008303d090947ef66b77759e12caf3ddb3e4aff524e577c59d8d80b864e9c6c1760000000000000000000000000000"
                "00000000000000000000000000000000002a0000000000000000000000000000000000000000000000000000000000a4e09362c0d3e9488c"
                "19c1600c863d0ae91981e20ccdf4679813b521851735b306309b1ba03aaa1d392769f655b7a751d60239ef9a52a70772eb8135e94abc9bc0"
                "6ea28323a067d93fbedbb12048fc8d70c5b99dddaaf04a109894671a57f1285f48a9e3b3e9")};
            w(key1, value1);
            silkworm::Bytes key2{};
            silkworm::Bytes value2{*silkworm::from_hex(
                "f8cb823393843b9aca008303d090947ef66b77759e12caf3ddb3e4aff524e577c59d8d80b864e9c6c1760000000000000000000000000000"
                "00000000000000000000000000000000000400000000000000000000000000000000000000000000000000000000004100fa3ce6ba2fb2eb"
                "7fa648ad0970b9f8eecfd4c511bf7499c971c10743c555ed24961ba0752f02b1438be7f67ebf0e71310db3514b162fb169cdb95ad15dde38"
                "eff7719ba01033638bf86024fe2750ace6f79ea444703f6920979ad1fd495f9167d197a436")};
            w(key2, value2);
            co_return;
        }));
        auto result = boost::asio::co_spawn(pool, read_noncanonical_transactions(db_reader, base_txn_id, txn_count), boost::asio::use_future);

        CHECK(result.get() == Transactions{
                                  silkworm::Transaction{
                                      {.type = TransactionType::kLegacy,
                                       .nonce = 13202,
                                       .max_priority_fee_per_gas = 1'000'000'000,
                                       .max_fee_per_gas = 1'000'000'000,
                                       .gas_limit = 250'000,  // 2424832 ?
                                       .to = 0x7ef66b77759e12caf3ddb3e4aff524e577c59d8d_address,
                                       .value = 0,
                                       .data = *from_hex("e9c6c176000000000000000000000000000000000000000000000000000000000000002a000000000000000000000000"
                                                         "0000000000000000000000000000000000a4e09362c0d3e9488c19c1600c863d0ae91981e20ccdf4679813b521851735b306309b")},
                                      false,                                                                                                   // odd_y_parity
                                      intx::from_string<intx::uint256>("0x3aaa1d392769f655b7a751d60239ef9a52a70772eb8135e94abc9bc06ea28323"),  // r
                                      intx::from_string<intx::uint256>("0x67d93fbedbb12048fc8d70c5b99dddaaf04a109894671a57f1285f48a9e3b3e9"),  // s
                                  },
                                  silkworm::Transaction{
                                      {.type = TransactionType::kLegacy,
                                       .nonce = 13203,
                                       .max_priority_fee_per_gas = 1'000'000'000,
                                       .max_fee_per_gas = 1'000'000'000,
                                       .gas_limit = 250'000,
                                       .to = 0x7ef66b77759e12caf3ddb3e4aff524e577c59d8d_address,
                                       .value = 0,
                                       .data = *silkworm::from_hex("e9c6c1760000000000000000000000000000000000000000000000000000000000000004000000000000000000000000"
                                                                   "00000000000000000000000000000000004100fa3ce6ba2fb2eb7fa648ad0970b9f8eecfd4c511bf7499c971c10743c555ed2496")},
                                      false,                                                                                                   // odd_y_parity
                                      intx::from_string<intx::uint256>("0x752f02b1438be7f67ebf0e71310db3514b162fb169cdb95ad15dde38eff7719b"),  // r
                                      intx::from_string<intx::uint256>("0x1033638bf86024fe2750ace6f79ea444703f6920979ad1fd495f9167d197a436"),  // s
                                  }});
    }
}

TEST_CASE("read_cumulative_transaction_count") {
    silkworm::test_util::SetLogVerbosityGuard log_guard{log::Level::kNone};
    SECTION("block found and matching") {
        boost::asio::thread_pool pool{1};
        test::MockDatabaseReader db_reader;
        const uint64_t block_number{4'000'000};
        EXPECT_CALL(db_reader, get_one(db::table::kCanonicalHashesName, _)).WillOnce(InvokeWithoutArgs([]() -> Task<silkworm::Bytes> { co_return *silkworm::from_hex("9816753229fc0736bf86a5048de4bc9fcdede8c91dadf88c828c76b2281dff"); }));
        EXPECT_CALL(db_reader, get_one(db::table::kBlockBodiesName, _)).WillOnce(InvokeWithoutArgs([]() -> Task<silkworm::Bytes> { co_return kBody; }));
        auto result = boost::asio::co_spawn(pool, read_cumulative_transaction_count(db_reader, block_number), boost::asio::use_future);
        CHECK(result.get() == 6939740);
    }

    SECTION("block found empty") {
        boost::asio::thread_pool pool{1};
        test::MockDatabaseReader db_reader;
        const uint64_t block_number{4'000'000};
        EXPECT_CALL(db_reader, get_one(db::table::kCanonicalHashesName, _)).WillOnce(InvokeWithoutArgs([]() -> Task<silkworm::Bytes> { co_return *silkworm::from_hex("9816753229fc0736bf86a5048de4bc9fcdede8c91dadf88c828c76b2281dff"); }));
        EXPECT_CALL(db_reader, get_one(db::table::kBlockBodiesName, _)).WillOnce(InvokeWithoutArgs([]() -> Task<silkworm::Bytes> { co_return silkworm::Bytes{}; }));
        auto result = boost::asio::co_spawn(pool, read_cumulative_transaction_count(db_reader, block_number), boost::asio::use_future);
#ifdef SILKWORM_SANITIZE  // Avoid comparison against exception message: it triggers a TSAN data race seemingly related to libstdc++ string implementation
        CHECK_THROWS_AS(result.get(), std::runtime_error);
#else
        CHECK_THROWS_MATCHES(result.get(), std::runtime_error, Message("empty block body RLP in read_body"));
#endif  // SILKWORM_SANITIZE
    }

    SECTION("block invalid") {
        boost::asio::thread_pool pool{1};
        test::MockDatabaseReader db_reader;
        const uint64_t block_number{4'000'000};
        EXPECT_CALL(db_reader, get_one(db::table::kCanonicalHashesName, _)).WillOnce(InvokeWithoutArgs([]() -> Task<silkworm::Bytes> { co_return *silkworm::from_hex("9816753229fc0736bf86a5048de4bc9fcdede8c91dadf88c828c76b2281dff"); }));
        EXPECT_CALL(db_reader, get_one(db::table::kBlockBodiesName, _)).WillOnce(InvokeWithoutArgs([]() -> Task<silkworm::Bytes> { co_return silkworm::Bytes{0x00, 0x01}; }));
        auto result = boost::asio::co_spawn(pool, read_cumulative_transaction_count(db_reader, block_number), boost::asio::use_future);
        CHECK_THROWS_AS(result.get(), std::runtime_error);
    }
}

TEST_CASE("read_total_issued") {
    silkworm::test_util::SetLogVerbosityGuard log_guard{log::Level::kNone};
    boost::asio::thread_pool pool{1};
    test::MockDatabaseReader db_reader;

    const uint64_t block_number{20'000};
    EXPECT_CALL(db_reader, get_one(_, _)).WillOnce(InvokeWithoutArgs([]() -> Task<silkworm::Bytes> { co_return kTotalIssued; }));
    auto result = boost::asio::co_spawn(pool, read_total_issued(db_reader, block_number), boost::asio::use_future);
    CHECK(result.get() == 7);
}

TEST_CASE("read_total_burnt") {
    silkworm::test_util::SetLogVerbosityGuard log_guard{log::Level::kNone};
    boost::asio::thread_pool pool{1};
    test::MockDatabaseReader db_reader;

    const uint64_t block_number{20'000};
    EXPECT_CALL(db_reader, get_one(_, _)).WillOnce(InvokeWithoutArgs([]() -> Task<silkworm::Bytes> { co_return kTotalBurnt; }));
    auto result = boost::asio::co_spawn(pool, read_total_burnt(db_reader, block_number), boost::asio::use_future);
    CHECK(result.get() == 5);
}

TEST_CASE("read_cumulative_gas_used") {
    silkworm::test_util::SetLogVerbosityGuard log_guard{log::Level::kNone};
    SECTION("read_cumulative_gas_used") {
        boost::asio::thread_pool pool{1};
        test::MockDatabaseReader db_reader;

        const uint64_t block_number{20'000};
        EXPECT_CALL(db_reader, get_one(_, _)).WillOnce(InvokeWithoutArgs([]() -> Task<silkworm::Bytes> { co_return kCumulativeGasUsed; }));
        auto result = boost::asio::co_spawn(pool, read_cumulative_gas_used(db_reader, block_number), boost::asio::use_future);
        CHECK(result.get() == 0x236);
    }

    SECTION("read_cumulative_gas_used get_one return empty") {
        boost::asio::thread_pool pool{1};
        test::MockDatabaseReader db_reader;

        const uint64_t block_number{20'000};
        EXPECT_CALL(db_reader, get_one(_, _)).WillOnce(InvokeWithoutArgs([]() -> Task<silkworm::Bytes> { co_return silkworm::Bytes{}; }));
        auto result = boost::asio::co_spawn(pool, read_cumulative_gas_used(db_reader, block_number), boost::asio::use_future);
        CHECK(result.get() == 0);
    }
}

}  // namespace silkworm::rpc::core::rawdb<|MERGE_RESOLUTION|>--- conflicted
+++ resolved
@@ -278,83 +278,6 @@
     }
 }
 
-<<<<<<< HEAD
-TEST_CASE("read_block") {
-    silkworm::test_util::SetLogVerbosityGuard log_guard{log::Level::kNone};
-    boost::asio::thread_pool pool{1};
-    test::MockDatabaseReader db_reader;
-
-    SECTION("block header not found") {
-        const auto block_hash{0x439816753229fc0736bf86a5048de4bc9fcdede8c91dadf88c828c76b2281dff_bytes32};
-        const uint64_t block_number{4'000'000};
-        EXPECT_CALL(db_reader, get_one(db::table::kHeadersName, _)).WillOnce(InvokeWithoutArgs([]() -> Task<silkworm::Bytes> { co_return silkworm::Bytes{}; }));
-        auto result = boost::asio::co_spawn(pool, read_block(db_reader, block_hash, block_number), boost::asio::use_future);
-#ifdef SILKWORM_SANITIZE  // Avoid comparison against exception message: it triggers a TSAN data race seemingly related to libstdc++ string implementation
-        CHECK_THROWS_AS(result.get(), std::runtime_error);
-#else
-        CHECK_THROWS_MATCHES(result.get(), std::runtime_error, Message("empty block header RLP in read_header"));
-#endif  // SILKWORM_SANITIZE
-    }
-
-    SECTION("invalid block header") {
-        const auto block_hash{0x439816753229fc0736bf86a5048de4bc9fcdede8c91dadf88c828c76b2281dff_bytes32};
-        const uint64_t block_number{4'000'000};
-        EXPECT_CALL(db_reader, get_one(db::table::kHeadersName, _)).WillOnce(InvokeWithoutArgs([]() -> Task<silkworm::Bytes> { co_return silkworm::Bytes{0x00, 0x01}; }));
-        auto result = boost::asio::co_spawn(pool, read_block(db_reader, block_hash, block_number), boost::asio::use_future);
-#ifdef SILKWORM_SANITIZE  // Avoid comparison against exception message: it triggers a TSAN data race seemingly related to libstdc++ string implementation
-        CHECK_THROWS_AS(result.get(), std::runtime_error);
-#else
-        CHECK_THROWS_MATCHES(result.get(), std::runtime_error, Message("invalid RLP decoding for block header"));
-#endif  // SILKWORM_SANITIZE
-    }
-
-    SECTION("block body not found") {
-        const auto block_hash{0x439816753229fc0736bf86a5048de4bc9fcdede8c91dadf88c828c76b2281dff_bytes32};
-        const uint64_t block_number{4'000'000};
-        EXPECT_CALL(db_reader, get_one(db::table::kHeadersName, _)).WillOnce(InvokeWithoutArgs([]() -> Task<silkworm::Bytes> { co_return kHeader; }));
-        EXPECT_CALL(db_reader, get_one(db::table::kBlockBodiesName, _)).WillOnce(InvokeWithoutArgs([]() -> Task<silkworm::Bytes> { co_return silkworm::Bytes{}; }));
-        auto result = boost::asio::co_spawn(pool, read_block(db_reader, block_hash, block_number), boost::asio::use_future);
-#ifdef SILKWORM_SANITIZE  // Avoid comparison against exception message: it triggers a TSAN data race seemingly related to libstdc++ string implementation
-        CHECK_THROWS_AS(result.get(), std::runtime_error);
-#else
-        CHECK_THROWS_MATCHES(result.get(), std::runtime_error, Message("empty block body RLP in read_body"));
-#endif  // SILKWORM_SANITIZE
-    }
-
-    SECTION("invalid block body") {
-        const auto block_hash{0x439816753229fc0736bf86a5048de4bc9fcdede8c91dadf88c828c76b2281dff_bytes32};
-        const uint64_t block_number{4'000'000};
-        EXPECT_CALL(db_reader, get_one(db::table::kHeadersName, _)).WillOnce(InvokeWithoutArgs([]() -> Task<silkworm::Bytes> { co_return kHeader; }));
-        EXPECT_CALL(db_reader, get_one(db::table::kBlockBodiesName, _)).WillOnce(InvokeWithoutArgs([]() -> Task<silkworm::Bytes> { co_return silkworm::Bytes{0x00, 0x01}; }));
-        auto result = boost::asio::co_spawn(pool, read_block(db_reader, block_hash, block_number), boost::asio::use_future);
-        CHECK_THROWS_AS(result.get(), std::runtime_error);
-    }
-
-    SECTION("empty block") {
-        const auto block_hash{0x439816753229fc0736bf86a5048de4bc9fcdede8c91dadf88c828c76b2281dff_bytes32};
-        const uint64_t block_number{4'000'000};
-        EXPECT_CALL(db_reader, get_one(db::table::kHeadersName, _)).WillOnce(InvokeWithoutArgs([]() -> Task<silkworm::Bytes> { co_return kHeader; }));
-        EXPECT_CALL(db_reader, get_one(db::table::kBlockBodiesName, _)).WillOnce(InvokeWithoutArgs([]() -> Task<silkworm::Bytes> { co_return *silkworm::from_hex("c68369000003c0"); }));
-        EXPECT_CALL(db_reader, walk(db::table::kBlockTransactionsName, _, _, _)).WillOnce(InvokeWithoutArgs([]() -> Task<void> { co_return; }));
-        auto result = boost::asio::co_spawn(pool, read_block(db_reader, block_hash, block_number), boost::asio::use_future);
-        const std::shared_ptr<silkworm::BlockWithHash> bwh = result.get();
-        CHECK(bwh->block.transactions.empty());
-    }
-
-    SECTION("block found and matching") {
-        const auto block_hash{0x439816753229fc0736bf86a5048de4bc9fcdede8c91dadf88c828c76b2281dff_bytes32};
-        const uint64_t block_number{4'000'000};
-        EXPECT_CALL(db_reader, get_one(db::table::kHeadersName, _)).WillOnce(InvokeWithoutArgs([]() -> Task<silkworm::Bytes> { co_return kHeader; }));
-        EXPECT_CALL(db_reader, get_one(db::table::kBlockBodiesName, _)).WillOnce(InvokeWithoutArgs([]() -> Task<silkworm::Bytes> { co_return kBody; }));
-        EXPECT_CALL(db_reader, walk(db::table::kBlockTransactionsName, _, _, _)).WillOnce(InvokeWithoutArgs([]() -> Task<void> { co_return; }));
-        auto result = boost::asio::co_spawn(pool, read_block(db_reader, block_hash, block_number), boost::asio::use_future);
-        const std::shared_ptr<silkworm::BlockWithHash> bwh = result.get();
-        check_expected_block_with_hash(*bwh);
-    }
-}
-
-=======
->>>>>>> 347b6f6f
 TEST_CASE("read_header_by_hash") {
     silkworm::test_util::SetLogVerbosityGuard log_guard{log::Level::kNone};
     boost::asio::thread_pool pool{1};

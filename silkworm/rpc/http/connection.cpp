// Copyright 2025 The Silkworm Authors
// SPDX-License-Identifier: Apache-2.0

#include "connection.hpp"

#include <array>
#include <chrono>
#include <exception>
#include <shared_mutex>
#include <string_view>

#include <boost/asio/buffer.hpp>
#include <boost/asio/detached.hpp>
#include <boost/asio/use_awaitable.hpp>
#include <boost/asio/write.hpp>
#include <boost/beast/http/chunk_encode.hpp>
#include <boost/beast/http/write.hpp>
#include <boost/iostreams/copy.hpp>
#include <boost/iostreams/filter/gzip.hpp>
#include <boost/iostreams/filtering_stream.hpp>
#include <jwt-cpp/jwt.h>
#include <jwt-cpp/traits/nlohmann-json/defaults.h>

#include <silkworm/infra/common/log.hpp>
#include <silkworm/rpc/common/async_task.hpp>
#include <silkworm/rpc/http/deflater.hpp>

namespace silkworm::rpc::http {

using namespace std::chrono_literals;

static constexpr std::string_view kMaxAge{"600"};
static constexpr uint64_t kMaxPayloadSize = 30 * kMebi;  // 30MiB
static constexpr std::array kAcceptedContentTypes{"application/json", "application/jsonrequest", "application/json-rpc"};
static constexpr std::string_view kGzipEncoding{"gzip"};
static constexpr std::string_view kIdentity{"Identity"};
static constexpr std::string_view kBearerTokenPrefix{"Bearer "};  // space matters: format is `Bearer <token>`

Task<void> Connection::run_read_loop(std::shared_ptr<Connection> connection) {
    co_await connection->read_loop();
}

Connection::Connection(boost::asio::ip::tcp::socket socket,
                       RequestHandlerFactory& handler_factory,
                       const std::vector<std::string>& allowed_origins,
                       std::optional<std::string> jwt_secret,
                       bool ws_upgrade_enabled,
                       bool ws_compression,
                       bool http_compression,
                       WorkerPool& workers,
                       bool erigon_json_rpc_compatibility)
    : socket_{std::move(socket)},
      handler_factory_{handler_factory},
      handler_{handler_factory_(this)},
      allowed_origins_{allowed_origins},
      jwt_secret_{std ::move(jwt_secret)},
      ws_upgrade_enabled_{ws_upgrade_enabled},
      ws_compression_{ws_compression},
      http_compression_{http_compression},
      workers_{workers},
      erigon_json_rpc_compatibility_{erigon_json_rpc_compatibility} {
    socket_.set_option(boost::asio::ip::tcp::socket::keep_alive(true));
    SILK_TRACE << "Connection::Connection created for " << socket_.remote_endpoint();
}

Connection::~Connection() {
    socket_.close();
    SILK_TRACE << "Connection::~Connection socket " << &socket_ << " deleted";
}

Task<void> Connection::read_loop() {
    try {
        bool continue_processing{true};
        while (continue_processing) {
            continue_processing = co_await do_read();
        }
    } catch (const boost::system::system_error& se) {
        if (se.code() == boost::beast::http::error::end_of_stream) {
            SILK_TRACE << "Connection::read_loop received graceful close from " << socket_.remote_endpoint();
        } else {
            SILK_TRACE << "Connection::read_loop system_error: " << se.code();
        }
    } catch (const std::exception& e) {
        SILK_ERROR << "Connection::read_loop exception: " << e.what();
    }
}

Task<bool> Connection::do_read() {
    SILK_TRACE << "Connection::do_read going to read...";

    boost::beast::http::request_parser<boost::beast::http::string_body> parser;
    parser.body_limit(kMaxPayloadSize);

    const auto bytes_transferred = co_await boost::beast::http::async_read(socket_, data_, parser, boost::asio::use_awaitable);
    SILK_TRACE << "Connection::do_read bytes_read: " << bytes_transferred << " message: " << parser.get();

    if (!parser.is_done()) {
        co_return true;
    }

    auto req = parser.release();
    const auto accept_encoding = req[boost::beast::http::field::accept_encoding];
    auto gzip_encoding_requested = accept_encoding.contains(kGzipEncoding) && http_compression_;

    RequestData request_data{
<<<<<<< HEAD
        .request_keep_alive_ = parser.get().keep_alive(),
        .request_http_version_ = parser.get().version(),
        .gzip_encoding_requested_ = gzip_encoding_requested,
        .vary_ = req[boost::beast::http::field::vary],
        .origin_ = req[boost::beast::http::field::origin],
        .method_ = req.method(),
=======
        .request_keep_alive = parser.get().keep_alive(),
        .request_http_version = parser.get().version(),
        .gzip_encoding_requested = gzip_encoding_requested,
        .vary = req[boost::beast::http::field::vary],
        .origin = req[boost::beast::http::field::origin],
        .method = req.method(),
>>>>>>> 7fcccf27
    };

    if (boost::beast::websocket::is_upgrade(parser.get())) {
        if (const auto auth_result = is_request_authorized(parser.get()); !auth_result) {
            co_await do_write(auth_result.error() + "\n", boost::beast::http::status::forbidden, request_data);
            co_return false;
        }

        if (ws_upgrade_enabled_) {
            co_await do_upgrade(parser.release());
            co_return false;
        } else {
            // If it does not (or cannot) upgrade the connection, it ignores the Upgrade header and sends back a regular response (OK)
            co_await do_write("", boost::beast::http::status::ok, request_data);
        }
        co_return true;
    }

    co_await handle_request(req, request_data);
    co_return true;
}

Task<void> Connection::do_upgrade(const RequestWithStringBody& req) {
    // Now that talking to the socket is successful, we tie the socket object to a WebSocket stream
    boost::beast::websocket::stream<boost::beast::tcp_stream> stream(std::move(socket_));

    auto ws_connection = std::make_shared<ws::Connection>(std::move(stream), handler_factory_, ws_compression_);
    co_await ws_connection->accept(req);

    auto connection_loop = [](auto websocket_connection) -> Task<void> { co_await websocket_connection->read_loop(); };

    boost::asio::co_spawn(socket_.get_executor(), connection_loop(ws_connection), boost::asio::detached);
}

Task<void> Connection::handle_request(const RequestWithStringBody& req, RequestData& request_data) {
    if (req.method() == boost::beast::http::verb::options &&
        !req[boost::beast::http::field::access_control_request_method].empty()) {
        co_await handle_preflight(req, request_data);
    } else {
        co_await handle_actual_request(req, request_data);
    }
}

Task<void> Connection::handle_preflight(const RequestWithStringBody& req, RequestData& request_data) {
<<<<<<< HEAD
    boost::beast::http::response<boost::beast::http::string_body> res{boost::beast::http::status::no_content, request_data.request_http_version_};
=======
    boost::beast::http::response<boost::beast::http::string_body> res{boost::beast::http::status::no_content, request_data.request_http_version};
>>>>>>> 7fcccf27
    std::string vary = req[boost::beast::http::field::vary];

    if (vary.empty()) {
        res.set(boost::beast::http::field::vary, "Origin, Access-Control-Request-Method, Access-Control-Request-Headers");
    } else {
        vary.append(" Origin");
        res.set(boost::beast::http::field::vary, vary);
    }

    std::string origin = req[boost::beast::http::field::origin];
    if (!origin.empty() && is_origin_allowed(allowed_origins_, origin) && is_method_allowed(req.method())) {
        if (allowed_origins_.at(0) == "*") {
            res.set(boost::beast::http::field::access_control_allow_origin, "*");
        } else {
            res.set(boost::beast::http::field::access_control_allow_origin, origin);
        }

        res.set(boost::beast::http::field::access_control_request_method, req[boost::beast::http::field::access_control_request_method]);
        res.set(boost::beast::http::field::access_control_allow_headers, "*");
        res.set(boost::beast::http::field::access_control_max_age, kMaxAge);
    }

    res.prepare_payload();
    co_await boost::beast::http::async_write(socket_, res, boost::asio::use_awaitable);
}

Task<void> Connection::handle_actual_request(const RequestWithStringBody& req, RequestData& request_data) {
    const auto accept_encoding = req[boost::beast::http::field::accept_encoding];

    if (req.body().empty()) {
        co_await do_write(std::string{}, boost::beast::http::status::ok, request_data);  // just like Erigon
        co_return;
    }

    if (!http_compression_ && !accept_encoding.empty() && !erigon_json_rpc_compatibility_) {
        co_await do_write("unsupported compression\n", boost::beast::http::status::unsupported_media_type, request_data, "identity");
        co_return;
    }

<<<<<<< HEAD
    if (http_compression_ && !accept_encoding.empty() && !accept_encoding.contains(kIdentity) && !request_data.gzip_encoding_requested_) {
=======
    if (http_compression_ && !accept_encoding.empty() && !accept_encoding.contains(kIdentity) && !request_data.gzip_encoding_requested) {
>>>>>>> 7fcccf27
        co_await do_write("unsupported requested compression\n", boost::beast::http::status::unsupported_media_type, request_data, kGzipEncoding);
        co_return;
    }

    // Check HTTP method and content type [max body size is limited using beast::http::request_parser::body_limit in do_read]
    if (!is_method_allowed(req.method())) {
        co_await do_write("method not allowed\n", boost::beast::http::status::method_not_allowed, request_data);
        co_return;
    }
    if (req.method() != boost::beast::http::verb::options && req.method() != boost::beast::http::verb::get) {
        if (!is_accepted_content_type(req[boost::beast::http::field::content_type])) {
            co_await do_write("invalid content type\n, only application/json is supported\n", boost::beast::http::status::bad_request, request_data);
            co_return;
        }
    }

    SILK_TRACE << "Connection::handle_request body size: " << req.body().size() << " data: " << req.body();

    if (const auto auth_result = is_request_authorized(req); !auth_result) {
        co_await do_write(auth_result.error() + "\n", boost::beast::http::status::forbidden, request_data);
        co_return;
    }

    request_map_.emplace(request_id_, std::move(request_data));
    auto rsp_content = co_await handler_->handle(req.body(), request_id_);
    if (rsp_content) {
<<<<<<< HEAD
        // no streaming api
        co_await do_write(rsp_content->append("\n"), boost::beast::http::status::ok, request_data, request_data.gzip_encoding_requested_ ? kGzipEncoding : "", request_data.gzip_encoding_requested_);
        auto it = request_map_.find(request_id_);
=======
        // no streaming
        const auto& req_data = request_map_.at(request_id_);
        co_await do_write(rsp_content->append("\n"), boost::beast::http::status::ok, req_data, req_data.gzip_encoding_requested ? kGzipEncoding : "", req_data.gzip_encoding_requested);
        const auto it = request_map_.find(request_id_);
>>>>>>> 7fcccf27
        if (it != request_map_.end()) {
            request_map_.erase(it);
        }
    }
    request_id_++;
}

//! Write chunked response headers
Task<void> Connection::create_chunk_header(RequestData& request_data) {
    try {
<<<<<<< HEAD
        boost::beast::http::response<boost::beast::http::empty_body> rsp{boost::beast::http::status::ok, request_data.request_http_version_};
=======
        boost::beast::http::response<boost::beast::http::empty_body> rsp{boost::beast::http::status::ok, request_data.request_http_version};
>>>>>>> 7fcccf27
        rsp.set(boost::beast::http::field::content_type, "application/json");
        rsp.set(boost::beast::http::field::date, get_date_time());
        rsp.chunked(true);

<<<<<<< HEAD
        if (request_data.gzip_encoding_requested_) {
=======
        if (request_data.gzip_encoding_requested) {
>>>>>>> 7fcccf27
            rsp.set(boost::beast::http::field::content_encoding, kGzipEncoding);
        }

        set_cors(rsp, request_data);

        boost::beast::http::response_serializer<boost::beast::http::empty_body> serializer{rsp};

        co_await async_write_header(socket_, serializer, boost::asio::use_awaitable);
    } catch (const boost::system::system_error& se) {
        SILK_TRACE << "Connection::create_chunk_header system_error: " << se.what();
        throw;
    } catch (const std::exception& e) {
        SILK_ERROR << "Connection::create_chunk_header exception: " << e.what();
        throw;
    }
    co_return;
}

Task<void> Connection::open_stream(uint64_t request_id) {
<<<<<<< HEAD
    auto request_data_it = request_map_.find(request_id);
    if (request_data_it == request_map_.end()) {
        SILK_ERROR << "Connection::open_stream request_id not found: " << request_id;
        co_return;
=======
    const auto request_data_it = request_map_.find(request_id);
    if (request_data_it == request_map_.end()) {
        SILK_ERROR << "Connection::open_stream request_id not found: " << request_id;
        SILKWORM_ASSERT(false);
>>>>>>> 7fcccf27
    }
    auto& request_data = request_data_it->second;

    // add chunking supports
<<<<<<< HEAD
    request_data.chunk_ = std::make_unique<Chunker>();
    if (request_data.gzip_encoding_requested_) {
        request_data.zlib_compressor_ = std::make_unique<ZlibCompressor>();
    }
=======
    request_data.chunk = std::make_unique<Chunker>();

>>>>>>> 7fcccf27
    co_return;
}

Task<void> Connection::close_stream(uint64_t request_id) {
<<<<<<< HEAD
    auto request_data_it = request_map_.find(request_id);
    if (request_data_it == request_map_.end()) {
        SILK_ERROR << "Connection::close_stream request_id not found: " << request_id;
        co_return;
=======
    const auto request_data_it = request_map_.find(request_id);
    if (request_data_it == request_map_.end()) {
        SILK_ERROR << "Connection::close_stream request_id not found: " << request_id;
        SILKWORM_ASSERT(false);
>>>>>>> 7fcccf27
    }
    auto& request_data = request_data_it->second;

    try {
<<<<<<< HEAD
        // get chunk remainder and flush it
        auto [chunk, first_chunk] = request_data.chunk_->get_remainder();
        if (first_chunk) {
            if (!chunk.empty()) {
                // it is first chunk so send full msg without chunking
                co_await do_write(chunk, boost::beast::http::status::ok, request_data, request_data.gzip_encoding_requested_ ? kGzipEncoding : "", /* to_be_compressed */ false);  // data already compressed if nec
            }
        } else {
            // already a chunk is generated
            if (!chunk.empty()) {
                // send new one
=======
        // Get remaining chunk and flush it
        auto [chunk, first_chunk] = request_data.chunk->get_remainder();
        if (first_chunk) {
            if (!chunk.empty()) {
                // If it is the first chunk, send without chunking
                co_await do_write(chunk, boost::beast::http::status::ok, request_data, request_data.gzip_encoding_requested ? kGzipEncoding : "", /* to_be_compressed */ false);  // data already compressed if nec
            }
        } else {
            // A previous chunk was already generated
            if (!chunk.empty()) {
                // Send the new one
>>>>>>> 7fcccf27
                co_await send_chunk(chunk);
            }
            co_await boost::asio::async_write(socket_, boost::beast::http::make_chunk_last(), boost::asio::use_awaitable);
        }
    } catch (const boost::system::system_error& se) {
        request_map_.erase(request_data_it);
        SILK_TRACE << "Connection::close system_error: " << se.what();
        throw;
    } catch (const std::exception& e) {
        request_map_.erase(request_data_it);
        SILK_ERROR << "Connection::close exception: " << e.what();
        throw;
    }
    request_map_.erase(request_data_it);

    co_return;
}

//! Write chunked response content to the underlying socket
Task<size_t> Connection::write(uint64_t request_id, std::string_view content, bool last) {
<<<<<<< HEAD
    auto request_data_it = request_map_.find(request_id);
    if (request_data_it == request_map_.end()) {
        SILK_ERROR << "Connection::write request_id not found: " << request_id;
        co_return 0;
=======
    const auto request_data_it = request_map_.find(request_id);
    if (request_data_it == request_map_.end()) {
        SILK_ERROR << "Connection::write request_id not found: " << request_id;
        SILKWORM_ASSERT(false);
>>>>>>> 7fcccf27
    }
    auto& request_data = request_data_it->second;

    std::string response(std::move(content));
    if (last) {
        response.append("\n");
    }

<<<<<<< HEAD
    if (request_data.gzip_encoding_requested_) {
        std::string compressed_content;
        co_await compress_stream(response.data(), compressed_content, request_data, last);

        //  queued compressed buffer
        request_data.chunk_->queue_data(std::move(compressed_content));
    } else {
        // queued clear buffer
        request_data.chunk_->queue_data(std::move(response));
    }

    // until completed chunk are present
    while (request_data.chunk_->has_chunks()) {
        auto [complete_chunk, first_chunk] = request_data.chunk_->get_complete_chunk();
=======
    if (request_data.gzip_encoding_requested) {
        std::string compressed_content;
        co_await compress(response, compressed_content);
        // queued compressed buffer
        request_data.chunk->queue_data(compressed_content);
    } else {
        // queued clear buffer
        request_data.chunk->queue_data(response);
    }

    // until completed chunk are present
    while (request_data.chunk->has_chunks()) {
        auto [complete_chunk, first_chunk] = request_data.chunk->get_complete_chunk();
>>>>>>> 7fcccf27

        if (first_chunk) {
            co_await create_chunk_header(request_data);
        }
        co_await send_chunk(complete_chunk);
    }
    co_return 0;
}

Task<size_t> Connection::send_chunk(const std::string& content) {
    size_t bytes_transferred{0};
    try {
        boost::asio::const_buffer buffer{content.data(), content.size()};
        bytes_transferred = co_await boost::asio::async_write(socket_, boost::beast::http::chunk_body(buffer), boost::asio::use_awaitable);
    } catch (const boost::system::system_error& se) {
        SILK_TRACE << "Connection::write system_error: " << se.what();
        throw;
    } catch (const std::exception& e) {
        SILK_ERROR << "Connection::write exception: " << e.what();
        throw;
    }

    SILK_TRACE << "Connection::write bytes_transferred: " << bytes_transferred;
    co_return bytes_transferred;
}

<<<<<<< HEAD
Task<void> Connection::do_write(const std::string& content, boost::beast::http::status http_status, RequestData& request_data, std::string_view content_encoding, bool to_be_compressed) {
    try {
        SILK_TRACE << "Connection::do_write response: " << http_status << " content: " << content;
        boost::beast::http::response<boost::beast::http::string_body> res{http_status, request_data.request_http_version_};
=======
Task<void> Connection::do_write(const std::string& content, boost::beast::http::status http_status, const RequestData& request_data, std::string_view content_encoding, bool to_be_compressed) {
    try {
        SILK_TRACE << "Connection::do_write response: " << http_status << " content: " << content;
        boost::beast::http::response<boost::beast::http::string_body> res{http_status, request_data.request_http_version};
>>>>>>> 7fcccf27

        if (http_status != boost::beast::http::status::ok) {
            res.set(boost::beast::http::field::content_type, "text/plain");
        } else {
            res.set(boost::beast::http::field::content_type, "application/json");
        }

        res.set(boost::beast::http::field::date, get_date_time());
        res.erase(boost::beast::http::field::host);
<<<<<<< HEAD
        res.keep_alive(request_data.request_keep_alive_);
=======
        res.keep_alive(request_data.request_keep_alive);
>>>>>>> 7fcccf27
        if (http_status == boost::beast::http::status::ok && !content_encoding.empty()) {
            // Positive response w/ compression required
            res.set(boost::beast::http::field::content_encoding, content_encoding);
            if (to_be_compressed) {
                std::string compressed_content;
                co_await compress(content, compressed_content);

                res.content_length(compressed_content.size());
                res.body() = std::move(compressed_content);
            } else {
                res.content_length(content.size());
<<<<<<< HEAD
                res.body() = std::move(content);
=======
                res.body() = content;
>>>>>>> 7fcccf27
            }

        } else {
            // Any negative response or positive response w/o compression
            if (!content_encoding.empty()) {
                res.set(boost::beast::http::field::accept_encoding, content_encoding);  // Indicate the supported encoding
            }
            res.content_length(content.size());
            res.body() = std::move(content);
        }

        set_cors<boost::beast::http::string_body>(res, request_data);

        res.prepare_payload();
        const auto bytes_transferred = co_await boost::beast::http::async_write(socket_, res, boost::asio::use_awaitable);

        SILK_TRACE << "Connection::do_write bytes_transferred: " << bytes_transferred;
    } catch (const boost::system::system_error& se) {
        SILK_TRACE << "Connection::do_write system_error: " << se.what();
        throw;
    } catch (const std::exception& e) {
        SILK_ERROR << "Connection::do_write exception: " << e.what();
        throw;
    }
    co_return;
}

Connection::AuthorizationResult Connection::is_request_authorized(const RequestWithStringBody& req) {
    if (!jwt_secret_ || jwt_secret_->empty()) {
        return {};
    }

    // Bearer authentication system: HTTP Authorization header with expected value `Bearer <token>`
    const auto authorization_it = req.find("Authorization");
    if (authorization_it == req.end()) {
        SILK_ERROR << "HTTP request without Authorization header received from " << socket_.remote_endpoint();
        return tl::make_unexpected("missing token");
    }

    std::string client_token;
    const auto authorization_value{authorization_it->value()};
    if (authorization_value.starts_with(kBearerTokenPrefix)) {
        client_token = authorization_value.substr(kBearerTokenPrefix.size());
    } else {
        SILK_ERROR << "HTTP request without Bearer token in Authorization header received from " << socket_.remote_endpoint();
        return tl::make_unexpected("missing token");
    }
    try {
        // Parse JWT token payload
        const auto decoded_client_token = jwt::decode(client_token);
        if (decoded_client_token.has_issued_at() == 0) {
            SILK_ERROR << "JWT iat (issued-at) claim not present in token received from " << socket_.remote_endpoint();
            return tl::make_unexpected("missing issued-at claim");
        }
        // Ensure JWT iat timestamp is within +-60 seconds from the current time
        // https://github.com/ethereum/execution-apis/blob/main/src/engine/authentication.md#jwt-claims
        const auto issued_at_timestamp{decoded_client_token.get_issued_at()};
        const auto current_timestamp{std::chrono::system_clock::now()};
        if (std::chrono::abs(std::chrono::duration_cast<std::chrono::seconds>(current_timestamp - issued_at_timestamp)) > 60s) {
            SILK_ERROR << "JWT iat (issued-at) claim not present in token received from " << socket_.remote_endpoint();
            return tl::make_unexpected("invalid issued-at claim");
        }
        // Validate received JWT token
        const auto verifier = jwt::verify().allow_algorithm(jwt::algorithm::hs256{*jwt_secret_});
        SILK_TRACE << "JWT client token: " << client_token << " secret: " << *jwt_secret_;
        verifier.verify(decoded_client_token);
    } catch (const std::system_error& se) {
        SILK_ERROR << "JWT invalid token: " << se.what();
        return tl::make_unexpected(se.what());
    } catch (const std::exception& se) {
        SILK_ERROR << "JWT invalid token: " << se.what();
        return tl::make_unexpected("invalid token");
    }
    return {};
}

template <class Body>
<<<<<<< HEAD
void Connection::set_cors(boost::beast::http::response<Body>& res, RequestData& request_data) {
    if (request_data.vary_.empty()) {
        res.set(boost::beast::http::field::vary, "Origin");
    } else {
        auto vary{request_data.vary_};
        res.set(boost::beast::http::field::vary, vary.append(" Origin"));
    }

    if (request_data.origin_.empty()) {
        return;
    }

    if (!is_origin_allowed(allowed_origins_, request_data.origin_)) {
        return;
    }

    if (!is_method_allowed(request_data.method_)) {
=======
void Connection::set_cors(boost::beast::http::response<Body>& res, const RequestData& request_data) {
    if (request_data.vary.empty()) {
        res.set(boost::beast::http::field::vary, "Origin");
    } else {
        auto vary{request_data.vary};
        res.set(boost::beast::http::field::vary, vary.append(" Origin"));
    }

    if (request_data.origin.empty()) {
        return;
    }

    if (!is_origin_allowed(allowed_origins_, request_data.origin)) {
        return;
    }

    if (!is_method_allowed(request_data.method)) {
>>>>>>> 7fcccf27
        return;
    }

    if (allowed_origins_.at(0) == "*") {
        res.set(boost::beast::http::field::access_control_allow_origin, "*");
    } else {
<<<<<<< HEAD
        res.set(boost::beast::http::field::access_control_allow_origin, request_data.origin_);
=======
        res.set(boost::beast::http::field::access_control_allow_origin, request_data.origin);
>>>>>>> 7fcccf27
    }
}

bool Connection::is_origin_allowed(const std::vector<std::string>& allowed_origins, const std::string& origin) {
    if (allowed_origins.size() == 1 && allowed_origins[0] == "*") {
        return true;
    }

    if (std::ranges::any_of(allowed_origins, [&](const auto& allowed) { return origin == allowed; })) {
        return true;
    }
    return false;
}

bool Connection::is_accepted_content_type(const std::string& req_content_type) {
    return std::ranges::any_of(kAcceptedContentTypes, [&](const auto& content_type) { return req_content_type == content_type; });
}

bool Connection::is_method_allowed(boost::beast::http::verb method) {
    return (method == boost::beast::http::verb::options ||
            method == boost::beast::http::verb::post ||
            method == boost::beast::http::verb::get);
}

std::string Connection::get_date_time() {
    static const absl::TimeZone kTz{absl::LocalTimeZone()};
    static std::pair<int64_t, std::string> cache;
    static std::shared_mutex cache_mutex;

    // read cache
    std::pair<int64_t, std::string> result;
    {
        std::shared_lock lock{cache_mutex};
        result = cache;
    }

    const int64_t ts = absl::ToUnixSeconds(absl::Now());

    // if timestamp matches - return the cached result
    if (ts == result.first) {
        return std::move(result.second);
    }

    // otherwise - format
    const absl::Time now = absl::FromUnixSeconds(ts);
    std::stringstream ss;
    ss << absl::FormatTime("%a, %d %b %E4Y %H:%M:%S ", now, kTz) << kTz.name();
    result = {ts, ss.str()};

    // update cache if timestamp increased
    {
        std::unique_lock lock{cache_mutex};
        if (ts > cache.first) {
            cache = result;
        }
    }

    return std::move(result.second);
}

Task<void> Connection::compress(const std::string& clear_data, std::string& compressed_data) {
    co_await async_task(workers_.executor(), [&]() -> void {
        Deflater deflater;
        deflater.compress(clear_data, compressed_data);
    });
}

Task<void> Connection::compress_stream(const std::string& clear_data, std::string& compressed_data, RequestData& req_data, bool last) {
    co_await async_task(workers_.executor(), [&]() -> void {
        req_data.zlib_compressor_->compress_chunk(clear_data, compressed_data, last);
    });
}

}  // namespace silkworm::rpc::http<|MERGE_RESOLUTION|>--- conflicted
+++ resolved
@@ -103,21 +103,12 @@
     auto gzip_encoding_requested = accept_encoding.contains(kGzipEncoding) && http_compression_;
 
     RequestData request_data{
-<<<<<<< HEAD
-        .request_keep_alive_ = parser.get().keep_alive(),
-        .request_http_version_ = parser.get().version(),
-        .gzip_encoding_requested_ = gzip_encoding_requested,
-        .vary_ = req[boost::beast::http::field::vary],
-        .origin_ = req[boost::beast::http::field::origin],
-        .method_ = req.method(),
-=======
         .request_keep_alive = parser.get().keep_alive(),
         .request_http_version = parser.get().version(),
         .gzip_encoding_requested = gzip_encoding_requested,
         .vary = req[boost::beast::http::field::vary],
         .origin = req[boost::beast::http::field::origin],
         .method = req.method(),
->>>>>>> 7fcccf27
     };
 
     if (boost::beast::websocket::is_upgrade(parser.get())) {
@@ -162,11 +153,7 @@
 }
 
 Task<void> Connection::handle_preflight(const RequestWithStringBody& req, RequestData& request_data) {
-<<<<<<< HEAD
-    boost::beast::http::response<boost::beast::http::string_body> res{boost::beast::http::status::no_content, request_data.request_http_version_};
-=======
     boost::beast::http::response<boost::beast::http::string_body> res{boost::beast::http::status::no_content, request_data.request_http_version};
->>>>>>> 7fcccf27
     std::string vary = req[boost::beast::http::field::vary];
 
     if (vary.empty()) {
@@ -206,11 +193,7 @@
         co_return;
     }
 
-<<<<<<< HEAD
-    if (http_compression_ && !accept_encoding.empty() && !accept_encoding.contains(kIdentity) && !request_data.gzip_encoding_requested_) {
-=======
     if (http_compression_ && !accept_encoding.empty() && !accept_encoding.contains(kIdentity) && !request_data.gzip_encoding_requested) {
->>>>>>> 7fcccf27
         co_await do_write("unsupported requested compression\n", boost::beast::http::status::unsupported_media_type, request_data, kGzipEncoding);
         co_return;
     }
@@ -237,16 +220,10 @@
     request_map_.emplace(request_id_, std::move(request_data));
     auto rsp_content = co_await handler_->handle(req.body(), request_id_);
     if (rsp_content) {
-<<<<<<< HEAD
-        // no streaming api
-        co_await do_write(rsp_content->append("\n"), boost::beast::http::status::ok, request_data, request_data.gzip_encoding_requested_ ? kGzipEncoding : "", request_data.gzip_encoding_requested_);
-        auto it = request_map_.find(request_id_);
-=======
         // no streaming
         const auto& req_data = request_map_.at(request_id_);
         co_await do_write(rsp_content->append("\n"), boost::beast::http::status::ok, req_data, req_data.gzip_encoding_requested ? kGzipEncoding : "", req_data.gzip_encoding_requested);
         const auto it = request_map_.find(request_id_);
->>>>>>> 7fcccf27
         if (it != request_map_.end()) {
             request_map_.erase(it);
         }
@@ -257,20 +234,12 @@
 //! Write chunked response headers
 Task<void> Connection::create_chunk_header(RequestData& request_data) {
     try {
-<<<<<<< HEAD
-        boost::beast::http::response<boost::beast::http::empty_body> rsp{boost::beast::http::status::ok, request_data.request_http_version_};
-=======
         boost::beast::http::response<boost::beast::http::empty_body> rsp{boost::beast::http::status::ok, request_data.request_http_version};
->>>>>>> 7fcccf27
         rsp.set(boost::beast::http::field::content_type, "application/json");
         rsp.set(boost::beast::http::field::date, get_date_time());
         rsp.chunked(true);
 
-<<<<<<< HEAD
-        if (request_data.gzip_encoding_requested_) {
-=======
         if (request_data.gzip_encoding_requested) {
->>>>>>> 7fcccf27
             rsp.set(boost::beast::http::field::content_encoding, kGzipEncoding);
         }
 
@@ -290,62 +259,32 @@
 }
 
 Task<void> Connection::open_stream(uint64_t request_id) {
-<<<<<<< HEAD
-    auto request_data_it = request_map_.find(request_id);
-    if (request_data_it == request_map_.end()) {
-        SILK_ERROR << "Connection::open_stream request_id not found: " << request_id;
-        co_return;
-=======
     const auto request_data_it = request_map_.find(request_id);
     if (request_data_it == request_map_.end()) {
         SILK_ERROR << "Connection::open_stream request_id not found: " << request_id;
         SILKWORM_ASSERT(false);
->>>>>>> 7fcccf27
     }
     auto& request_data = request_data_it->second;
 
     // add chunking supports
-<<<<<<< HEAD
     request_data.chunk_ = std::make_unique<Chunker>();
     if (request_data.gzip_encoding_requested_) {
         request_data.zlib_compressor_ = std::make_unique<ZlibCompressor>();
     }
-=======
     request_data.chunk = std::make_unique<Chunker>();
 
->>>>>>> 7fcccf27
     co_return;
 }
 
 Task<void> Connection::close_stream(uint64_t request_id) {
-<<<<<<< HEAD
-    auto request_data_it = request_map_.find(request_id);
-    if (request_data_it == request_map_.end()) {
-        SILK_ERROR << "Connection::close_stream request_id not found: " << request_id;
-        co_return;
-=======
     const auto request_data_it = request_map_.find(request_id);
     if (request_data_it == request_map_.end()) {
         SILK_ERROR << "Connection::close_stream request_id not found: " << request_id;
         SILKWORM_ASSERT(false);
->>>>>>> 7fcccf27
     }
     auto& request_data = request_data_it->second;
 
     try {
-<<<<<<< HEAD
-        // get chunk remainder and flush it
-        auto [chunk, first_chunk] = request_data.chunk_->get_remainder();
-        if (first_chunk) {
-            if (!chunk.empty()) {
-                // it is first chunk so send full msg without chunking
-                co_await do_write(chunk, boost::beast::http::status::ok, request_data, request_data.gzip_encoding_requested_ ? kGzipEncoding : "", /* to_be_compressed */ false);  // data already compressed if nec
-            }
-        } else {
-            // already a chunk is generated
-            if (!chunk.empty()) {
-                // send new one
-=======
         // Get remaining chunk and flush it
         auto [chunk, first_chunk] = request_data.chunk->get_remainder();
         if (first_chunk) {
@@ -357,7 +296,6 @@
             // A previous chunk was already generated
             if (!chunk.empty()) {
                 // Send the new one
->>>>>>> 7fcccf27
                 co_await send_chunk(chunk);
             }
             co_await boost::asio::async_write(socket_, boost::beast::http::make_chunk_last(), boost::asio::use_awaitable);
@@ -378,17 +316,10 @@
 
 //! Write chunked response content to the underlying socket
 Task<size_t> Connection::write(uint64_t request_id, std::string_view content, bool last) {
-<<<<<<< HEAD
-    auto request_data_it = request_map_.find(request_id);
-    if (request_data_it == request_map_.end()) {
-        SILK_ERROR << "Connection::write request_id not found: " << request_id;
-        co_return 0;
-=======
     const auto request_data_it = request_map_.find(request_id);
     if (request_data_it == request_map_.end()) {
         SILK_ERROR << "Connection::write request_id not found: " << request_id;
         SILKWORM_ASSERT(false);
->>>>>>> 7fcccf27
     }
     auto& request_data = request_data_it->second;
 
@@ -397,22 +328,6 @@
         response.append("\n");
     }
 
-<<<<<<< HEAD
-    if (request_data.gzip_encoding_requested_) {
-        std::string compressed_content;
-        co_await compress_stream(response.data(), compressed_content, request_data, last);
-
-        //  queued compressed buffer
-        request_data.chunk_->queue_data(std::move(compressed_content));
-    } else {
-        // queued clear buffer
-        request_data.chunk_->queue_data(std::move(response));
-    }
-
-    // until completed chunk are present
-    while (request_data.chunk_->has_chunks()) {
-        auto [complete_chunk, first_chunk] = request_data.chunk_->get_complete_chunk();
-=======
     if (request_data.gzip_encoding_requested) {
         std::string compressed_content;
         co_await compress(response, compressed_content);
@@ -426,7 +341,6 @@
     // until completed chunk are present
     while (request_data.chunk->has_chunks()) {
         auto [complete_chunk, first_chunk] = request_data.chunk->get_complete_chunk();
->>>>>>> 7fcccf27
 
         if (first_chunk) {
             co_await create_chunk_header(request_data);
@@ -453,17 +367,10 @@
     co_return bytes_transferred;
 }
 
-<<<<<<< HEAD
-Task<void> Connection::do_write(const std::string& content, boost::beast::http::status http_status, RequestData& request_data, std::string_view content_encoding, bool to_be_compressed) {
-    try {
-        SILK_TRACE << "Connection::do_write response: " << http_status << " content: " << content;
-        boost::beast::http::response<boost::beast::http::string_body> res{http_status, request_data.request_http_version_};
-=======
 Task<void> Connection::do_write(const std::string& content, boost::beast::http::status http_status, const RequestData& request_data, std::string_view content_encoding, bool to_be_compressed) {
     try {
         SILK_TRACE << "Connection::do_write response: " << http_status << " content: " << content;
         boost::beast::http::response<boost::beast::http::string_body> res{http_status, request_data.request_http_version};
->>>>>>> 7fcccf27
 
         if (http_status != boost::beast::http::status::ok) {
             res.set(boost::beast::http::field::content_type, "text/plain");
@@ -473,11 +380,7 @@
 
         res.set(boost::beast::http::field::date, get_date_time());
         res.erase(boost::beast::http::field::host);
-<<<<<<< HEAD
-        res.keep_alive(request_data.request_keep_alive_);
-=======
         res.keep_alive(request_data.request_keep_alive);
->>>>>>> 7fcccf27
         if (http_status == boost::beast::http::status::ok && !content_encoding.empty()) {
             // Positive response w/ compression required
             res.set(boost::beast::http::field::content_encoding, content_encoding);
@@ -489,11 +392,7 @@
                 res.body() = std::move(compressed_content);
             } else {
                 res.content_length(content.size());
-<<<<<<< HEAD
-                res.body() = std::move(content);
-=======
                 res.body() = content;
->>>>>>> 7fcccf27
             }
 
         } else {
@@ -571,25 +470,6 @@
 }
 
 template <class Body>
-<<<<<<< HEAD
-void Connection::set_cors(boost::beast::http::response<Body>& res, RequestData& request_data) {
-    if (request_data.vary_.empty()) {
-        res.set(boost::beast::http::field::vary, "Origin");
-    } else {
-        auto vary{request_data.vary_};
-        res.set(boost::beast::http::field::vary, vary.append(" Origin"));
-    }
-
-    if (request_data.origin_.empty()) {
-        return;
-    }
-
-    if (!is_origin_allowed(allowed_origins_, request_data.origin_)) {
-        return;
-    }
-
-    if (!is_method_allowed(request_data.method_)) {
-=======
 void Connection::set_cors(boost::beast::http::response<Body>& res, const RequestData& request_data) {
     if (request_data.vary.empty()) {
         res.set(boost::beast::http::field::vary, "Origin");
@@ -607,18 +487,13 @@
     }
 
     if (!is_method_allowed(request_data.method)) {
->>>>>>> 7fcccf27
         return;
     }
 
     if (allowed_origins_.at(0) == "*") {
         res.set(boost::beast::http::field::access_control_allow_origin, "*");
     } else {
-<<<<<<< HEAD
-        res.set(boost::beast::http::field::access_control_allow_origin, request_data.origin_);
-=======
         res.set(boost::beast::http::field::access_control_allow_origin, request_data.origin);
->>>>>>> 7fcccf27
     }
 }
 
@@ -686,7 +561,7 @@
     });
 }
 
-Task<void> Connection::compress_stream(const std::string& clear_data, std::string& compressed_data, RequestData& req_data, bool last) {
+Task<void> Connection::compress_stream(const std::string& clear_data, std::string& compressed_data, const RequestData& req_data, bool last) {
     co_await async_task(workers_.executor(), [&]() -> void {
         req_data.zlib_compressor_->compress_chunk(clear_data, compressed_data, last);
     });

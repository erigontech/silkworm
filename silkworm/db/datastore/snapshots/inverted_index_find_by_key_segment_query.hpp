/*
   Copyright 2025 The Silkworm Authors

   Licensed under the Apache License, Version 2.0 (the "License");
   you may not use this file except in compliance with the License.
   You may obtain a copy of the License at

       http://www.apache.org/licenses/LICENSE-2.0

   Unless required by applicable law or agreed to in writing, software
   distributed under the License is distributed on an "AS IS" BASIS,
   WITHOUT WARRANTIES OR CONDITIONS OF ANY KIND, either express or implied.
   See the License for the specific language governing permissions and
   limitations under the License.
*/

#pragma once

#include <optional>
#include <ranges>

#include "../common/ranges/if_view.hpp"
#include "../common/ranges/owning_view.hpp"
#include "../common/timestamp.hpp"
#include "common/raw_codec.hpp"
#include "elias_fano/elias_fano_list.hpp"
#include "inverted_index.hpp"
#include "snapshot_bundle.hpp"

namespace silkworm::snapshots {

inline auto timestamp_range_filter(elias_fano::EliasFanoList32 list, datastore::TimestampRange ts_range, bool ascending) {
    using Iterator = elias_fano::EliasFanoList32::Iterator;

    size_t start = 0;
    size_t end = list.size();
    if (ascending) {
        auto start_opt = list.seek(ts_range.start, /*reverse=*/false);
        start = start_opt ? start_opt->first : end;
    } else if (ts_range.size() > 0) {
        auto last_opt = list.seek(ts_range.end - 1, /*reverse=*/true);
        end = last_opt ? last_opt->first + 1 : start;
    } else {
        start = end;
    }

    auto range_from_list = [ts_range, ascending, start, end](const elias_fano::EliasFanoList32& list1) {
        auto list_range = [&list1, start, end]() { return std::ranges::subrange{Iterator{list1, start}, Iterator{list1, end}}; };
        return silkworm::views::if_view(
            ascending,
            list_range() | std::views::all | std::views::take_while([ts_range](uint64_t ts) { return ts < ts_range.end; }),
            list_range() | std::views::reverse | std::views::take_while([ts_range](uint64_t ts) { return ts >= ts_range.start; }));
    };

    return std::ranges::single_view{std::move(list)} |
           std::views::transform(std::move(range_from_list)) |
           std::views::join;
}

template <EncoderConcept TKeyEncoder>
struct InvertedIndexFindByKeySegmentQuery {
    explicit InvertedIndexFindByKeySegmentQuery(
        InvertedIndex entity)
        : entity_{entity} {}
    explicit InvertedIndexFindByKeySegmentQuery(
        const SnapshotBundle& bundle,
        datastore::EntityName entity_name)
        : entity_{bundle.inverted_index(entity_name)} {}

    using Key = decltype(TKeyEncoder::value);

    std::optional<elias_fano::EliasFanoList32> exec(Key key) {
        TKeyEncoder key_encoder;
        key_encoder.value = std::move(key);
        ByteView key_data = key_encoder.encode_word();
        return exec_raw(key_data);
    }

<<<<<<< HEAD
        auto offset_and_data_id = entity_.accessor_index.lookup_by_key(key_data);
        if (!offset_and_data_id) {
=======
    std::optional<elias_fano::EliasFanoList32> exec_raw(ByteView key_data) {
        auto offset = entity_.accessor_index.lookup_by_key(key_data);
        if (!offset) {
>>>>>>> 9fd99462
            return std::nullopt;
        }

        auto reader = entity_.kv_segment_reader<RawDecoder<Bytes>>();
        std::optional<std::pair<Bytes, elias_fano::EliasFanoList32>> result = reader.seek_one(offset_and_data_id->first);

        // ensure that the found key matches to avoid lookup_by_key false positives
        if (result && (result->first == key_data)) {
            return std::move(result->second);
        }

        return std::nullopt;
    }

    auto exec_filter(Key key, datastore::TimestampRange ts_range, bool ascending) {
        return timestamp_range_filter(exec(std::move(key)).value_or(elias_fano::EliasFanoList32::empty_list()), ts_range, ascending);
    }

  private:
    InvertedIndex entity_;
};

}  // namespace silkworm::snapshots<|MERGE_RESOLUTION|>--- conflicted
+++ resolved
@@ -76,14 +76,9 @@
         return exec_raw(key_data);
     }
 
-<<<<<<< HEAD
+    std::optional<elias_fano::EliasFanoList32> exec_raw(ByteView key_data) {
         auto offset_and_data_id = entity_.accessor_index.lookup_by_key(key_data);
         if (!offset_and_data_id) {
-=======
-    std::optional<elias_fano::EliasFanoList32> exec_raw(ByteView key_data) {
-        auto offset = entity_.accessor_index.lookup_by_key(key_data);
-        if (!offset) {
->>>>>>> 9fd99462
             return std::nullopt;
         }
 
